--- conflicted
+++ resolved
@@ -713,20 +713,6 @@
     <string name="description_target_answer" msgid="7205604197797472471">"Odpověď"</string>
     <string name="description_target_send_sms" msgid="2098326025587950144">"Odeslat SMS"</string>
     <string name="description_target_decline" msgid="4789834364389731957">"Odmítnout"</string>
-<<<<<<< HEAD
-    <!-- AOKP special translations -->
-    <string name="landscape_mode_title">Zapnout rotaci obrazovky</string>
-    <string name="landscape_mode_summary">Zapnout rotaci obrazovky (pokud je zapnut senzor)</string>
-    <string name="enable_statusbar_title">Zapnout stavovou lištu</string>
-    <string name="enable_statusbar_summary">Zapnout možnost použití stavové lišty během hovoru</string>
-    <string name="disable_lightsout_title">Vypnout skrývání navigační lišty</string>
-    <string name="disable_lightsout_summary">Vypnout skrývání navigační lišty během hovoru</string>
-    <string name="exit_to_home_screen_title">Skočit domů po ukončení hovoru</string>
-    <string name="exit_to_home_screen_summary">Po ukončení hovoru přejít na domovskou obrazovku místo výpisu hovorů</string>
-    <!-- Dialer UI Settings -->
-    <string name="dialer_ui_settings_title">Nastavení číselníku</string>
-    <string name="dialer_ui_settings_summary">Nastavení číselníku pro zadávání čísel</string>
-=======
     <string name="voicemail_notification_vibrate_when_title" msgid="8361970092063604886">"Vibrace"</string>
     <string name="voicemail_notification_vibarte_when_dialog_title" msgid="5739583146522136440">"Vibrace"</string>
   <string-array name="voicemail_notification_vibrate_when_entries">
@@ -734,5 +720,4 @@
     <item msgid="1595097872875714252">"Pouze v tichém režimu"</item>
     <item msgid="1458182414036878616">"Nikdy"</item>
   </string-array>
->>>>>>> 712a4e7c
 </resources>