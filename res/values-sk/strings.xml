--- conflicted
+++ resolved
@@ -629,12 +629,6 @@
     <string name="ringtone_title" msgid="6374978286202084684">"Tón zvonenia telefónu"</string>
     <string name="vibrate_on_ring_title" msgid="9197564612065258960">"Vibrovať pri zvonení"</string>
     <string name="dtmf_tone_enable_title" msgid="827601042915852989">"Zvuky pri dotyku na číselnú klávesnicu"</string>
-<<<<<<< HEAD
-    <string name="preference_category_ringtone" msgid="5197960752529332721">"Vyzváňací tón a vibrovanie"</string>
-    <string name="perm_change_mobile_network">Zmeniť sieť (2G/3G)</string>
-    <string name="perm_change_mobile_network_desc">Aplikácia s týmito povoleniami môže kedykoľvek zmeniť sieť medzi 2G a 3G. 3G je rýchlejšie, viac využíva batériu, a taktiež Vás môže stáť viac peňazí.</string>
-=======
     <string name="dial_pad_autocomplete" msgid="494525952035761075">"Automatické dokonč. číselnej klávesnice"</string>
     <string name="preference_category_ringtone" msgid="5197960752529332721">"Tón zvonenia a vibrovanie"</string>
->>>>>>> 720e662f
 </resources>