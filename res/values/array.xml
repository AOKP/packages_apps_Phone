--- conflicted
+++ resolved
@@ -106,7 +106,6 @@
         <item>@null</item>
     </array>
 
-<<<<<<< HEAD
     <string-array translatable="false" name="voice_quality_entries">
         <item>@string/voice_quality_entry_normal</item>
         <item>@string/voice_quality_entry_clear</item>
@@ -120,7 +119,7 @@
         <item>2</item>
         <item>3</item>
     </string-array>
-=======
+
     <!-- But in some cases where incoming call is VT there
          are 6 choices:
          - Answer with voice (drag right)
@@ -156,6 +155,5 @@
         <item>@string/description_direction_down_left</item>
         <item>@string/description_direction_down_right</item>
     </array>
->>>>>>> 94bd03af
 
 </resources>