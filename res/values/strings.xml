--- conflicted
+++ resolved
@@ -366,21 +366,6 @@
     <string name="preferred_network_mode_cdma_only_summary">Preferred network mode: CDMA only</string>
     <!-- Mobile network settings, summary for preferred network mode EvDo only [CHAR LIMIT=100] -->
     <string name="preferred_network_mode_evdo_only_summary">Preferred network mode: EvDo only</string>
-<<<<<<< HEAD
-    <!-- Mobile network settings, summary for preferred network mode LTE / CDMA[CHAR LIMIT=100] -->
-    <string name="preferred_network_mode_lte_cdma_summary">Preferred network mode: LTE / CDMA</string>
-    <!-- Mobile network settings, summary for preferred network mode LTE / CDMA / EvDo [CHAR LIMIT=100] -->
-    <string name="preferred_network_mode_lte_cdma_evdo_summary">Preferred network mode: LTE / CDMA / EvDo</string>
-    <!-- Mobile network settings, summary for preferred network mode LTE / GSM/WCDMA [CHAR LIMIT=100] -->
-    <string name="preferred_network_mode_lte_gsm_summary">Preferred network mode: LTE / GSM/WCDMA</string>
-    <!-- Mobile network settings, summary for preferred network mode LTE / CMDA / EvDo / GSM/WCDMA [CHAR LIMIT=100] -->
-    <string name="preferred_network_mode_lte_cdma_evdo_gsm_wcdma_summary">Preferred network mode: LTE / CMDA / EvDo / GSM/WCDMA</string>
-    <!-- Mobile network settings, summary for preferred network mode LTE / WCDMA [CHAR LIMIT=100] -->
-    <string name="preferred_network_mode_lte_wcdma_summary">Preferred network mode: LTE / WCDMA</string>
-
-    <string-array name="preferred_network_mode_choices">
-        <item>Global</item>
-=======
     <!-- Mobile network settings, summary for preferred network mode CDMA/EvDo/GSM/WCDMA[CHAR LIMIT=100] -->
     <string name="preferred_network_mode_cdma_evdo_gsm_wcdma_summary">Preferred network mode: CDMA/EvDo/GSM/WCDMA</string>
     <!-- Mobile network settings, summary for preferred network mode LTE [CHAR LIMIT=100] -->
@@ -402,7 +387,6 @@
         <item>GSM/WCDMA/LTE</item>
         <item>CDMA + LTE/EvDo</item>
         <item>CDMA/EvDo/GSM/WCDMA</item>
->>>>>>> 720e662f
         <item>EvDo only</item>
         <item>CDMA w/o EvDo</item>
         <item>CDMA/EvDo auto</item>
@@ -426,7 +410,6 @@
         <item>"1"</item>
         <item>"0"</item>
     </string-array>
-<<<<<<< HEAD
     <!-- Mobile network settings, network mode choices for a device supporting CDMA and LTE [CHAR LIMIT=25] -->
     <string-array name="preferred_network_mode_choices_lte">
     <!--<item>LTE only</item>-->
@@ -453,8 +436,6 @@
         <item>"9"</item>
         <item>"0"</item>
     </string-array>
-=======
->>>>>>> 720e662f
     <!-- Mobile network settings screen, data enabling checkbox name -->
     <string name="data_enabled">Data enabled</string>
     <!-- Mobile network settings screen, setting summary text when check box is not selected (explains what selecting it would do) -->
@@ -1563,7 +1544,6 @@
          [CHAR LIMIT=40] -->
     <string name="dtmf_tone_enable_title">Dial pad touch tones</string>
 
-<<<<<<< HEAD
     <!-- Mobile network settings screen, setting check box name -->
     <string name="national_roaming">National data roaming</string>
     <!-- Mobile network settings screen, setting summary text when check box is selected -->
@@ -1580,7 +1560,6 @@
     <string name="noise_suppression_summary">Enable noise suppression for calls</string>
     <!-- End Noise suppression -->
 
-=======
     <!--  Setting option name to enable or disable dialpad autocomplete functionality
          [CHAR LIMIT=40] -->
     <string name="dial_pad_autocomplete">Dial pad autocomplete</string>
@@ -1588,7 +1567,6 @@
     <!-- Title for the category "ringtone", which is shown above ringtone and vibration
          related settings.
          [CHAR LIMIT=40] -->
->>>>>>> 720e662f
     <string name="preference_category_ringtone">Ringtone &amp; Vibrate</string>
 
     <!-- Voice quality filter -->
