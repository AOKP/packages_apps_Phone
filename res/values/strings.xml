<?xml version="1.0" encoding="utf-8"?>
<!-- Copyright (C) 2007 The Android Open Source Project

     Licensed under the Apache License, Version 2.0 (the "License");
     you may not use this file except in compliance with the License.
     You may obtain a copy of the License at

          http://www.apache.org/licenses/LICENSE-2.0

     Unless required by applicable law or agreed to in writing, software
     distributed under the License is distributed on an "AS IS" BASIS,
     WITHOUT WARRANTIES OR CONDITIONS OF ANY KIND, either express or implied.
     See the License for the specific language governing permissions and
     limitations under the License.
-->

<resources xmlns:xliff="urn:oasis:names:tc:xliff:document:1.2">

    <!-- Official label of the phone app, as seen in "Manage Applications"
         and other settings UIs.  This is the version of the label for
         tablet devices, where the phone app handles mobile data but not
         actual phone calls. -->
    <string name="phoneAppLabel" product="tablet">Mobile Data</string>

    <!-- Official label of the phone app, as seen in "Manage Applications"
         and other settings UIs. -->
    <string name="phoneAppLabel" product="default">Phone</string>

    <!-- Screen title for Emergency Dialer UI -->
    <string name="emergencyDialerIconLabel">Emergency Dialer</string>
    <!-- Activity label for the in-call UI -->
    <string name="phoneIconLabel">Phone</string>
    <!-- Title of FDN list screen -->
    <string name="fdnListLabel">FDN list</string>

    <!-- Call status -->
    <!-- Incoming call screen, name of "unknown" caller -->
    <string name="unknown">Unknown</string>
    <!-- Incoming call screen, string when number hidden -->
    <string name="private_num">Private number</string>
    <!-- Incoming call screen, string when called from a pay phone -->
    <string name="payphone">Pay phone</string>
    <!-- In-call screen: status label for a call that's on hold -->
    <string name="onHold">On hold</string>
    <!-- Possible error messages with outgoing calls --><skip/>
    <!-- In-call screen: call failure reason (busy) -->
    <string name="callFailed_userBusy">Line busy</string>
    <!-- In-call screen: call failure reason (network congestion) -->
    <string name="callFailed_congestion">Network busy</string>
    <!-- In-call screen: call failure reason (client timed out) -->
    <string name="callFailed_timedOut">No response, timed out</string>
    <!-- In-call screen: call failure reason (server unreachable) -->
    <string name="callFailed_server_unreachable">Server unreachable</string>
    <!-- In-call screen: call failure reason (peer unreachable) -->
    <string name="callFailed_number_unreachable">Number unreachable</string>
    <!-- In-call screen: call failure reason (incorrect username or password) -->
    <string name="callFailed_invalid_credentials">Incorrect username or password</string>
    <!-- In-call screen: call failure reason (calling from out of network is not allowed) -->
    <string name="callFailed_out_of_network">Called from out-of-network</string>
    <!-- In-call screen: call failure reason (server error) -->
    <string name="callFailed_server_error">Server error. Try again later.</string>
    <!-- In-call screen: call failure reason (no signal) -->
    <string name="callFailed_noSignal">No signal</string>
    <!-- In-call screen: call failure reason (GSM ACM limit exceeded) -->
    <string name="callFailed_limitExceeded">ACM limit exceeded</string>
    <!-- In-call screen: call failure reason (radio is off) -->
    <string name="callFailed_powerOff">Radio off</string>
    <!-- In-call screen: call failure reason (SIM error) -->
    <string name="callFailed_simError">No SIM or SIM error</string>
    <!-- In-call screen: call failure reason (out of service) -->
    <string name="callFailed_outOfService">Out of service area</string>
    <!-- In-call screen: call failure reason (call denied because of current FDN setting) -->
    <string name="callFailed_fdn_only">Outgoing calls are restricted by FDN.</string>
    <!-- In-call screen: call failure reason (call denied because call barring is on) -->
    <string name="callFailed_cb_enabled">You can\'t make outgoing calls while call barring is on.</string>
    <!-- In-call screen: call failure reason (call denied because domain specific access control is on) -->
    <string name="callFailed_dsac_restricted">All calls are restricted by access control.</string>
    <!-- In-call screen: call failure reason (Emergency call denied because domain specific access control is on)-->
    <string name="callFailed_dsac_restricted_emergency">Emergency calls are restricted by access control.</string>
    <!-- In-call screen: call failure reason (Normal call denied because domain specific access control is on)-->
    <string name="callFailed_dsac_restricted_normal">Normal calls are restricted by access control.</string>
    <!-- In-call screen: call failure reason (Dialed number doesn't exist) -->
    <string name="callFailed_unobtainable_number">Invalid number</string>
    <!-- In-call screen: status label for a conference call -->
    <string name="confCall">Conference call</string>
    <!-- In-call screen: call lost dialog text -->
    <string name="call_lost">Call has been lost.</string>

    <!-- Positive button label ("OK") used in several dialogs in the phone UI [CHAR LIMIT=10] -->
    <string name="ok">OK</string>

    <!-- MMI dialog strings -->
    <!-- Dialog label when an MMI code starts running -->
    <string name="mmiStarted">MMI code started</string>
    <!-- Dialog label when a USSD code starts running -->
    <string name="ussdRunning">USSD code running\u2026</string>
    <!-- Dialog label when an MMI code is canceled -->
    <string name="mmiCancelled">MMI code canceled</string>
    <!-- Label for "cancel" button on the MMI dialog -->
    <string name="cancel">Cancel</string>

    <!-- Label for "Manage conference call" panel [CHAR LIMIT=40] -->
    <string name="manageConferenceLabel">Manage conference call</string>

    <!-- "Audio mode" popup menu: Item label to select the speakerphone [CHAR LIMIT=25] -->
    <string name="audio_mode_speaker">Speaker</string>
    <!-- "Audio mode" popup menu: Item label to select the handset earpiece [CHAR LIMIT=25] -->
    <string name="audio_mode_earpiece">Handset earpiece</string>
    <!-- "Audio mode" popup menu: Item label to select the wired headset [CHAR LIMIT=25] -->
    <string name="audio_mode_wired_headset">Wired headset</string>
    <!-- "Audio mode" popup menu: Item label to select the bluetooth headset [CHAR LIMIT=25] -->
    <string name="audio_mode_bluetooth">Bluetooth</string>

    <!-- post dial -->
    <!-- In-call screen: body text of the dialog that appears when we encounter
         the "wait" character in a phone number to be dialed; this dialog asks the
         user if it's OK to send the numbers following the "wait". -->
    <string name="wait_prompt_str">Send the following tones?\n</string>
    <!-- In-call screen: body text of the dialog that appears when we encounter
         the "PAUSE" character in a phone number to be dialed; this dialog gives
         informative message to the user to show the sending numbers following the "Pause". -->
    <string name="pause_prompt_str">Sending tones\n</string>
    <!-- In-call screen: button label on the "wait" prompt dialog -->
    <string name="send_button">Send</string>
    <!-- In-call screen: button label on the "wait" prompt dialog in CDMA Mode-->
    <string name="pause_prompt_yes">Yes</string>
    <!-- In-call screen: button label on the "wait" prompt dialog in CDMA Mode-->
    <string name="pause_prompt_no">No</string>
    <!-- In-call screen: on the "wild" character dialog, this is the label
         for a text widget that lets the user enter the digits that should
         replace the "wild" character. -->
    <string name="wild_prompt_str">Replace wild character with</string>

    <!-- missing voicemail number -->
    <!-- Title of the "Missing voicemail number" dialog -->
    <string name="no_vm_number">Missing voicemail number</string>
    <!-- Body text of the "Missing voicemail number" dialog -->
    <string name="no_vm_number_msg">No voicemail number is stored on the SIM card.</string>
    <!-- Button label on the "Missing voicemail number" dialog -->
    <string name="add_vm_number_str">Add number</string>

    <!-- Status message displayed on SIM PIN unlock panel -->
    <string name="puk_unlocked">Your SIM card has been unblocked. Your phone is unlocking\u2026</string>
    <!-- network depersonalization -->
    <!-- Label text for PIN entry widget on SIM Network Depersonalization panel -->
    <string name="label_ndp">SIM network unlock PIN</string>
    <!-- Button label on SIM Network Depersonalization panel -->
    <string name="sim_ndp_unlock_text">Unlock</string>
    <!-- Button label on SIM Network Depersonalization panel -->
    <string name="sim_ndp_dismiss_text">Dismiss</string>
    <!-- Status message displayed on SIM Network Depersonalization panel -->
    <string name="requesting_unlock">Requesting network unlock\u2026</string>
    <!-- Error message displayed on SIM Network Depersonalization panel -->
    <string name="unlock_failed">Network unlock request unsuccessful.</string>
    <!-- Success message displayed on SIM Network Depersonalization panel -->
    <string name="unlock_success">Network unlock successful.</string>

    <!-- settings strings -->

    <!-- GSM Call settings screen, setting option name -->
    <string name="labelGSMMore">GSM call settings</string>
    <!-- CDM Call settings screen, setting option name -->
    <string name="labelCDMAMore">CDMA call settings</string>
    <!-- Mobile network settings screen, setting option name -->
    <string name="apn_settings">Access Point Names</string>
    <!-- Label for the "Network settings" screen in the Settings UI -->
    <string name="settings_label">Network settings</string>
    <!-- Call settings screen, setting option name -->
    <string name="voicemail">Voicemail</string>
    <!-- Call forwarding dialog box, voicemail number prefix -->
    <string name="voicemail_abbreviated">VM:</string>
    <!-- Mobile network settings screen, setting option name -->
    <string name="networks">Network operators</string>
    <!-- Call settings screen title -->
    <string name="call_settings">Call settings</string>
    <!-- GSM Call settings screen, setting option name -->
    <string name="additional_gsm_call_settings">Additional settings</string>
    <!-- GSM-only Call settings screen, setting option name-->
    <string name="sum_gsm_call_settings">Additional GSM only call settings</string>
    <!-- CDMA Call settings screen, setting option name -->
    <string name="additional_cdma_call_settings">Additional CDMA call settings</string>
    <!-- CDMA-only Call settings screen, setting option name-->
    <string name="sum_cdma_call_settings">Additional CDMA only call settings</string>
    <!-- Call setting screen, nework service setting name -->
    <string name="labelNwService">Network service settings</string>
    <!-- Call settings screen, setting option name -->
    <string name="labelCallerId">Caller ID</string>
    <!-- Additional call settings screen, setting summary text when the setting is being loaded [CHAR LIMIT=40] -->
    <string name="sum_loading_settings">Loading settings\u2026</string>
    <!-- Additional call settings screen, setting summary text when Caller ID is hidden -->
    <string name="sum_hide_caller_id">Number hidden in outgoing calls</string>
    <!-- Additional call settings screen, setting summary text when Caller ID is shown -->
    <string name="sum_show_caller_id">Number displayed in outgoing calls</string>
    <!-- Additional call settings screen, setting summary text for default Caller ID value -->
    <string name="sum_default_caller_id">Use default operator settings to display my number in outgoing calls</string>
    <!-- Additional call settings screen, setting check box name -->
    <string name="labelCW">Call waiting</string>
    <!-- Additional call settings screen, setting summary text when call waiting check box is selected -->
    <string name="sum_cw_enabled">During a call, notify me of incoming calls</string>
    <!-- Additional call settings screen, setting summary text when call waiting check box is clear -->
    <string name="sum_cw_disabled">During a call, notify me of incoming calls</string>
    <!-- Call forwarding settings screen, section heading -->
    <string name="call_forwarding_settings">Call forwarding settings</string>
    <!-- Call settings screen, setting option name -->
    <string name="labelCF">Call forwarding</string>

    <!-- Call forwarding settings screen, setting option name -->
    <string name="labelCFU">Always forward</string>
    <!-- Call forwarding dialog box, text field label -->
    <string name="messageCFU">Always use this number</string>
    <!-- Call forwarding settings screen, setting summary text when forwarding all calls -->
    <string name="sum_cfu_enabled_indicator">Forwarding all calls</string>
    <!-- Call forwarding settings screen, setting summary text the Always forward is set -->
    <string name="sum_cfu_enabled">Forwarding all calls to <xliff:g id="phonenumber" example="555-1212">{0}</xliff:g></string>
    <!-- Call forwarding settings screen, Always forward is enabled but the number is unavailable -->
    <string name="sum_cfu_enabled_no_number">Number is unavailable</string>
    <!-- Call forwarding settings screen, setting summary text when Always forward is disabled -->
    <string name="sum_cfu_disabled">Disabled</string>

    <!-- Call forwarding settings screen, setting option name -->
    <string name="labelCFB">Forward when busy</string>
    <!-- Call forwarding dialog box, text field label -->
    <string name="messageCFB">Number when busy</string>
    <!-- Call forwarding settings screen, setting summary text when forwarding to specific number when busy -->
    <string name="sum_cfb_enabled">Forwarding to <xliff:g id="phonenumber" example="555-1212">{0}</xliff:g></string>
    <!-- Call forwarding settings screen, setting summary text when forwarding when busy is disabled -->
    <string name="sum_cfb_disabled">Disabled</string>
    <!-- Error message displayed after failing to disable forwarding calls when the phone is busy -->
    <string name="disable_cfb_forbidden">Your operator doesn\'t support disabling call forwarding when your phone is busy.</string>

    <!-- Call forwarding settings screen, setting option name -->
    <string name="labelCFNRy">Forward when unanswered</string>
    <!-- Call forwarding dialog box, text field label -->
    <string name="messageCFNRy">Number when unanswered</string>
    <!-- Call forwarding settings screen, setting summary text when forwarding to a specific number when unanswered -->
    <string name="sum_cfnry_enabled">Forwarding to <xliff:g id="phonenumber" example="555-1212">{0}</xliff:g></string>
    <!-- Call forwarding settings screen, setting summary text when Forward when unanswered is disabled -->
    <string name="sum_cfnry_disabled">Disabled</string>
    <!-- Error message displayed after failing to disable forwarding calls when the phone does not answer -->
    <string name="disable_cfnry_forbidden">Your operator doesn\'t support disabling call forwarding when your phone doesn\'t answer.</string>

    <!-- Call forwarding settings screen, setting option name -->
    <string name="labelCFNRc">Forward when unreachable</string>
    <!-- Call forwarding dialog box, text field label -->
    <string name="messageCFNRc">Number when unreachable</string>
    <!-- Call forwarding settings screen, setting summary text when forwarding to a specific number when unreachable-->
    <string name="sum_cfnrc_enabled">Forwarding to <xliff:g id="phonenumber" example="555-1212">{0}</xliff:g></string>
    <!-- Call forwarding settings screen, setting summary text when Forward when unreachable is disabled -->
    <string name="sum_cfnrc_disabled">Disabled</string>
    <!-- Error message displayed after failing to disable forwarding calls when the phone is unreachable -->
    <string name="disable_cfnrc_forbidden">Your carrier doesn\'t support disabling call forwarding when your phone is unreachable.</string>

    <!-- Title of the progress dialog displayed while updating Call settings -->
    <string name="updating_title">Call settings</string>
    <!-- Title of the alert dialog displayed if an error occurs while updating Call settings -->
    <string name="error_updating_title">Call settings error</string>
    <!-- Toast in Call settings dialog while settings are being read -->
    <string name="reading_settings">Reading settings\u2026</string>
    <!-- Toast in Call settings dialog while settings are being saved -->
    <string name="updating_settings">Updating settings\u2026</string>
    <!-- Toast in Call settings dialog while settings are being reverted -->
    <string name="reverting_settings">Reverting settings\u2026</string>
    <!-- Status message displayed in the "Call settings error" dialog -->
    <string name="response_error">Unexpected response from network.</string>
    <!-- Status message displayed in the "Call settings error" dialog -->
    <string name="exception_error">Network or SIM card error.</string>
    <!-- Status message displayed in the "Call settings error" dialog when operation fails due to FDN
         [CHAR LIMIT=NONE] -->
    <string name="fdn_check_failure">Your Phone app\'s Fixed Dialing Numbers setting is turned on. As a result, some call-related features aren\'t working.</string>
    <!-- Status message displayed in the "Call settings error" dialog -->
    <string name="radio_off_error">Turn on the radio before viewing these settings.</string>
    <!-- Button label used to dismiss the "Call settings error" dialog -->
    <string name="close_dialog">OK</string>
    <!-- Button label used in several settings-related dialogs -->
    <string name="enable">Enable</string>
    <!-- Button label used in several settings-related dialogs -->
    <string name="disable">Disable</string>
    <!-- Button label which indicates the user wants to update a stored
         phone number; used in several settings-related dialogs -->
    <string name="change_num">Update</string>
    <!-- Phone settings: Caller ID preference values -->
    <string-array name="clir_display_values">
        <!-- Phone settings "Caller ID" preference option: use the default value -->
        <item>Network default</item>
        <!-- Phone settings "Caller ID" preference option: hide outgoing Caller ID info -->
        <item>Hide number</item>
        <!-- Phone settings "Caller ID" preference option: show outgoing Caller ID info -->
        <item>Show number</item>
    </string-array>
    <!-- Phone settings: Internal keys used for Caller ID preference values.  DO NOT TRANSLATE. -->
    <string-array name="clir_values" translatable="false">
        <!-- Phone settings: Internal key used for Caller ID preference values.  DO NOT TRANSLATE. -->
        <item><xliff:g>DEFAULT</xliff:g></item>
        <!-- Phone settings: Internal key used for Caller ID preference values.  DO NOT TRANSLATE. -->
        <item><xliff:g>HIDE</xliff:g></item>
        <!-- Phone settings: Internal key used for Caller ID preference values.  DO NOT TRANSLATE. -->
        <item><xliff:g>SHOW</xliff:g></item>
    </string-array>

    <!-- voicemail setting strings --><skip/>
    <!-- Call settings screen, Set voicemail number dialog text -->
    <string name="vm_changed">Voicemail number changed.</string>
    <!-- Call settings screen, Set voicemail number dialog text -->
    <string name="vm_change_failed">Couldn\'t change the voicemail number.\nContact your carrier if this problem persists.</string>
    <!-- Call settings screen, displayed when vm provider supplied forwarding number change fails-->
    <string name="fw_change_failed">Couldn\'t change the forwarding number.\nContact your carrier if this problem persists.</string>
    <!-- Call settings screen, displayed when forwarding number read fails-->
    <string name="fw_get_in_vm_failed">Couldn\'t retrieve and save current forwarding number settings.\nSwitch to the new provider anyway?</string>
    <!-- Call settings screen, Set voicemail number dialog text -->
    <string name="no_change">No changes were made.</string>
    <!-- Call settings screen, "Voicemail" provider setting summary text when no provider is selected -->
    <string name="sum_voicemail_choose_provider">Choose voicemail service</string>
    <!-- Call settings screen, "Voicemail" screen, default option - My Carrier -->
    <string name="voicemail_default">My carrier</string>

    <!-- networks setting strings --><skip/>
    <!-- Mobile network settings screen title -->
    <string name="mobile_networks">Mobile network settings</string>
    <!-- Available networks screen title/heading -->
    <string name="label_available">Available networks</string>
    <!-- Mobile network settings screen, toast when searching for available networks -->
    <string name="load_networks_progress">Searching\u2026</string>
    <!-- Available networks screen, text when no networks are found -->
    <string name="empty_networks_list">No networks found.</string>
    <!-- Available networks screen, setting option name -->
    <string name="search_networks">Search networks</string>
    <!-- Available networks screen, toast when an error is encountered when searching for networks -->
    <string name="network_query_error">Error while searching for networks.</string>
    <!-- Available networks screen, toast when registering on a specific network -->
    <string name="register_on_network">Registering on <xliff:g id="network">%s</xliff:g>\u2026</string>
    <!-- Available networks screen, toast when SIM card isn't allowed on a network -->
    <string name="not_allowed">Your SIM card doesn\'t allow a connection to this network.</string>
    <!-- Available networks screen, toast when unable to connect to a network temporarily -->
    <string name="connect_later">Can\'t connect to this network right now. Try again later.</string>
    <!-- Available networks screen, toast when registered on a specific network -->
    <string name="registration_done">Registered on network.</string>
    <!-- Mobile network settings screen setting option summary text -->
    <string name="sum_carrier_select">Choose a network operator</string>
    <!-- Available networks screen, setting summary text -->
    <string name="sum_search_networks">Search for all available networks</string>
    <!-- Available networks screen, setting option name -->
    <string name="select_automatically">Choose automatically</string>
    <!-- Available networks screen, setting summary text -->
    <string name="sum_select_automatically">Automatically choose preferred network</string>
    <string name="register_automatically">Automatic registration\u2026</string>
    <string name="preferred_network_mode_title">Network Mode</string>
    <string name="preferred_network_mode_summary">Change the network operating mode</string>
    <string name="preferred_network_mode_dialogtitle">Preferred network mode</string>
    <!-- Mobile network settings, summary for preferred network mode WCDMA preferred[CHAR LIMIT=100] -->
    <string name="preferred_network_mode_wcdma_perf_summary">Preferred network mode: WCDMA preferred</string>
    <!-- Mobile network settings, summary for preferred network mode GSM [CHAR LIMIT=100] -->
    <string name="preferred_network_mode_gsm_only_summary">Preferred network mode: GSM only</string>
    <!-- Mobile network settings, summary for preferred network mode WCDMA only [CHAR LIMIT=100] -->
    <string name="preferred_network_mode_wcdma_only_summary">Preferred network mode: WCDMA only</string>
    <!-- Mobile network settings, summary for preferred network mode GSM / UMTS [CHAR LIMIT=100] -->
    <string name="preferred_network_mode_gsm_wcdma_summary">Preferred network mode: GSM / WCDMA</string>
    <!-- Mobile network settings, summary for preferred network mode CDMA [CHAR LIMIT=100] -->
    <string name="preferred_network_mode_cdma_summary">Preferred network mode: CDMA</string>
    <!-- Mobile network settings, summary for preferred network mode CDMA / EvDo [CHAR LIMIT=100] -->
    <string name="preferred_network_mode_cdma_evdo_summary">Preferred network mode: CDMA / EvDo</string>
    <!-- Mobile network settings, summary for preferred network mode CDMA only [CHAR LIMIT=100] -->
    <string name="preferred_network_mode_cdma_only_summary">Preferred network mode: CDMA only</string>
    <!-- Mobile network settings, summary for preferred network mode EvDo only [CHAR LIMIT=100] -->
    <string name="preferred_network_mode_evdo_only_summary">Preferred network mode: EvDo only</string>
    <!-- Mobile network settings, summary for preferred network mode LTE / CDMA[CHAR LIMIT=100] -->
    <string name="preferred_network_mode_lte_cdma_summary">Preferred network mode: LTE / CDMA</string>
    <!-- Mobile network settings, summary for preferred network mode LTE / CDMA / EvDo [CHAR LIMIT=100] -->
    <string name="preferred_network_mode_lte_cdma_evdo_summary">Preferred network mode: LTE / CDMA / EvDo</string>
    <!-- Mobile network settings, summary for preferred network mode LTE / GSM/WCDMA [CHAR LIMIT=100] -->
    <string name="preferred_network_mode_lte_gsm_summary">Preferred network mode: LTE / GSM/WCDMA</string>
    <!-- Mobile network settings, summary for preferred network mode LTE / CMDA / EvDo / GSM/WCDMA [CHAR LIMIT=100] -->
    <string name="preferred_network_mode_lte_cdma_evdo_gsm_wcdma_summary">Preferred network mode: LTE / CMDA / EvDo / GSM/WCDMA</string>
    <!-- Mobile network settings, summary for preferred network mode LTE / WCDMA [CHAR LIMIT=100] -->
    <string name="preferred_network_mode_lte_wcdma_summary">Preferred network mode: LTE / WCDMA</string>

    <string-array name="preferred_network_mode_choices">
        <item>Global</item>
        <item>EvDo only</item>
        <item>CDMA w/o EvDo</item>
        <item>CDMA/EvDo auto</item>
        <item>GSM/WCDMA auto</item>
        <item>WCDMA only</item>
        <item>GSM only</item>
        <item>GSM/WCDMA preferred</item>
    </string-array>
    <string-array name="preferred_network_mode_values"  translatable="false">
        <item>"7"</item>
        <item>"6"</item>
        <item>"5"</item>
        <item>"4"</item>
        <item>"3"</item>
        <item>"2"</item>
        <item>"1"</item>
        <item>"0"</item>
    </string-array>
    <!-- Mobile network settings, network mode choices for a device supporting CDMA and LTE [CHAR LIMIT=25] -->
    <string-array name="preferred_network_mode_choices_lte">
    <!--<item>LTE only</item>-->
        <item>LTE/CMDA/EvDo/GSM/WCDMA</item>
        <item>LTE/CDMA/EvDo</item>
        <item>LTE/CDMA</item>
        <item>CDMA/EvDo auto</item>
    </string-array>
    <string-array name="preferred_network_mode_values_lte" translatable="false">
    <!--<item>"11"</item>-->
        <item>"10"</item>
        <item>"8"</item>
        <item>"7"</item>
        <item>"4"</item>
    </string-array>
    <!-- Mobile network settings, network mode choices for a device supporting GSM and LTE [CHAR LIMIT=25] -->
    <string-array name="preferred_network_mode_choices_lte_gsm">
        <item>LTE/WCDMA</item>
        <item>LTE/GSM/WCDMA</item>
        <item>GSM/WCDMA preferred</item>
    </string-array>
    <string-array name="preferred_network_mode_values_lte_gsm" translatable="false">
        <item>"12"</item>
        <item>"9"</item>
        <item>"0"</item>
    </string-array>
    <!-- Mobile network settings screen, data enabling checkbox name -->
    <string name="data_enabled">Data enabled</string>
    <!-- Mobile network settings screen, setting summary text when check box is not selected (explains what selecting it would do) -->
    <string name="data_enable_summary">Enable data access over Mobile network</string>
    <!-- Mobile network settings screen, setting check box name -->
    <string name="roaming">Data roaming</string>
    <!-- Mobile network settings screen, setting summary text when check box is selected -->
    <string name="roaming_enable">Connect to data services when roaming</string>
    <!-- Mobile network settings screen, setting summary text when check box is clear -->
    <string name="roaming_disable">Connect to data services when roaming</string>
    <!-- Mobile network settings UI: notification message shown when you
         lose data connectivity because you're roaming and you have the
         "data roaming" feature turned off. -->
    <string name="roaming_reenable_message">You\'ve lost data connectivity because you left your home network with data roaming turned off.</string>
    <!-- Mobile network settings screen, dialog message when user selects the Data roaming check box -->
    <string name="roaming_warning">Allow data roaming? You may incur significant roaming charges!</string>
    <string name="gsm_umts_options">GSM/UMTS Options</string>
    <string name="cdma_options">CDMA Options</string>

    <!-- Screen option on the mobile network settings to go into data usage settings -->
    <string name="throttle_data_usage">Data usage</string>
    <!-- Data usage settings screen option for checking the current usage -->
    <string name="throttle_current_usage">Data used in current period</string>
    <!-- Data usage settings screen option for time frame-->
    <string name="throttle_time_frame">Data use period</string>
    <!-- Data usage settings screen option for throttling rate-->
    <string name="throttle_rate">Data rate policy</string>
    <!-- Data usage settings screen option for accessing the carrier website-->
    <string name="throttle_help">Learn more</string>

    <string name="throttle_status_subtext"><xliff:g id="used">%1$s</xliff:g> (<xliff:g id="used">%2$d</xliff:g>\u066A) of <xliff:g id="used">%3$s</xliff:g> period maximum\nNext period starts in <xliff:g id="used">%4$d</xliff:g> days (<xliff:g id="used">%5$s</xliff:g>)</string>

    <string name="throttle_data_usage_subtext"><xliff:g id="used">%1$s</xliff:g> (<xliff:g id="used">%2$d</xliff:g>\u066A) of <xliff:g id="used">%3$s</xliff:g> period maximum</string>

    <string name="throttle_data_rate_reduced_subtext"><xliff:g id="used">%1$s</xliff:g> maximum exceeded\nData rate reduced to <xliff:g id="used">%2$d</xliff:g> Kb/s</string>

    <string name="throttle_time_frame_subtext"><xliff:g id="used">%1$d</xliff:g>\u066A of cycle elapsed\nNext period starts in <xliff:g id="used">%2$d</xliff:g> days (<xliff:g id="used">%3$s</xliff:g>)</string>

    <string name="throttle_rate_subtext">Data rate reduced to <xliff:g id="used">%1$d</xliff:g> Kb/s if data use limit is exceeded</string>

    <string name="throttle_help_subtext">More information about your carrier\'s mobile network data use policy</string>

    <string name="cell_broadcast_sms">Cell Broadcast SMS</string>

    <string name="enable_disable_cell_bc_sms">Cell Broadcast SMS</string>
    <string name="cell_bc_sms_enable">Cell Broadcast SMS enabled</string>
    <string name="cell_bc_sms_disable">Cell Broadcast SMS disabled</string>

    <string name="cb_sms_settings">Cell Broadcast SMS settings</string>

    <string name="enable_disable_emergency_broadcast">Emergency Broadcast</string>
    <string name="emergency_broadcast_enable">Emergency Broadcast enabled</string>
    <string name="emergency_broadcast_disable">Emergency Broadcast disabled</string>

    <string name="enable_disable_administrative">Administrative</string>
    <string name="administrative_enable">Administrative enabled</string>
    <string name="administrative_disable">Administrative disabled</string>

    <string name="enable_disable_maintenance">Maintenance</string>
    <string name="maintenance_enable">Maintenance enabled</string>
    <string name="maintenance_disable">Maintenance disabled</string>

    <string name="general_news_settings">General News</string>
    <string name="bf_news_settings">Business and Financial News</string>
    <string name="sports_news_settings">Sports News</string>
    <string name="entertainment_news_settings">Entertainment News</string>

    <string name="enable_disable_local">Local</string>
    <string name="local_enable">Local news enabled</string>
    <string name="local_disable">Local news disabled</string>

    <string name="enable_disable_regional">Regional</string>
    <string name="regional_enable">Regional news enabled</string>
    <string name="regional_disable">Regional news disabled</string>

    <string name="enable_disable_national">National</string>
    <string name="national_enable">National news enabled</string>
    <string name="national_disable">National news disabled</string>

    <string name="enable_disable_international">International</string>
    <string name="international_enable">International news enabled</string>
    <string name="international_disable">International news disabled</string>

    <string name="list_language_title">Language</string>
    <string name="list_language_summary">Select the news language</string>
    <string-array name="list_language_entries">
        <item>English</item>
        <item>French</item>
        <item>Spanish</item>
        <item>Japanese</item>
        <item>Korean</item>
        <item>Chinese</item>
        <item>Hebrew</item>
    </string-array>
    <string-array name="list_language_values">
        <item>"1"</item>
        <item>"2"</item>
        <item>"3"</item>
        <item>"4"</item>
        <item>"5"</item>
        <item>"6"</item>
        <item>"7"</item>
    </string-array>
    <string name="list_language_dtitle">Languages</string>

    <string name="enable_disable_local_weather">Local Weather</string>
    <string name="local_weather_enable">Local Weather enabled</string>
    <string name="local_weather_disable">Local Weather disabled</string>

    <string name="enable_disable_atr">Area Traffic Reports</string>
    <string name="atr_enable">Area Traffic Reports enabled</string>
    <string name="atr_disable">Area Traffic Reports disabled</string>

    <string name="enable_disable_lafs">Local Airport Flight Schedules</string>
    <string name="lafs_enable">Local Airport Flight Schedules enabled</string>
    <string name="lafs_disable">Local Airport Flight Schedules disabled</string>

    <string name="enable_disable_restaurants">Restaurants</string>
    <string name="restaurants_enable">Restaurants enabled</string>
    <string name="restaurants_disable">Restaurants disabled</string>

    <string name="enable_disable_lodgings">Lodgings</string>
    <string name="lodgings_enable">Lodgings enabled</string>
    <string name="lodgings_disable">Lodgings disabled</string>

    <string name="enable_disable_retail_directory">Retail Directory</string>
    <string name="retail_directory_enable">Retail Directory enabled</string>
    <string name="retail_directory_disable">Retail Directory disabled</string>

    <string name="enable_disable_advertisements">Advertisements</string>
    <string name="advertisements_enable">Advertisements enabled</string>
    <string name="advertisements_disable">Advertisements disabled</string>

    <string name="enable_disable_stock_quotes">Stock Quotes</string>
    <string name="stock_quotes_enable">Stock Quotes enabled</string>
    <string name="stock_quotes_disable">Stock Quotes disabled</string>

    <string name="enable_disable_eo">Employment Opportunities</string>
    <string name="eo_enable">Employment Opportunities enabled</string>
    <string name="eo_disable">Employment Opportunities disabled</string>

    <string name="enable_disable_mhh">Medical, Health, and Hospital</string>
    <string name="mhh_enable">Medical, Health, and Hospital enabled</string>
    <string name="mhh_disable">Medical, Health, and Hospital disabled</string>

    <string name="enable_disable_technology_news">Technology News</string>
    <string name="technology_news_enable">Technology News enabled</string>
    <string name="technology_news_disable">Technology News disabled</string>

    <string name="enable_disable_multi_category">Multi-category</string>
    <string name="multi_category_enable">Multi-category enabled</string>
    <string name="multi_category_disable">Multi-category disabled</string>

    <!-- Mobile network settings screen, setting option name -->
    <string name="prefer_2g">Use only 2G networks</string>
    <!-- Mobile network settings screen, setting summary text -->
    <string name="prefer_2g_summary">Saves battery</string>

    <!-- CDMA System select strings -->
    <!-- Mobile network settings screen, setting option name -->
    <string name="cdma_system_select_title">System select</string>
    <!-- Mobile network settings screen, setting summary text -->
    <string name="cdma_system_select_summary">Change the CDMA roaming mode</string>
    <!-- System select settings screen title -->
    <string name="cdma_system_select_dialogtitle">System select</string>
    <string-array name="cdma_system_select_choices">
        <!-- System select dialog screen, setting option name -->
        <item>Home only</item>
        <!-- Remove the following option "Affiliated Networks" from the option list -->
        <!-- <item>Affiliated Networks</item> -->
        <!-- System select dialog screen, setting option name -->
        <item>Automatic</item>
    </string-array>
    <string-array name="cdma_system_select_values" translatable="false">
        <!-- Do not translate. -->
        <item>"0"</item>
        <!-- Remove the following value "1" which corresponds to "Affiliated Networks" above -->
        <!-- <item>"1"</item>  -->
        <!-- Do not translate. -->
        <item>"2"</item>
    </string-array>

    <string name="cdma_subscription_title">CDMA subscription</string>
    <string name="cdma_subscription_summary">Change between RUIM/SIM and NV</string>
    <string name="cdma_subscription_dialogtitle">subscription</string>
    <string-array name="cdma_subscription_choices">
        <item>RUIM/SIM</item>
        <item>NV</item>
    </string-array>
    <string-array name="cdma_subscription_values">
        <item>"0"</item>
        <item>"1"</item>
    </string-array>
    <!-- Preference title with which users can activate CDMA network [CHAR LIMIT=30] -->
    <string name="cdma_activate_device">Activate device</string>
    <!-- Preference title for launching an account manager page for prepaid LTE [CHAR LIMIT=30] -->
    <string name="cdma_lte_data_service">Set up data service</string>

    <!-- FDN settings strings -->
    <!-- Call settings screen, setting option name -->
    <string name="fdn">Fixed Dialing Numbers</string>
    <!-- Call settings screen, button label that takes you to
         the Fixed Dialing Number management screen -->
    <string name="manage_fdn_list">FDN list</string>
    <!-- Call settings screen, preference item label -->
    <string name="fdn_activation">FDN activation</string>
    <!-- Call settings setting option name when FDN is enabled -->
    <string name="fdn_enabled">Fixed Dialing Numbers are enabled</string>
    <!-- Call settings setting option name  when FDN is disabled-->
    <string name="fdn_disabled">Fixed Dialing Numbers are disabled</string>
    <!-- Call settings screen, setting option name -->
    <string name="enable_fdn">Enable FDN</string>
    <!-- Call settings screen, setting option name -->
    <string name="disable_fdn">Disable FDN</string>
    <!-- Call settings screen, setting option name -->
    <string name="change_pin2">Change PIN2</string>
    <!-- Call settings screen, setting option name when FDN is enabled -->
    <string name="enable_fdn_ok">Disable FDN</string>
    <!-- Call settings screen, setting option name when FDN is disabled -->
    <string name="disable_fdn_ok">Enable FDN</string>
    <!-- Call settings screen, setting summary text -->
    <string name="sum_fdn">Manage Fixed Dialing Numbers</string>
    <!-- Call settings, FDN screen, setting option name -->
    <string name="sum_fdn_change_pin">Change PIN for FDN access</string>
    <!-- Call settings, FDN screen, setting option name -->
    <string name="sum_fdn_manage_list">Manage phone number list</string>
    <!-- Voice privacy on CDMA is an added layer of voice encryption. Theoretically, it would be harder to break in to a phone call with this feature enabled. -->
    <string name="voice_privacy">Voice privacy</string>
    <string name="voice_privacy_summary">Enable enhanced privacy mode</string>
    <string name="tty_mode_option_title">TTY mode</string>
    <string name="tty_mode_option_summary">Set TTY mode</string>
    <string name="auto_retry_mode_title">Auto-retry</string>
    <string name="auto_retry_mode_summary">Enable Auto-retry mode</string>
    <string name="exit_to_home_screen_title">Exit to Last Activity on End Call</string>
    <string name="exit_to_home_screen_summary">Exit to Previous activity screen on End Call rather than going to Call Log</string>
    <string name="landscape_mode_title">Enable Landscape</string>
    <string name="landscape_mode_summary">Enable Landscape Mode (if sensor enabled)</string>

    <!-- FDN list screen: menu item label -->
    <string name="menu_add">Add contact</string>
    <!-- FDN list screen: menu item label -->
    <string name="menu_edit">Edit contact</string>
    <!-- FDN list screen: menu item label -->
    <string name="menu_delete">Delete contact</string>

    <!-- FDN related strings -->
    <!-- Label for PIN2 entry screen -->
    <string name="get_pin2">Type PIN2</string>
    <!-- "Edit FDN Contact" screen: Label for the "name" text field -->
    <string name="name">Name</string>
    <!-- "Edit FDN Contact" screen: Label for the "number" text field -->
    <string name="number">Number</string>
    <!-- "Edit FDN Contact" screen: Button label for "save" action -->
    <string name="save">Save</string>
    <!-- Title of "Edit FDN Contact" screen for a new contact -->
    <string name="add_fdn_contact">Add fixed dialing number</string>
    <!-- "Edit FDN Contact" screen: status message displayed in a popup (toast) -->
    <string name="adding_fdn_contact">Adding fixed dialing number\u2026</string>
    <!-- "Edit FDN Contact" screen: status message displayed in a popup (toast) -->
    <string name="fdn_contact_added">Fixed dialing number added.</string>
    <!-- Title of "Edit FDN Contact" screen when editing an already-existing contact -->
    <string name="edit_fdn_contact">Edit fixed dialing number</string>
    <!-- "Edit FDN Contact" screen: status message displayed in a popup (toast) -->
    <string name="updating_fdn_contact">Updating fixed dialing number\u2026</string>
    <!-- "Edit FDN Contact" screen: status message displayed in a popup (toast) -->
    <string name="fdn_contact_updated">Fixed dialing number updated.</string>
    <!-- Title of "Delete FDN Contact" screen -->
    <string name="delete_fdn_contact">Delete fixed dialing number</string>
    <!-- "Delete FDN Contact" screen: status message displayed in a popup (toast) -->
    <string name="deleting_fdn_contact">Deleting fixed dialing number\u2026</string>
    <!-- "Delete FDN Contact" screen: status message displayed in a popup (toast) -->
    <string name="fdn_contact_deleted">Fixed dialing number deleted.</string>
    <!-- FDN settings: error message displayed in a popup (toast) -->
    <string name="pin2_invalid">FDN wasn\'t updated because you typed an incorrect PIN.</string>
    <!-- FDN settings: error message displayed in a popup (toast) -->
    <string name="fdn_invalid_number">FDN wasn\'t updated because the number can\'t exceed 20 digits.</string>
    <!-- FDN settings: error message displayed in a popup (toast), when the entered
         FDN number was inappropriate, OR, PIN2 the user entered was incorrect.
         Because of API restriction, there's no way to determine which is the exact
         cause of the failure.
         [CHAR LIMIT=NONE] -->
    <string name="pin2_or_fdn_invalid">FDN wasn\'t updated. The PIN2 was incorrect, or the phone number was rejected.</string>

    <!-- ADN related strings -->
    <!-- Placeholder text displayed while loading the list of SIM contacts -->
    <string name="simContacts_emptyLoading">Reading from SIM card\u2026</string>
    <!-- Call settings, string that appears on FDN contact list when there are no contacts on the SIM. -->
    <string name="simContacts_empty">No contacts on your SIM card.</string>
    <!-- Call settings: title of the dialog that lets you select contacts from the SIM. -->
    <string name="simContacts_title">Select contacts to import</string>
    <!-- Appears when user tries to import contacts in SIM during Airplane mode
      [CHAR LIMIT=NONE] -->
    <string name="simContacts_airplaneMode">To import contacts from the SIM card, first turn off Airplane mode.</string>

    <!-- SIM PIN strings -->
    <!-- Title of "Enable/disable SIM PIN" screen -->
    <string name="enable_pin">Enable/disable SIM PIN</string>
    <!-- Title of "Change SIM PIN" screen -->
    <string name="change_pin">Change SIM PIN</string>
    <!-- SIM PIN screen: label for PIN entry widget -->
    <string name="enter_pin_text">SIM PIN:</string>
    <!-- SIM PIN screen: label for PIN entry widget -->
    <string name="oldPinLabel">Old PIN</string>
    <!-- SIM PIN screen: label for PIN entry widget -->
    <string name="newPinLabel">New PIN</string>
    <!-- SIM PIN screen: label for PIN entry widget -->
    <string name="confirmPinLabel">Confirm new PIN</string>
    <!-- SIM PIN screen: error message -->
    <string name="badPin">The old PIN you typed isn\'t correct. Try again.</string>
    <!-- SIM PIN screen: error message -->
    <string name="mismatchPin">The PINs you typed don\'t match. Try again.</string>
    <!-- SIM PIN screen: error message when PIN is too short or too long -->
    <string name="invalidPin">Type a PIN that is 4 to 8 numbers.</string>
    <!-- Title of "Disable SIM PIN" screen -->
    <string name="disable_sim_pin">Disable SIM PIN</string>
    <!-- Title of "Enable SIM PIN" screen -->
    <string name="enable_sim_pin">Enable SIM PIN</string>
    <!-- SIM PIN screen: progress message displayed while enabling -->
    <string name="enable_in_progress">Please wait\u2026</string>
    <!-- SIM PIN screen: status message displayed in a popup (toast) -->
    <string name="enable_pin_ok">SIM PIN enabled.</string>
    <!-- SIM PIN screen: status message displayed in a popup (toast) -->
    <string name="disable_pin_ok">SIM PIN disabled.</string>
    <!-- SIM PIN screen: error message displayed in a popup (toast) -->
    <string name="pin_failed">The PIN you typed was incorrect.</string>
    <!-- SIM PIN screen: status message displayed in a popup (toast) -->
    <string name="pin_changed">SIM PIN changed successfully.</string>
    <!-- SIM PIN screen: error message displayed in a dialog -->
    <string name="puk_requested">Password incorrect, SIM is locked! PUK2 requested.</string>

    <!-- SIM PIN2 strings -->
    <!-- SIM PIN2 screen: label for PIN entry widget -->
    <string name="enter_pin2_text">PIN2</string>
    <!-- SIM PIN2 screen: label for PIN entry widget -->
    <string name="oldPin2Label">Old PIN2</string>
    <!-- SIM PIN2 screen: label for PIN entry widget -->
    <string name="newPin2Label">New PIN2</string>
    <!-- SIM PIN2 screen: label for PIN entry widget -->
    <string name="confirmPin2Label">Confirm new PIN2</string>
    <!-- SIM PIN2 screen: error message -->
    <string name="badPuk2">The PUK2 you typed isn\'t correct. Try again. </string>
    <!-- SIM PIN2 screen: error message -->
    <string name="badPin2">The old PIN2 you typed isn\'t correct. Try again.</string>
    <!-- SIM PIN2 screen: error message -->
    <string name="mismatchPin2">The PIN2s you typed don\'t match. Try again.</string>
    <!-- SIM PIN2 screen: error message -->
    <string name="invalidPin2">Type a PIN2 that is 4 to 8 numbers.</string>
    <!-- SIM PIN2 screen: error message -->
    <string name="invalidPuk2">Type a PUK2 that is 8 numbers.</string>
    <!-- SIM PIN2 screen: status message displayed in a popup (toast) -->
    <string name="pin2_changed">PIN2 changed successfully.</string>
    <!-- SIM PIN2 screen: label for PUK2 entry widget -->
    <string name="label_puk2_code">Type PUK2 code</string>
    <!-- SIM PIN2 screen: error message displayed in a dialog -->
    <string name="fdn_enable_puk2_requested">Password incorrect. Change PIN2 and retry.</string>
    <!-- SIM PIN2 screen: error message displayed in a dialog -->
    <string name="puk2_requested">Password incorrect, SIM is locked. PUK2 requested.</string>

    <!-- SIM PIN screen: button label -->
    <string name="doneButton">Done</string>

    <!-- In-call screen: status label for a conference call -->
    <string name="caller_manage_header">Conference call <xliff:g id="conf_call_time">%s</xliff:g></string>

    <!-- Used in FakePhoneActivity test code.  DO NOT TRANSLATE. -->
    <string name="fake_phone_activity_phoneNumber_text" translatable="false">(650) 555-1234</string>
    <!-- Used in FakePhoneActivity test code.  DO NOT TRANSLATE. -->
    <string name="fake_phone_activity_infoText_text" translatable="false">Incoming phone number</string>
    <!-- Used in FakePhoneActivity test code.  DO NOT TRANSLATE. -->
    <string name="fake_phone_activity_placeCall_text" translatable="false">Fake Incoming Call</string>

    <!-- Call settings screen, Set voicemail dialog title -->
    <string name="voicemail_settings_number_label">Voicemail number</string>

    <!-- Card titles -->
    <!-- In-call screen: status label for a call in the "dialing" state -->
    <string name="card_title_dialing">Dialing</string>
    <!-- In-call screen: status label for a re-dialing call -->
    <string name="card_title_redialing">Retrying</string>
    <!-- In-call screen: status label for a conference call -->
    <string name="card_title_conf_call">Conference call</string>
    <!-- In-call screen: status label for an incoming call -->
    <string name="card_title_incoming_call">Incoming call</string>
    <!-- In-call screen: status label displayed briefly after a call ends -->
    <string name="card_title_call_ended">Call ended</string>
    <!-- In-call screen: status label for call that's on hold -->
    <string name="card_title_on_hold">On hold</string>
    <!-- In-call screen: status label for a call that's in the process of hanging up -->
    <string name="card_title_hanging_up">Hanging up</string>
    <!-- In-call screen: status label for a call that's in CDMA flash mode -->
    <string name="card_title_in_call">In call</string>
    <!-- In-call screen: special status label that shows your own phone
         number during emergency callback mode (ECM) [CHAR LIMIT=30] -->
    <string name="card_title_my_phone_number">My number is <xliff:g id="my_phone_number">%s</xliff:g></string>

    <!-- Notification strings -->
    <!-- The "label" of the in-call Notification for a dialing call, used
         as the format string for a Chronometer widget. [CHAR LIMIT=60] -->
    <string name="notification_dialing">Dialing</string>
    <!-- Missed call notification label, used when there's exactly one missed call -->
    <string name="notification_missedCallTitle">Missed call</string>
    <!-- Missed call notification label, used when there are two or more missed calls -->
    <string name="notification_missedCallsTitle">Missed calls</string>
    <!-- Missed call notification message used when there are multiple missed calls -->
    <string name="notification_missedCallsMsg"><xliff:g id="num_missed_calls">%s</xliff:g> missed calls</string>
    <!-- Missed call notification message used for a single missed call, including
         the caller-id info from the missed call -->
    <string name="notification_missedCallTicker">Missed call from <xliff:g id="missed_call_from">%s</xliff:g></string>
    <!-- The "label" of the in-call Notification for an ongoing call, used
         as the format string for a Chronometer widget. [CHAR LIMIT=60] -->
    <string name="notification_ongoing_call">Ongoing call</string>
    <!-- The "label" of the in-call Notification for a call that's on hold -->
    <string name="notification_on_hold">On hold</string>
    <!-- The "label" of the in-call Notification for an incoming ringing call -->
    <string name="notification_incoming_call">Incoming call</string>
    <!-- Label for the "Voicemail" notification item, when expanded. -->
    <string name="notification_voicemail_title">New voicemail</string>
    <!-- Label for the expanded "Voicemail" notification item,
         including a count of messages. -->
    <string name="notification_voicemail_title_count">New voicemail (<xliff:g id="count">%d</xliff:g>)</string>
    <!-- Message displayed in the "Voicemail" notification item, allowing the user
         to dial the indicated number. -->
    <string name="notification_voicemail_text_format">Dial <xliff:g id="voicemail_number">%s</xliff:g></string>
    <!-- Message displayed in the "Voicemail" notification item,
         indicating that there's no voicemail number available -->
    <string name="notification_voicemail_no_vm_number">Voicemail number unknown</string>
    <!-- Label for the "No service" notification item, when expanded. -->
    <string name="notification_network_selection_title">No service</string>
    <!-- Label for the expanded "No service" notification item, including the
         operator name set by user -->
    <string name="notification_network_selection_text">Selected network (<xliff:g id="operator_name">%s</xliff:g>) unavailable</string>
    <!-- Message for "end call" Action.
         It is displayed in the "Ongoing call" notification, which is shown
         when the user is outside the in-call screen while the phone call is still
         active. [CHAR LIMIT=40] -->
    <string name="notification_action_end_call">Hang up</string>
    <!-- Message for "call back" Action, which is displayed in the missed call notificaiton.
         The user will be able to call back to the person or the phone number.
         [CHAR LIMIT=60] -->
    <string name="notification_missedCall_call_back">Call back</string>
    <!-- Message for "reply via sms" action, which is displayed in the missed call notification.
         The user will be able to send text messages using the phone number.
         [CHAR LIMIT=60] -->
    <string name="notification_missedCall_message">Message</string>

    <!-- In-call screen: call failure message displayed in an error dialog -->
    <string name="incall_error_power_off">To place a call, first turn off Airplane mode.</string>
    <!-- In-call screen: call failure message displayed in an error dialog.
         This string is currently unused (see comments in InCallScreen.java.) -->
    <string name="incall_error_emergency_only">Not registered on network.</string>
    <!-- In-call screen: call failure message displayed in an error dialog -->
    <string name="incall_error_out_of_service">Mobile network not available.</string>
    <!-- In-call screen: call failure message displayed in an error dialog -->
    <string name="incall_error_no_phone_number_supplied">Call not sent, no valid number entered.</string>
    <!-- In-call screen: call failure message displayed in an error dialog -->
    <string name="incall_error_call_failed">Call not sent.</string>
    <!-- In-call screen: status message displayed in a dialog when starting an MMI -->
    <string name="incall_status_dialed_mmi">Starting MMI sequence\u2026</string>
    <!-- In-call screen: message displayed in an error dialog -->
    <string name="incall_error_supp_service_unknown">Unsupported service.</string>
    <!-- In-call screen: message displayed in an error dialog -->
    <string name="incall_error_supp_service_switch">Unable to switch calls.</string>
    <!-- In-call screen: message displayed in an error dialog -->
    <string name="incall_error_supp_service_separate">Unable to separate call.</string>
    <!-- In-call screen: message displayed in an error dialog -->
    <string name="incall_error_supp_service_transfer">Unable to transfer call.</string>
    <!-- In-call screen: message displayed in an error dialog -->
    <string name="incall_error_supp_service_conference">Unable to conference calls.</string>
    <!-- In-call screen: message displayed in an error dialog -->
    <string name="incall_error_supp_service_reject">Unable to reject call.</string>
    <!-- In-call screen: message displayed in an error dialog -->
    <string name="incall_error_supp_service_hangup">Unable to release call(s).</string>

    <!-- In-call screen: "call type" indication for a SIP call [CHAR LIMIT=30]  -->
    <string name="incall_call_type_label_sip">Internet call</string>

    <!-- Dialog title for the "radio enable" UI for emergency calls -->
    <string name="emergency_enable_radio_dialog_title">Emergency call</string>
    <!-- Status message for the "radio enable" UI for emergency calls -->
    <string name="emergency_enable_radio_dialog_message">Turning on radio\u2026</string>
    <!-- Status message for the "radio enable" UI for emergency calls -->
    <string name="emergency_enable_radio_dialog_retry">Out of service area, retrying\u2026</string>

    <!-- Dialer text on Emergency Dialer -->
    <!-- Emergency dialer: message displayed in an error dialog -->
    <string name="dial_emergency_error">Call not sent. <xliff:g id="non_emergency_number">%s</xliff:g> is not an emergency number!</string>
    <!-- Emergency dialer: message displayed in an error dialog -->
    <string name="dial_emergency_empty_error">Call not sent. Dial an emergency number!</string>

    <!-- Displayed in the text entry box in the dialer when in landscape mode to guide the user
         to dial using the physical keyboard -->
    <string name="dialerKeyboardHintText">Use keyboard to dial</string>

    <!-- Text for the onscreen "Hold" button -->
    <string name="onscreenHoldText">Hold</string>
    <!-- Text for the onscreen "End call" button -->
    <string name="onscreenEndCallText">End</string>
    <!-- Text for the onscreen "Show Dialpad" button -->
    <string name="onscreenShowDialpadText">Dialpad</string>
    <!-- Text for the onscreen "Mute" button -->
    <string name="onscreenMuteText">Mute</string>
    <!-- Text for the onscreen "Add call" button -->
    <string name="onscreenAddCallText">Add call</string>
    <!-- Text for the onscreen "Merge calls" button -->
    <string name="onscreenMergeCallsText">Merge calls</string>
    <!-- Text for the onscreen "Swap calls" button -->
    <string name="onscreenSwapCallsText">Swap</string>
    <!-- Text for the onscreen "Manage calls" button -->
    <string name="onscreenManageCallsText">Manage calls</string>
    <!-- Text for the onscreen "Manage conference" button [CHAR LIMIT=20] -->
    <string name="onscreenManageConferenceText">Manage conference</string>
    <!-- Text for the onscreen "Audio" button that lets you switch
         between speaker / bluetooth / earpiece [CHAR LIMIT=10] -->
    <string name="onscreenAudioText">Audio</string>

    <!-- Menu item label in SIM Contacts: Import a single contact entry from the SIM card -->
    <string name="importSimEntry">Import</string>
    <!-- Menu item label in SIM Contacts: Import all contact entries from the SIM card -->
    <string name="importAllSimEntries">Import all</string>
    <!-- SIM Contacts: status message displayed while importing card -->
    <string name="importingSimContacts">Importing SIM contacts</string>
    <!-- Import a single contact entry from contacts to the SIM card -->
    <string name="importToFDNfromContacts">Import from contacts</string>

    <!-- Hearing aid settings -->
    <string name="hac_mode_title">Hearing aids</string>
    <string name="hac_mode_summary">Turn on hearing aid compatibility</string>

    <!-- Service option entries.  -->
    <string-array name="tty_mode_entries">
        <item>TTY Off</item>
        <item>TTY Full</item>
        <item>TTY HCO</item>
        <item>TTY VCO</item>
    </string-array>

    <!-- Do not translate. -->
    <string-array name="tty_mode_values" translatable="false">
        <!-- Do not translate. -->
        <item>0</item>
        <!-- Do not translate. -->
        <item>1</item>
        <!-- Do not translate. -->
        <item>2</item>
        <!-- Do not translate. -->
        <item>3</item>
    </string-array>

    <!-- Dtmf tones settings -->
    <!-- Title for the DTMF Tones options displayed in Call Settings -->
    <string name="dtmf_tones_title">DTMF tones</string>
    <!-- Summary for the DTMF Tones options displayed in Call Settings -->
    <string name="dtmf_tones_summary">Set the length of DTMF tones</string>
    <!-- Options displayed as part of DTMF Tones in Call Settings -->
    <string-array name="dtmf_tone_entries">
      <item>Normal</item>
      <item>Long</item>
    </string-array>
    <!-- Do not translate. -->
    <string-array name="dtmf_tone_values" translatable="false">
       <item>0</item>
       <item>1</item>
    </string-array>

    <!-- Title for the dialog used to display CDMA DisplayInfo -->
    <string name="network_message">Network message</string>

    <!-- OTA-specific strings -->
    <!-- Title shown on OTA screen -->
    <string name="ota_title_activate">Activate your phone</string>
    <!-- Message displayed on the OTA activation screen. -->
    <string name="ota_touch_activate">A special call needs to be made to activate your phone service.
    \n\nAfter pressing \u201CActivate\u201D, listen to the instructions provided to activate your phone.</string>

    <!-- Title of skip activation dialog -->
    <string name="ota_skip_activation_dialog_title">Skip activation\?</string>
    <!-- Message displayed in skip activation dialog  -->
    <string name="ota_skip_activation_dialog_message">If you skip activation, you can\'t place calls or connect to mobile data networks (though you can connect to Wi-Fi networks). Until you activate your phone, you are asked to activate it each time you turn it on.</string>
    <!-- Label shown on dialog button that allows the user to skip activation -->
    <string name="ota_skip_activation_dialog_skip_label">Skip</string>

    <!-- Button label within the OTA activation screen -->
    <string name="ota_activate">Activate</string>
    <!-- Title text shown when phone activation is successful -->
    <string name="ota_title_activate_success">Phone is activated.</string>
    <!-- Title text shown on screen where activation fails -->
    <string name="ota_title_problem_with_activation">Problem with activation</string>
    <!-- Message displayed on the OTA "listening" screen. This message
         needs to be kept at 2 lines or less to be sure that there's
         enough room for the dialpad. [CHAR LIMIT=80] -->
    <string name="ota_listen">Follow the spoken instructions until you hear that activation is complete.</string>

    <!-- Button label within the OTA listen screen -->
    <string name="ota_speaker">Speaker</string>
    <!-- String to be displayed on OTA listen screen once user has selected the
         correct option to begin provisioning -->
    <string name="ota_progress">Wait while your phone is being programmed.</string>
    <!-- String to display within the OTA Fail Notice dialog -->
    <string name="ota_failure">Programming unsuccessful</string>
    <!-- String to be displayed on the OTA Fail/Success screen upon successful provisioning -->
    <string name="ota_successful">Your phone is now activated.  It may take up to 15 minutes for service to start.</string>
    <!-- String to be displayed on the OTA Fail/Success screen upon unsuccessful provisioning -->
    <string name="ota_unsuccessful">Your phone didn\'t activate.
    \nYou may need to find an area with better coverage (near a window, or outside).
    \n\nTry again or call customer service for more options.</string>
    <!-- String to display within the OTA SPC Fail Notice dialog -->
    <string name="ota_spc_failure">EXCESS SPC FAILURES</string>
    <!-- Button label in OTA listen screen that cancels activation and goes to the previous screen -->
    <string name="ota_call_end">Back</string>
    <!-- Button label shown on OTA error screen to allow the user to try again -->
    <string name="ota_try_again">Try again</string>
    <!-- Button label shown on OTA screens that have a next screen -->
    <string name="ota_next">Next</string>

    <!-- Emergency Callback Mode (ECM) -->
    <string name="ecm_exit_dialog">EcmExitDialog</string>
    <!-- ECM: Status bar notification message -->
    <string name="phone_entered_ecm_text">Entered Emergency Callback Mode</string>
    <!-- ECM: Notification title -->
    <string name="phone_in_ecm_notification_title">Emergency Callback Mode</string>
    <!-- ECM: Notification body -->
    <string name="phone_in_ecm_call_notification_text">Data connection disabled</string>
    <plurals name="phone_in_ecm_notification_time">
        <!-- number of minutes is one -->
        <item quantity="one">No data connection for <xliff:g id="count">%s</xliff:g> minute</item>
        <!-- number of minutes is not equal to one -->
        <item quantity="other">No data connection for <xliff:g id="count">%s</xliff:g> minutes</item>
    </plurals>
    <!-- ECM: Dialog box message for exiting from the notifications screen -->
    <plurals name="alert_dialog_exit_ecm">
        <!-- number of minutes is one -->
        <item quantity="one">The phone will be in Emergency Callback mode for <xliff:g id="count">%s</xliff:g> minute. While in this mode no apps using a data connection can be used. Do you want to exit now?</item>
        <!-- number of minutes is not equal to one -->
        <item quantity="other">The phone will be in Emergency Callback mode for <xliff:g id="count">%s</xliff:g> minutes. While in this mode no applications using a data connection can be used. Do you want to exit now?</item>
    </plurals>
    <!-- ECM: Dialog box message for exiting from any other app -->
    <plurals name="alert_dialog_not_avaialble_in_ecm">
        <!-- number of minutes is one -->
        <item quantity="one">The selected action isn\'t available while in the Emergency Callback mode. The phone will be in this mode for <xliff:g id="count">%s</xliff:g> minute. Do you want to exit now?</item>
        <!-- number of minutes is not equal to one -->
        <item quantity="other">The selected action isn\'t available while in the Emergency Callback mode. The phone will be in this mode for <xliff:g id="count">%s</xliff:g> minutes. Do you want to exit now?</item>
    </plurals>
    <!-- ECM: Dialog box message while in emergency call -->
    <string name="alert_dialog_in_ecm_call">The selected action isn\'t available while in an emergency call.</string>
    <!-- ECM: Progress text -->
    <string name="progress_dialog_exiting_ecm">Exiting Emergency Callback mode</string>
    <!-- ECM: ECM exit dialog choice -->
    <string name="alert_dialog_yes">Yes</string>
    <!-- ECM: ECM exit dialog choice -->
    <string name="alert_dialog_no">No</string>
    <!-- ECM: ECM exit dialog choice -->
    <string name="alert_dialog_dismiss">Dismiss</string>

    <!-- For incoming calls, this is a string we can get from a CDMA network instead of
         the actual phone number, to indicate there's no number present.  DO NOT TRANSLATE. -->
    <string-array name="absent_num" translatable="false">
        <item>ABSENT NUMBER</item>
        <item>ABSENTNUMBER</item>
    </string-array>

    <!-- Preference for Voicemail service provider under "Voicemail" settings.
         [CHAR LIMIT=40] -->
    <string name="voicemail_provider">Service</string>

    <!-- Preference for Voicemail setting of each provider.
         [CHAR LIMIT=40] -->
    <string name="voicemail_settings">Setup</string>

    <!-- String to display in voicemail number summary when no voicemail num is set -->
    <string name="voicemail_number_not_set">&lt;Not set&gt;</string>

    <!-- Title displayed above settings coming after voicemail in the call features screen -->
    <string name="other_settings">Other call settings</string>

    <!-- Dialer UI Settings -->
    <string name="dialer_ui_settings_title">Dialpad settings</string>
    <string name="dialer_ui_settings_summary">Settings for the dialpad</string>

    <!-- Title displayed in the overlay when a call is placed using a 3rd party provider.
         [CHAR LIMIT=40] -->
    <string name="calling_via_template">Calling via <xliff:g id="provider_name">%s</xliff:g></string>

    <!-- Use this as a default to describe the contact photo; currently for screen readers through accessibility. -->
    <string name="contactPhoto">contact photo</string>
    <!-- Use this to describe the separate conference call button; currently for screen readers through accessibility. -->
    <string name="goPrivate">go private</string>
    <!--  Use this to describe the select contact button in EditPhoneNumberPreference; currently for screen readers through accessibility. -->
    <string name="selectContact">select contact</string>


    <!-- Start of SIP related strings defined from here. -->

    <!-- Title displayed SIP settings coming after other call settings in the call features screen. [CHAR LIMIT=NONE] -->
    <string name="sip_settings">Internet call settings</string>
    <!-- Title displayed SIP account settings in the sip settings category. [CHAR LIMIT=NONE] -->
    <string name="sip_accounts">Internet calling (SIP) accounts</string>
    <!-- Title displayed SIP account settings in the sip settings category. [CHAR LIMIT=NONE] -->
    <string name="sip_accounts_title">Accounts</string>
    <!-- Title displayed for the button of receiving incoming SIP calls flag. Enabled for receiving calls. [CHAR LIMIT=NONE] -->
    <string name="sip_receive_calls">Receive incoming calls</string>
    <!-- Help user to understand that it will require more battery usage if the 'receiving incoming call' is enabled. [CHAR LIMIT=NONE] -->
    <string name="sip_receive_calls_summary">Reduces battery life</string>
    <!-- Title for the dialog of selecting the way we handle an outgoing call. [CHAR LIMIT=NONE] -->
    <string name="sip_call_options_title">Use Internet calling</string>
    <!-- Title for the dialog of selecting the way we handle an outgoing call (Wi-Fi only). [CHAR LIMIT=NONE] -->
    <string name="sip_call_options_wifi_only_title">Use Internet calling (Wi-Fi only)</string>

    <!-- Item of the Internet call option dialog: for routing all outgoing calls via SIP. [CHAR LIMIT=NONE] -->
    <string name="sip_call_options_entry_1">For all calls when data network is available</string>
    <!-- Item of the Internet call option dialog: for routing a outgoing call via SIP if the destination is a SIP URI. [CHAR LIMIT=NONE] -->
    <string name="sip_call_options_entry_2">Only for Internet calls</string>
    <!-- Item of the Internet call option dialog: for asking user to select the way for each outgoing call. [CHAR LIMIT=NONE] -->
    <string name="sip_call_options_entry_3">Ask for each call</string>
    <!-- Item of the Internet call (Wi-Fi only) option dialog: for routing all outgoing calls via SIP. [CHAR LIMIT=NONE] -->
    <string name="sip_call_options_wifi_only_entry_1">For all calls</string>

    <!-- Title of the dialog to select the phone type for the outgoing call. [CHAR LIMIT=NONE] -->
    <string name ="pick_outgoing_call_phone_type">Place call</string>

    <!-- Title of the dialog to select the phone among the list of phones for the outgoing call. [CHAR LIMIT=NONE] -->
    <string name ="pick_outgoing_sip_phone">Use Internet calling account:</string>

    <!-- Text of checkbox to remember the sip phone for all outbound calls. [CHAR LIMIT=NONE] -->
    <string name ="remember_my_choice">Always use to place Internet calls</string>

    <!-- Help text of checkbox to unset the default sip phone for all outbound calls. [CHAR LIMIT=NONE] -->
    <string name ="reset_my_choice_hint">You can change which Internet calling account to use by default from the Phone &gt; Settings &gt; Internet call settings &gt; Accounts screen.</string>

    <!-- Item of the dialog to select the phone type for outgoing call. [CHAR LIMIT=NONE] -->
    <string name ="pstn_phone">Cell phone call</string>

    <!-- Item of the dialog to select the phone type for outgoing call. [CHAR LIMIT=NONE] -->
    <string name ="internet_phone">Internet call</string>

    <!-- Title of the dialog to redirect the user to SIP settings. [CHAR LIMIT=NONE] -->
    <string name ="no_sip_account_found_title">No Internet calling account</string>
    <!-- Message of the dialog to redirect the user to SIP settings. [CHAR LIMIT=NONE] -->
    <string name ="no_sip_account_found">There are no Internet calling accounts on this phone. Do you want to add one now?</string>
    <!-- Menu item for no sip account found dialog -->
    <string name="sip_menu_add">Add</string>

    <!-- Title for the button to add a new sip account. [CHAR LIMIT=NONE] -->
    <string name="add_sip_account">Add account</string>
    <!-- Title for the button to remove a sip account. [CHAR LIMIT=NONE] -->
    <string name="remove_sip_account">Remove account</string>
    <!-- String of the category which lists all sip accounts. [CHAR LIMIT=NONE] -->
    <string name="sip_account_list">SIP accounts</string>
    <!-- Toast message to indicate that the system is saving the account. [CHAR LIMIT=NONE] -->
    <string name="saving_account">Saving the account\u2026</string>
    <!-- Toast message to indicate that the system is removing the account. [CHAR LIMIT=NONE] -->
    <string name="removing_account">Removing the account\u2026</string>

    <!-- Menu item when the menu button is pressed in the sip account editor. [CHAR LIMIT=NONE] -->
    <string name="sip_menu_save">Save</string>
    <!-- Menu item when the menu button is pressed in the sip account editor. [CHAR LIMIT=NONE] -->
    <string name="sip_menu_discard">Discard</string>

    <!-- Title of the alert dialog. [CHAR LIMIT=NONE] -->
    <string name="alert_dialog_close">Close the profile</string>
    <!-- Title of the button to show in a alert dialog. [CHAR LIMIT=NONE] -->
    <string name="alert_dialog_ok">OK</string>
    <!-- Title of the button to show in a alert dialog. [CHAR LIMIT=NONE] -->
    <string name="close_profile">Close</string>

    <!-- Summary of a SIP account in the list of SIP accounts, consists of primary account status and registration status. This string indicates that this SIP account is a primary account and the string placeholder is the registration status, which will be one of the strings with name starting with "registration_status_" below. [CHAR LIMIT=NONE] -->
    <string name="primary_account_summary_with">Primary account. <xliff:g id="registration_status" example="Registering...">%s</xliff:g></string>
    <!-- Text of Internet-call registration status, checking current registration status with SIP service [CHAR LIMIT=NONE] -->
    <string name="registration_status_checking_status">Checking status...</string>
    <!-- Text of Internet-call registration status, registering with SIP server in order to receive calls on this account [CHAR LIMIT=NONE] -->
    <string name="registration_status_registering">Registering\u2026</string>
    <!-- Text of Internet-call registration status, still trying to register with SIP server [CHAR LIMIT=NONE] -->
    <string name="registration_status_still_trying">Still trying\u2026</string>
    <!-- Text of Internet-call registration status, currently not receiving calls on this account [CHAR LIMIT=NONE] -->
    <string name="registration_status_not_receiving">Not receiving calls.</string>
    <!-- Text of Internet-call registration status, no data connection [CHAR LIMIT=NONE] -->
    <string name="registration_status_no_data">Account registration stopped because there is no Internet connection.</string>
    <!-- Text of Internet-call registration status, no Wi-Fi connection [CHAR LIMIT=NONE] -->
    <string name="registration_status_no_wifi_data">Account registration stopped because there is no Wi-Fi connection.</string>
    <!-- Text of Internet-call registration status, registration process is not running due to some error [CHAR LIMIT=NONE] -->
    <string name="registration_status_not_running">Account registration unsuccessful.</string>
    <!-- Text of Internet-call registration status, currently we can receive calls on this account [CHAR LIMIT=NONE] -->
    <string name="registration_status_done">Receiving calls.</string>
    <!-- Text of Internet-call registration status, registration failed with a reason; will try again later [CHAR LIMIT=NONE] -->
    <string name="registration_status_failed_try_later">Account registration unsuccessful: (<xliff:g id="registration_error_message" example="timed out">%s</xliff:g>); will try later</string>
    <!-- Text of Internet-call registration status, registration failed due to invalid credentials [CHAR LIMIT=NONE] -->
    <string name="registration_status_invalid_credentials">Account registration unsuccessful: Incorrect username or password.</string>
    <!-- Text of Internet-call registration status, registration failed due to unknown host exception [CHAR LIMIT=NONE] -->
    <string name="registration_status_server_unreachable">Account registration unsuccessful: Check the server name.</string>
    <!-- Text for describing the account's owner and status. For example, 'Active, in use by Google Talk', it means that the account managed by SIP service was registered by the application 'Google Talk' and the status is active. [CHAR LIMIT=NONE] -->
    <string name="third_party_account_summary">This account is currently in use by the <xliff:g id="account_owner" example="Google Talk">%s</xliff:g> app.</string>


    <!-- Title of the sip editor screen. [CHAR LIMIT=NONE] -->
    <string name="sip_edit_title">SIP account details</string>
    <!-- Title of the sip editor screen. [CHAR LIMIT=NONE] -->
    <string name="sip_edit_new_title">SIP account details</string>

    <!-- Text of the domain address preference. [CHAR LIMIT=NONE] -->
    <string name="domain_address_title">Server</string>
    <!-- Text of the username preference. [CHAR LIMIT=NONE] -->
    <string name="username_title">Username</string>
    <!-- Text of the password preference. [CHAR LIMIT=NONE] -->
    <string name="password_title">Password</string>
    <!-- Text of the display name preference. [CHAR LIMIT=NONE] -->
    <string name="display_name_title">Display name</string>
    <!-- Text of the outbound proxy address preference. [CHAR LIMIT=NONE] -->
    <string name="proxy_address_title">Outbound proxy address</string>
    <!-- Text of the sip server/proxy port number. [CHAR LIMIT=NONE] -->
    <string name="port_title">Port number</string>
    <!-- Text of the transport type preference. [CHAR LIMIT=NONE] -->
    <string name="transport_title">Transport type</string>
    <!-- Text of the keepalive preference. [CHAR LIMIT=NONE] -->
    <string name="send_keepalive_title">Send keep-alive</string>
    <!-- Text of the set-primary preference. Simplified from "Make this my primary account". [CHAR LIMIT=NONE] -->
    <string name="set_primary_title">Set as primary account</string>
    <!-- Text of the set-primary preference summary. [CHAR LIMIT=NONE] -->
    <string name="set_primary_summary">Used for outbound calls</string>
    <!-- Text of the advanced settings section. [CHAR LIMIT=NONE] -->
    <string name="advanced_settings">Optional settings</string>
    <!-- Text of the username used in authentication. [CHAR LIMIT=NONE] -->
    <string name="auth_username_title">Authentication username</string>
    <!-- Help text of the auth_username field. [CHAR LIMIT=NONE] -->
    <string name="auth_username_summary">Username used for authentication</string>

    <!-- Initial status of the preferences is '<Not set>'. [CHAR LIMIT=NONE] -->
    <string name="default_preference_summary">&lt;Not set&gt;</string>
    <!-- Default value for the display-name preference summary. [CHAR LIMIT=NONE] -->
    <string name="display_name_summary">&lt;Same as username&gt;</string>
    <!-- Default value for the outbound-proxy-address preference summary. [CHAR LIMIT=NONE] -->
    <string name="optional_summary">&lt;Optional&gt;</string>

    <!-- Default sip server/proxy port number. -->
    <string translatable="false" name="default_port">5060</string>
    <!-- Default sip server/proxy transport protocol. -->
    <string translatable="false" name="default_transport">UDP</string>


    <!-- Hint to show the advanced settings section. [CHAR LIMIT=NONE] -->
    <string name="advanced_settings_show">▷ Touch to show all</string>
    <!-- Hint to hide the advanced settings section. [CHAR LIMIT=NONE] -->
    <string name="advanced_settings_hide">▽ Touch to hide all</string>

    <!-- Text in an alert dialog telling the user that some input field (name of which is also part of the strings being translated above) is required and can not be left blank. [CHAR LIMIT=NONE] -->
    <string name="empty_alert"><xliff:g id="input_field_name" example="Username, Password...">%s</xliff:g> is required and can\'t be left blank.</string>
    <!-- Showing that port number is out of range in an alert dialog. [CHAR LIMIT=NONE] -->
    <string name="not_a_valid_port">Port number should be within 1000 and 65534.</string>

    <!-- Title of the alert dialog to notify user that there is no Internet connectivity. [CHAR LIMIT=40] -->
    <string name="no_internet_available_title">No Internet connection</string>
    <!-- Title of the alert dialog to notify user that there is no Wi-Fi connectivity. [CHAR LIMIT=40] -->
    <string name="no_wifi_available_title">No Wi-Fi connection</string>
    <!-- Message of the alert dialog to notify user that there is no Internet connectivity. [CHAR LIMIT=NONE] -->
    <string name="no_internet_available">To place an Internet call, check your Internet connection first.</string>
    <!-- Message of the alert dialog to notify user that there is no Wi-Fi connectivity. [CHAR LIMIT=NONE] -->
    <string name="no_wifi_available">You need to be connected to a Wi-Fi network for Internet calls (use the Wireless &amp; Network settings).</string>
    <!-- Title of the alert dialog to notify user that Internet call is not supported. [CHAR LIMIT=40] -->
    <string name="no_voip">Internet calling not supported</string>

    <!-- Option for whether the SIP service should send keepalive messages. [CHAR LIMIT=40] -->
    <string translatable="true" name="sip_system_decide">Automatic</string>
    <!-- Option for whether the SIP service should send keepalive messages. [CHAR LIMIT=40] -->
    <string translatable="true" name="sip_always_send_keepalive">Always send</string>

    <!-- Do not translate the following strings. Used for the Internet call options. Need to be in-sync with Settings.System.SIP_ strings. -->
    <string translatable="false" name="sip_always">SIP_ALWAYS</string>
    <string translatable="false" name="sip_address_only">SIP_ADDRESS_ONLY</string>
    <string translatable="false" name="sip_ask_me_each_time">SIP_ASK_ME_EACH_TIME</string>

    <!-- Do not translate the following strings. Used for the preference keys -->
    <string translatable="false" name="domain_address">SipDomain</string>
    <string translatable="false" name="username">UserName</string>
    <string translatable="false" name="password">Password</string>
    <string translatable="false" name="display_name">DisplayName</string>
    <string translatable="false" name="proxy_address">ProxyAddress</string>
    <string translatable="false" name="port">Port</string>
    <string translatable="false" name="transport">Protocol</string>
    <string translatable="false" name="send_keepalive">SendKeepAlive</string>
    <string translatable="false" name="set_primary">SetPrimary</string>
    <string translatable="false" name="advanced_settings_container">advanced settings container</string>
    <string translatable="false" name="auth_username">AuthUserName</string>
    <!-- End of SIP settings related strings -->

    <!-- Dialog title to notify user that Voice calling is not supported
         on this device. [CHAR LIMIT=40] -->
    <string name="not_voice_capable">Voice calling not supported</string>

    <!-- Canned response for the "Respond via SMS" feature for incoming calls. [CHAR LIMIT=35] -->
    <string name="respond_via_sms_canned_response_1">Can\'t talk now. What\'s up?</string>
    <!-- Canned response for the "Respond via SMS" feature for incoming calls. [CHAR LIMIT=35] -->
    <string name="respond_via_sms_canned_response_2">I\'ll call you right back.</string>
    <!-- Canned response for the "Respond via SMS" feature for incoming calls. [CHAR LIMIT=35] -->
    <string name="respond_via_sms_canned_response_3">I\'ll call you later.</string>
    <!-- Canned response for the "Respond via SMS" feature for incoming calls. [CHAR LIMIT=35] -->
    <string name="respond_via_sms_canned_response_4">Can\'t talk now. Call me later?</string>
    <!-- "Respond via SMS" option that lets you compose a custom response. [CHAR LIMIT=30] -->
    <string name="respond_via_sms_custom_message">Custom message</string>

    <!-- Title of settings screen for managing the "Respond via SMS" feature. [CHAR LIMIT=30] -->
    <string name="respond_via_sms_setting_title">Quick responses</string>
    <!-- Slightly more verbose title of settings screen for managing the
         "Respond via SMS" feature. [CHAR LIMIT=30] -->
    <string name="respond_via_sms_setting_title_2">Edit quick responses</string>
    <!-- Settings summary string for the "Respond via SMS" feature. [CHAR LIMIT=40] -->
    <string name="respond_via_sms_setting_summary"></string>
    <!-- Dialog title when changing a string for the "Respond via SMS" feature. [CHAR LIMIT=30] -->
    <string name="respond_via_sms_edittext_dialog_title">Quick response</string>

    <!-- "Respond via SMS": Confirmation message shown after sending
         a text response. [CHAR LIMIT=40] -->
    <string name="respond_via_sms_confirmation_format">Message sent to <xliff:g id="phone_number">%s</xliff:g>.</string>

    <!-- String describing the image on ImageButton one

         Note: AccessibilityServices use this attribute to announce what the view represents.
               This is especially valuable for views without textual representation like ImageView.
         [CHAR LIMIT=NONE]
    -->
    <string name="description_image_button_one">one</string>

    <!-- String describing the image on ImageButton two

         Note: AccessibilityServices use this attribute to announce what the view represents.
               This is especially valuable for views without textual representation like ImageView.
         [CHAR LIMIT=NONE]
    -->
    <string name="description_image_button_two">two</string>

    <!-- String describing the image on ImageButton three

         Note: AccessibilityServices use this attribute to announce what the view represents.
               This is especially valuable for views without textual representation like ImageView.
         [CHAR LIMIT=NONE]
    -->
    <string name="description_image_button_three">three</string>

    <!-- String describing the image on ImageButton four

         Note: AccessibilityServices use this attribute to announce what the view represents.
               This is especially valuable for views without textual representation like ImageView.
         [CHAR LIMIT=NONE]
    -->
    <string name="description_image_button_four">four</string>

    <!-- String describing the image on ImageButton five

         Note: AccessibilityServices use this attribute to announce what the view represents.
               This is especially valuable for views without textual representation like ImageView.
         [CHAR LIMIT=NONE]
    -->
    <string name="description_image_button_five">five</string>

    <!-- String describing the image on ImageButton six

         Note: AccessibilityServices use this attribute to announce what the view represents.
               This is especially valuable for views without textual representation like ImageView.
         [CHAR LIMIT=NONE]
    -->
    <string name="description_image_button_six">six</string>

    <!-- String describing the image on ImageButton seven

         Note: AccessibilityServices use this attribute to announce what the view represents.
               This is especially valuable for views without textual representation like ImageView.
         [CHAR LIMIT=NONE]
    -->
    <string name="description_image_button_seven">seven</string>

    <!-- String describing the image on ImageButton eight

         Note: AccessibilityServices use this attribute to announce what the view represents.
               This is especially valuable for views without textual representation like ImageView.
         [CHAR LIMIT=NONE]
    -->
    <string name="description_image_button_eight">eight</string>

    <!-- String describing the image on ImageButton nine

         Note: AccessibilityServices use this attribute to announce what the view represents.
               This is especially valuable for views without textual representation like ImageView.
         [CHAR LIMIT=NONE]
    -->
    <string name="description_image_button_nine">nine</string>

    <!-- String describing the image on ImageButton star

         Note: AccessibilityServices use this attribute to announce what the view represents.
               This is especially valuable for views without textual representation like ImageView.
         [CHAR LIMIT=NONE]
    -->
    <string name="description_image_button_star">star</string>

    <!-- String describing the image on ImageButton zero

         Note: AccessibilityServices use this attribute to announce what the view represents.
               This is especially valuable for views without textual representation like ImageView.
         [CHAR LIMIT=NONE]
    -->
    <string name="description_image_button_zero">zero</string>

    <!-- String describing the image on ImageButton pound

         Note: AccessibilityServices use this attribute to announce what the view represents.
               This is especially valuable for views without textual representation like ImageView.
         [CHAR LIMIT=NONE]
    -->
    <string name="description_image_button_pound">pound</string>

    <!-- String describing the Dial ImageButton

         Used by AccessibilityService to announce the purpose of the button.
         [CHAR LIMIT=NONE]
    -->
    <string name="description_dial_button">dial</string>

    <!-- String describing the Delete/Backspace ImageButton

         Used by AccessibilityService to announce the purpose of the button.
         [CHAR LIMIT=NONE]
    -->
    <string name="description_delete_button">backspace</string>

    <!-- Content description of the speakerphone enabled notification icon for accessibility (not shown on the screen). [CHAR LIMIT=NONE] -->
    <string name="accessibility_speakerphone_enabled">Speakerphone enabled.</string>

    <!-- Content description of the call muted notification icon for accessibility (not shown on the screen). [CHAR LIMIT=NONE] -->
    <string name="accessibility_call_muted">Call muted.</string>

    <!-- Description of the answer target in the Slide unlock screen of Phone. [CHAR LIMIT=NONE] -->
    <string name="description_target_answer">Answer</string>
    <!-- Description of the send_sms target in the Slide unlock screen of Phone. [CHAR LIMIT=NONE] -->
    <string name="description_target_send_sms">Send SMS</string>
    <!-- Description of the decline on target in the Slide unlock screen. [CHAR LIMIT=NONE] -->
    <string name="description_target_decline">Decline</string>

    <!-- Dialog title for the vibration settings for voicemail notifications [CHAR LIMIT=40] -->
    <string name="voicemail_notification_vibrate_when_title" msgid="8731372580674292759">Vibrate</string>
    <!-- Dialog title for the vibration settings for voice mail notifications [CHAR LIMIT=40]-->
    <string name="voicemail_notification_vibarte_when_dialog_title" msgid="8995274609647451109">Vibrate</string>

    <!-- Voicemail ringtone title. The user clicks on this preference to select
         which sound to play when a voicemail notification is received.
         [CHAR LIMIT=40] -->
    <string name="voicemail_notification_ringtone_title">Sound</string>

    <!--  The string used to describe a notification if it is the default one in the system. For
          example, if the user selects the default notification, it will appear as something like
          Default sound(Capella) in the notification summary.
          [CHAR LIMIT=40] -->
    <string name="default_notification_description">Default sound (<xliff:g id="default_sound_title">%1$s</xliff:g>)</string>

    <!-- The vibrate notification modes for voicemail notifications -->
    <string-array name="voicemail_notification_vibrate_when_entries">
        <!-- Always [CHAR LIMIT=40] -->
        <item msgid="2539376794936035639">Always</item>
        <!-- Only when the phone is in Silent mode [CHAR LIMIT=40] -->
        <item msgid="8091719131860840185">Only when silent</item>
        <!-- Never [CHAR LIMIT=40] -->
        <item msgid="4552962311897985633">Never</item>
    </string-array>

    <!-- The default value value for voicemail notification. -->
    <string name="voicemail_notification_vibrate_when_default" translatable="false">never</string>

    <!-- Actual values used in our code for voicemail notifications. DO NOT TRANSLATE -->
    <string-array name="voicemail_notification_vibrate_when_values" translatable="false">
        <item>always</item>
        <item>silent</item>
        <item>never</item>
    </string-array>

    <!-- Setting option name to pick ringtone (a list dialog comes up). [CHAR LIMIT=30] -->
    <string name="ringtone_title" msgid="5379026328015343686">Phone ringtone</string>
    <string name="vibration_title">Phone vibration</string>

    <!-- Setting option name to enable or disable vibration when ringing
         the phone.
         [CHAR LIMIT=40] -->
    <string name="vibrate_on_ring_title">Vibrate when ringing</string>

    <!-- Setting option name to enable or disable DTMF tone sound
         [CHAR LIMIT=40] -->
    <string name="dtmf_tone_enable_title">Dial pad touch tones</string>

    <!-- Title for the category "ringtone", which is shown above ringtone and vibration
         related settings.
         [CHAR LIMIT=40] -->
<<<<<<< HEAD
    <string name="preference_category_ringtone">Ringtone</string>

    <!-- CYANOGENMOD ADDITIONS START -->

    <!-- Mobile network settings screen, setting check box name -->
    <string name="national_roaming">National data roaming</string>
    <!-- Mobile network settings screen, setting summary text when check box is selected -->
    <string name="national_roaming_enable">Connect to data services when nationally roaming</string>
    <!-- Mobile network settings screen, setting summary text when check box is clear -->
    <string name="national_roaming_disable">Connect to data services when nationally roaming</string>

    <!-- CYANOGENMOD ADDITIONS END -->

    <!-- Noise suppression -->
    <string name="noise_suppression_title">Noise suppression</string>
    <string name="noise_suppression_summary">Enable noise suppression for calls</string>
    <!-- End Noise suppression -->

=======
    <string name="preference_category_ringtone">Ringtone &amp; Vibrate</string>
>>>>>>> f4f12292
</resources><|MERGE_RESOLUTION|>--- conflicted
+++ resolved
@@ -1502,12 +1502,6 @@
          [CHAR LIMIT=40] -->
     <string name="dtmf_tone_enable_title">Dial pad touch tones</string>
 
-    <!-- Title for the category "ringtone", which is shown above ringtone and vibration
-         related settings.
-         [CHAR LIMIT=40] -->
-<<<<<<< HEAD
-    <string name="preference_category_ringtone">Ringtone</string>
-
     <!-- CYANOGENMOD ADDITIONS START -->
 
     <!-- Mobile network settings screen, setting check box name -->
@@ -1524,7 +1518,5 @@
     <string name="noise_suppression_summary">Enable noise suppression for calls</string>
     <!-- End Noise suppression -->
 
-=======
     <string name="preference_category_ringtone">Ringtone &amp; Vibrate</string>
->>>>>>> f4f12292
 </resources>