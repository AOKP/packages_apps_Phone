<?xml version="1.0" encoding="UTF-8"?>
<!--  Copyright (C) 2007 The Android Open Source Project

     Licensed under the Apache License, Version 2.0 (the "License");
     you may not use this file except in compliance with the License.
     You may obtain a copy of the License at

          http://www.apache.org/licenses/LICENSE-2.0

     Unless required by applicable law or agreed to in writing, software
     distributed under the License is distributed on an "AS IS" BASIS,
     WITHOUT WARRANTIES OR CONDITIONS OF ANY KIND, either express or implied.
     See the License for the specific language governing permissions and
     limitations under the License.
 -->

<resources xmlns:android="http://schemas.android.com/apk/res/android"
    xmlns:xliff="urn:oasis:names:tc:xliff:document:1.2">
    <string name="phoneAppLabel" product="tablet" msgid="8576272342240415145">"Mobildata"</string>
    <string name="phoneAppLabel" product="default" msgid="906161039445636857">"Telefon"</string>
    <string name="emergencyDialerIconLabel" msgid="7812140032168171053">"Nødopkald"</string>
    <string name="phoneIconLabel" msgid="2331230813161304895">"Telefon"</string>
    <string name="fdnListLabel" msgid="8630418672279521003">"Liste over faste opkald"</string>
    <string name="unknown" msgid="6878797917991465859">"Ukendt"</string>
    <string name="private_num" msgid="6713286113000232309">"Privat nummer"</string>
    <string name="payphone" msgid="1931775086311769314">"Betalingstelefon"</string>
    <string name="onHold" msgid="9035493194749959955">"Ventende"</string>
    <string name="callFailed_userBusy" msgid="8851106999809294904">"Linjen er optaget"</string>
    <string name="callFailed_congestion" msgid="8737761615702718375">"Netværket er optaget"</string>
    <string name="callFailed_timedOut" msgid="7590961703135543346">"Intet svar, timeout"</string>
    <string name="callFailed_server_unreachable" msgid="2133506577423869729">"Serveren er ikke tilgængelig"</string>
    <string name="callFailed_number_unreachable" msgid="7632566442515734778">"Nummeret er ikke tilgængeligt"</string>
    <string name="callFailed_invalid_credentials" msgid="8226835346196775378">"Forkert brugernavn eller adgangskode"</string>
    <string name="callFailed_out_of_network" msgid="8740943329772180507">"Opkald uden for netværk"</string>
    <string name="callFailed_server_error" msgid="5717915213586193217">"Serverfejl. Prøv igen senere."</string>
    <string name="callFailed_noSignal" msgid="1889803273616031933">"Der er intet signal"</string>
    <string name="callFailed_limitExceeded" msgid="4958065157970101491">"ACM-grænsen er overskredet"</string>
    <string name="callFailed_powerOff" msgid="2766035859391549713">"Slå radio fra"</string>
    <string name="callFailed_simError" msgid="4476360200030635828">"Der er intet SIM-kort, eller der er SIM-kortfejl"</string>
    <string name="callFailed_outOfService" msgid="4825791466557236225">"Området er uden for netværksdækning"</string>
    <string name="callFailed_fdn_only" msgid="2850204579765430641">"Udgående opkald er begrænset af faste opkaldsnumre."</string>
    <string name="callFailed_cb_enabled" msgid="3686963693629739680">"Du kan ikke foretage udgående opkald, mens opkaldsspærring er slået til."</string>
    <string name="callFailed_dsac_restricted" msgid="2180223622768522345">"Alle opkald er begrænset af adgangskontrol."</string>
    <string name="callFailed_dsac_restricted_emergency" msgid="4353654268813314466">"Nødopkald er begrænset af adgangskontrol."</string>
    <string name="callFailed_dsac_restricted_normal" msgid="2680774510252408620">"Normale opkald er begrænset af adgangskontrol."</string>
    <string name="callFailed_unobtainable_number" msgid="4736290912891155067">"Ugyldigt antal"</string>
    <string name="confCall" msgid="1904840547188336828">"Telefonmøde"</string>
    <string name="call_lost" msgid="317670617901479594">"Opkaldet er mistet."</string>
    <string name="ok" msgid="3811371167865772377">"OK"</string>
    <string name="mmiStarted" msgid="6347869857061147003">"MMI-nummer er startet"</string>
    <string name="ussdRunning" msgid="485588686340541690">"USSD-kode kører ..."</string>
    <string name="mmiCancelled" msgid="2771923949751842276">"MMI-nummer annulleret"</string>
    <string name="cancel" msgid="5044513931633602634">"Annuller"</string>
    <string name="manageConferenceLabel" msgid="4691922394301969053">"Administrer telefonmøde"</string>
    <string name="audio_mode_speaker" msgid="27649582100085266">"Højttaler"</string>
    <string name="audio_mode_earpiece" msgid="4156527186373869107">"Ørestykke til håndsæt"</string>
    <string name="audio_mode_wired_headset" msgid="1465350758489175975">"Headset med ledning"</string>
    <string name="audio_mode_bluetooth" msgid="3047641300848211128">"Bluetooth"</string>
    <string name="wait_prompt_str" msgid="7601815427707856238">"Send følgende toner?"\n</string>
    <string name="pause_prompt_str" msgid="1789964702154314806">"Sender toner"\n</string>
    <string name="send_button" msgid="4106860097497818751">"Send"</string>
    <string name="pause_prompt_yes" msgid="3564467212025151797">"Ja"</string>
    <string name="pause_prompt_no" msgid="6686238803236884877">"Nej"</string>
    <string name="wild_prompt_str" msgid="5543521676355533577">"Erstat jokertegnet med"</string>
    <string name="no_vm_number" msgid="4164780423805688336">"Manglende voicemailnummer"</string>
    <string name="no_vm_number_msg" msgid="1300729501030053828">"Der er ikke gemt noget voicemailnummer på SIM-kortet."</string>
    <string name="add_vm_number_str" msgid="4676479471644687453">"Tilføj nummer"</string>
    <string name="puk_unlocked" msgid="2284912838477558454">"Blokeringen af dit SIM-kort er blevet ophævet. Din telefon låser op ..."</string>
    <string name="label_ndp" msgid="780479633159517250">"PIN-kode til oplåsning af SIM-netværket"</string>
    <string name="sim_ndp_unlock_text" msgid="683628237760543009">"Lås op"</string>
    <string name="sim_ndp_dismiss_text" msgid="1604823375752456947">"Annuller"</string>
    <string name="requesting_unlock" msgid="6412629401033249351">"Anmoder om oplåsning af netværk ..."</string>
    <string name="unlock_failed" msgid="6490531697031504225">"Anmodningen om oplåsning af netværk mislykkedes."</string>
    <string name="unlock_success" msgid="6770085622238180152">"Netværket blev låst op."</string>
    <string name="labelGSMMore" msgid="5930842194056092106">"Indstillinger for GSM-opkald"</string>
    <string name="labelCDMAMore" msgid="1630676740428229339">"Indstillinger for CDMA-opkald"</string>
    <string name="apn_settings" msgid="9043423184895642077">"Navn på adgangspunkt"</string>
    <string name="settings_label" msgid="3876743539816984008">"Indstillinger for netværk"</string>
    <string name="voicemail" msgid="8693759337917898954">"Voicemail"</string>
    <string name="voicemail_abbreviated" msgid="2215592488517217448">"VM:"</string>
    <string name="networks" msgid="8873030692174541976">"Netværksudbydere"</string>
    <string name="call_settings" msgid="6112441768261754562">"Indstillinger for opkald"</string>
    <string name="additional_gsm_call_settings" msgid="1391795981938800617">"Yderligere indstillinger"</string>
    <string name="sum_gsm_call_settings" msgid="4076647190996778012">"Yderligere indstillinger for opkald er for kun GSM"</string>
    <string name="additional_cdma_call_settings" msgid="8628958775721886909">"Yderligere CDMA-opkaldsindstillinger"</string>
    <string name="sum_cdma_call_settings" msgid="284753265979035549">"Yderligere indstillinger for opkald er for kun CDMA"</string>
    <string name="labelNwService" msgid="4699970172021870983">"Indstillinger for netværkstjeneste"</string>
    <string name="labelCallerId" msgid="3888899447379069198">"Opkalds-id"</string>
    <string name="sum_loading_settings" msgid="1826692909391168620">"Indlæser indstillinger…"</string>
    <string name="sum_hide_caller_id" msgid="1071407020290873782">"Nummer skjules i udgående opkald"</string>
    <string name="sum_show_caller_id" msgid="6768534125447290401">"Nummer vises i udgående opkald"</string>
    <string name="sum_default_caller_id" msgid="1954518825510901365">"Brug udbyderens standardindstillinger til at vise mine numre i udgående opkald"</string>
    <string name="labelCW" msgid="6120513814915920200">"Ventende opkald"</string>
    <string name="sum_cw_enabled" msgid="8083061901633671397">"Fortæl mig om indgående opkald under et opkald"</string>
    <string name="sum_cw_disabled" msgid="3648693907300104575">"Fortæl mig om indgående opkald under et opkald"</string>
    <string name="call_forwarding_settings" msgid="3378927671091537173">"Indstillinger for viderestilling af opkald"</string>
    <string name="labelCF" msgid="2574386948026924737">"Viderestilling af opkald"</string>
    <string name="labelCFU" msgid="8147177368148660600">"Viderestil altid"</string>
    <string name="messageCFU" msgid="3560082430662923687">"Brug altid dette nummer"</string>
    <string name="sum_cfu_enabled_indicator" msgid="4014187342724130197">"Viderestiller alle opkald"</string>
    <string name="sum_cfu_enabled" msgid="2450052502198827927">"Viderestiller alle opkald til <xliff:g id="PHONENUMBER">{0}</xliff:g>"</string>
    <string name="sum_cfu_enabled_no_number" msgid="6591985777096823616">"Nummeret er ikke tilgængeligt"</string>
    <string name="sum_cfu_disabled" msgid="3698472522160364904">"Deaktiveret"</string>
    <string name="labelCFB" msgid="218938523102207587">"Viderestil ved optaget"</string>
    <string name="messageCFB" msgid="3711089705936187129">"Nummer ved optaget"</string>
    <string name="sum_cfb_enabled" msgid="5984198104833116690">"Viderestiller til <xliff:g id="PHONENUMBER">{0}</xliff:g>"</string>
    <string name="sum_cfb_disabled" msgid="227440009979537651">"Deaktiveret"</string>
    <string name="disable_cfb_forbidden" msgid="3506984333877998061">"Din udbyder understøtter ikke deaktivering af viderestilling af opkald, når telefonen er optaget."</string>
    <string name="labelCFNRy" msgid="3646316323834351390">"Viderestil ved ubesvaret"</string>
    <string name="messageCFNRy" msgid="672317899884380374">"Nummer ved ubesvaret"</string>
    <string name="sum_cfnry_enabled" msgid="6955775691317662910">"Viderestiller til <xliff:g id="PHONENUMBER">{0}</xliff:g>"</string>
    <string name="sum_cfnry_disabled" msgid="8422350929957344729">"Deaktiveret"</string>
    <string name="disable_cfnry_forbidden" msgid="4308233959150658058">"Dit mobilselskab understøtter ikke deaktivering af viderestilling af opkald, når telefonen ikke bliver taget."</string>
    <string name="labelCFNRc" msgid="47183615370850000">"Viderestil ved utilgængelig"</string>
    <string name="messageCFNRc" msgid="6380695421020295119">"Nummer ved utilgængelig"</string>
    <string name="sum_cfnrc_enabled" msgid="7010898346095497421">"Viderestiller til <xliff:g id="PHONENUMBER">{0}</xliff:g>"</string>
    <string name="sum_cfnrc_disabled" msgid="7222141261321276464">"Deaktiveret"</string>
    <string name="disable_cfnrc_forbidden" msgid="5646361343094064333">"Dit mobilselskab understøtter ikke deaktivering af viderestilling af opkald, når telefonen ikke er tilgængelig."</string>
    <string name="updating_title" msgid="6146755386174019046">"Indstillinger for opkald"</string>
    <string name="error_updating_title" msgid="7970259216988931777">"Fejl i indstillinger for opkald"</string>
    <string name="reading_settings" msgid="1920291699287055284">"Læser indstillinger ..."</string>
    <string name="updating_settings" msgid="8171225533884883252">"Opdaterer indstillinger ..."</string>
    <string name="reverting_settings" msgid="4752151682666912828">"Tilbagefører indstillinger …"</string>
    <string name="response_error" msgid="6674110501330139405">"Uventet svar fra netværk."</string>
    <string name="exception_error" msgid="7027667130619518211">"Fejl på netværk eller SIM-kort."</string>
    <string name="fdn_check_failure" msgid="18200614306525434">"Din telefons appindstilling Faste opkaldsnumre er slået til. Som et resultat heraf fungerer nogle opkaldsrelaterede funktioner ikke."</string>
    <string name="radio_off_error" msgid="2304459933248513376">"Tænd radioen, inden du får vist disse indstillinger."</string>
    <string name="close_dialog" msgid="2365884406356986917">"OK"</string>
    <string name="enable" msgid="1059008390636773574">"Aktivér"</string>
    <string name="disable" msgid="7274240979164762320">"Deaktiver"</string>
    <string name="change_num" msgid="239476305819844391">"Opdater"</string>
  <string-array name="clir_display_values">
    <item msgid="5560134294467334594">"Netværksstandard"</item>
    <item msgid="7876195870037833661">"Skjul nummer"</item>
    <item msgid="1108394741608734023">"Vis nummer"</item>
  </string-array>
    <string name="vm_changed" msgid="380744030726254139">"Voicemailnummeret blev ændret."</string>
    <string name="vm_change_failed" msgid="3352934863246208918">"Telefonsvarernummeret kunne ikke ændres."\n"Kontakt dit mobilselskab, hvis problemet vedbliver."</string>
    <string name="fw_change_failed" msgid="5298103228470214665">"Telefonsvarernummeret kunne ikke ændres."\n"Kontakt dit mobilselskab, hvis problemet vedbliver."</string>
    <string name="fw_get_in_vm_failed" msgid="8862896836093833973">"De aktuelle indstillinger til viderestillingsnummer kunne ikke hentes og gemmes."\n"Vil du skifte til den nye udbyder alligevel?"</string>
    <string name="no_change" msgid="3186040086622435212">"Der blev ikke foretaget nogen ændringer."</string>
    <string name="sum_voicemail_choose_provider" msgid="59911196126278922">"Vælg voicemail-tjeneste"</string>
    <string name="voicemail_default" msgid="5902099213882352338">"Min udbyder"</string>
    <string name="mobile_networks" msgid="5540397602919106177">"Indstillinger for mobilnetværk"</string>
    <string name="label_available" msgid="1181658289009300430">"Tilgængelige netværk"</string>
    <string name="load_networks_progress" msgid="5230707536168902952">"Søger..."</string>
    <string name="empty_networks_list" msgid="4249426905018815316">"Der blev ikke fundet nogen netværk."</string>
    <string name="search_networks" msgid="1601136049300882441">"Søg efter netværk"</string>
    <string name="network_query_error" msgid="6828516148953325006">"Der opstod en fejl, mens der blev søgt efter netværk."</string>
    <string name="register_on_network" msgid="9055203954040805084">"Registrerer på <xliff:g id="NETWORK">%s</xliff:g> ..."</string>
    <string name="not_allowed" msgid="5613353860205691579">"Dit SIM-kort tillader ikke en forbindelse til dette netværk."</string>
    <string name="connect_later" msgid="2308119155752343975">"Der kan ikke oprettes forbindelse til dette netværk lige nu. Prøv igen senere."</string>
    <string name="registration_done" msgid="495135664535876612">"Registreret på netværket."</string>
    <string name="sum_carrier_select" msgid="3494252551249882718">"Vælg en netværksudbyder"</string>
    <string name="sum_search_networks" msgid="2921092249873272715">"Søg efter alle tilgængelige netværk"</string>
    <string name="select_automatically" msgid="5628402124471810174">"Vælg automatisk"</string>
    <string name="sum_select_automatically" msgid="5614890115123292400">"Vælg automatisk det foretrukne netværk"</string>
    <string name="register_automatically" msgid="6017849844573519637">"Automatisk registrering..."</string>
    <string name="preferred_network_mode_title" msgid="8873246565334559308">"Netværkstilstand"</string>
    <string name="preferred_network_mode_summary" msgid="1434820673166126609">"Skift netværksdriftstilstand"</string>
    <string name="preferred_network_mode_dialogtitle" msgid="8176355237105593793">"Foretrukken netværkstilstand"</string>
    <string name="preferred_network_mode_wcdma_perf_summary" msgid="8521677230113533809">"Foretrukken netværkstilstand: WCDMA foretrækkes"</string>
    <string name="preferred_network_mode_gsm_only_summary" msgid="3352445413437453511">"Foretrukken netværkstilstand: kun GSM"</string>
    <string name="preferred_network_mode_wcdma_only_summary" msgid="2836897236221063413">"Foretrukken netværkstilstand: kun WCDMA"</string>
    <string name="preferred_network_mode_gsm_wcdma_summary" msgid="3161255745326408587">"Foretrukken netværkstilstand: GSM/WCDMA"</string>
    <string name="preferred_network_mode_cdma_summary" msgid="3175690187294334241">"Foretrukket netværkstilstand: CDMA"</string>
    <string name="preferred_network_mode_cdma_evdo_summary" msgid="8332063064712726618">"Foretrukket netværkstilstand: CDMA / EvDo"</string>
    <string name="preferred_network_mode_cdma_only_summary" msgid="1309770926198634150">"Foretrukken netværkstilstand: kun CDMA"</string>
    <string name="preferred_network_mode_evdo_only_summary" msgid="8472220691721269155">"Foretrukken netværkstilstand: kun EvDo"</string>
    <string name="preferred_network_mode_cdma_evdo_gsm_wcdma_summary" msgid="4726682079415227330">"Foretrukken netværkstilstand: CDMA/EvDo/GSM/WCDMA"</string>
    <string name="preferred_network_mode_lte_summary" msgid="574752287596469136">"Foretrukken netværkstilstand: LTE"</string>
    <string name="preferred_network_mode_lte_gsm_wcdma_summary" msgid="8455358514068283935">"Foretrukken netværkstilstand: GSM/WCDMA/LTE"</string>
    <string name="preferred_network_mode_lte_cdma_evdo_summary" msgid="228702246343742853">"Foretrukken netværkstilstand: CDMA+LTE/EVDO"</string>
    <string name="preferred_network_mode_global_summary" msgid="1633134285545730364">"Foretrukken netværkstilstand: Global"</string>
    <string name="preferred_network_mode_lte_wcdma_summary" msgid="9180775701594742750">"Foretrukken netværkstilstand: LTE/WCDMA"</string>
  <string-array name="preferred_network_mode_choices">
    <item msgid="7886739962255042385">"LTE/WCDMA"</item>
    <item msgid="577652050447385699">"LTE"</item>
    <item msgid="6813597571293773656">"Global"</item>
    <item msgid="127064712132619032">"GSM/WCDMA/LTE"</item>
    <item msgid="1126767511633425977">"CDMA+LTE/EvDo"</item>
    <item msgid="6389676313771670660">"CDMA/EvDo/GSM/WCDMA"</item>
    <item msgid="545430093607698090">"Kun EvDo"</item>
    <item msgid="1508557726283094448">"CDMA uden EvDo"</item>
    <item msgid="4341433122263841224">"Automatisk CDMA/EvDo"</item>
    <item msgid="5958053792390386668">"Automatisk GSM/WCDMA"</item>
    <item msgid="7913148405605373434">"Kun WCDMA"</item>
    <item msgid="1524224863879435516">"Kun GSM"</item>
    <item msgid="3817924849415716259">"GSM/WCDMA foretrækkes"</item>
  </string-array>
    <string name="data_enabled" msgid="5972538663568715366">"Data aktiveret"</string>
    <string name="data_enable_summary" msgid="5022018967714633874">"Aktivér dataadgang via mobilnetværk"</string>
    <string name="roaming" msgid="8871412572928323707">"Dataroaming"</string>
    <string name="roaming_enable" msgid="7331106985174381987">"Opret forbindelse til datatjenester under roaming"</string>
    <string name="roaming_disable" msgid="1843417228755568110">"Opret forbindelse til datatjenester under roaming"</string>
    <string name="roaming_reenable_message" msgid="8913735676127858115">"Du har mistet dataforbindelsen, fordi du har forladt dit hjemmenetværk, og dataroaming er slået fra."</string>
    <string name="roaming_warning" msgid="7820963598559553967">"Tillad dataroaming? Der kan være væsentlige gebyrer for dataroaming."</string>
    <string name="gsm_umts_options" msgid="6538311689850981686">"Indstillinger for GSM/UMTS"</string>
    <string name="cdma_options" msgid="4016822858172249884">"Indstillinger for CDMA"</string>
    <string name="throttle_data_usage" msgid="3715677828160555808">"Databrug"</string>
    <string name="throttle_current_usage" msgid="8762280193043815361">"Databrug i denne periode"</string>
    <string name="throttle_time_frame" msgid="1915198770363734685">"Periode for databrug"</string>
    <string name="throttle_rate" msgid="4710388992676803508">"Politik om datahastighed"</string>
    <string name="throttle_help" msgid="243651091785169900">"Flere oplysninger"</string>
    <!-- String.format failed for translation -->
    <!-- no translation found for throttle_status_subtext (1657318943142085170) -->
    <skip />
    <!-- String.format failed for translation -->
    <!-- no translation found for throttle_data_usage_subtext (6029276011123694701) -->
    <skip />
    <string name="throttle_data_rate_reduced_subtext" msgid="7492763592720107737">"<xliff:g id="USED_0">%1$s</xliff:g> maksimum er overskredet"\n"Datahastigheden er nedsat til <xliff:g id="USED_1">%2$d</xliff:g> Kb/s"</string>
    <!-- String.format failed for translation -->
    <!-- no translation found for throttle_time_frame_subtext (7732763021560399960) -->
    <skip />
    <string name="throttle_rate_subtext" msgid="2149102656120726855">"Datahastigheden er nedsat til <xliff:g id="USED">%1$d</xliff:g> Kb/s, hvis datagrænsen overskrides"</string>
    <string name="throttle_help_subtext" msgid="5217706521499010816">"Oplysninger om mobilselskabets politik om databrug på netværket"</string>
    <string name="cell_broadcast_sms" msgid="5584192824053625842">"Celletransmissions-sms"</string>
    <string name="enable_disable_cell_bc_sms" msgid="4851147873691392255">"Celletransmissions-sms"</string>
    <string name="cell_bc_sms_enable" msgid="6441688565738921084">"Celletransmissions-sms er aktiveret"</string>
    <string name="cell_bc_sms_disable" msgid="3398365088309408749">"Celletransmissions-sms deaktiveret"</string>
    <string name="cb_sms_settings" msgid="651715019785107312">"Indstillinger for celletransmissions-sms"</string>
    <string name="enable_disable_emergency_broadcast" msgid="2157014609041245335">"Nødtransmission"</string>
    <string name="emergency_broadcast_enable" msgid="2645980025414010211">"Nødtransmission er aktiveret"</string>
    <string name="emergency_broadcast_disable" msgid="3665199821267569426">"Nødtransmission er deaktiveret"</string>
    <string name="enable_disable_administrative" msgid="6501582322182059412">"Administration"</string>
    <string name="administrative_enable" msgid="1750086122962032235">"Administration er aktiveret"</string>
    <string name="administrative_disable" msgid="8433273857248698539">"Administration er deaktiveret"</string>
    <string name="enable_disable_maintenance" msgid="1819693083025106678">"Vedligeholdelse"</string>
    <string name="maintenance_enable" msgid="8566636458770971189">"Vedligeholdelse er aktiveret"</string>
    <string name="maintenance_disable" msgid="7340189100885066077">"Vedligeholdelse er deaktiveret"</string>
    <string name="general_news_settings" msgid="4968779723948432978">"Generelle nyheder"</string>
    <string name="bf_news_settings" msgid="3935593091894685267">"Erhvervs- og økonomiske nyheder"</string>
    <string name="sports_news_settings" msgid="7649399631270052835">"Sportsnyheder"</string>
    <string name="entertainment_news_settings" msgid="5051153952959405035">"Underholdningsnyheder"</string>
    <string name="enable_disable_local" msgid="7890281063123416120">"Lokal"</string>
    <string name="local_enable" msgid="6370463247609136359">"Lokale nyheder er aktiveret"</string>
    <string name="local_disable" msgid="4405691986943795798">"Lokale nyheder er deaktiveret"</string>
    <string name="enable_disable_regional" msgid="4905652414535565872">"Regional"</string>
    <string name="regional_enable" msgid="4434680415437834759">"Regionale nyheder er aktiveret"</string>
    <string name="regional_disable" msgid="5359325527213850077">"Regionale nyheder er deaktiveret"</string>
    <string name="enable_disable_national" msgid="236278090206880734">"National"</string>
    <string name="national_enable" msgid="1172443648912246952">"Nationale nyheder er aktiveret"</string>
    <string name="national_disable" msgid="326018148178601166">"Nationale nyheder er deaktiveret"</string>
    <string name="enable_disable_international" msgid="7535348799604565592">"International"</string>
    <string name="international_enable" msgid="5855356769925044927">"Internationale nyheder er aktiveret"</string>
    <string name="international_disable" msgid="2850648591041088931">"Internationale nyheder er deaktiveret"</string>
    <string name="list_language_title" msgid="2841683501919760043">"Sprog"</string>
    <string name="list_language_summary" msgid="8109546531071241601">"Vælg nyhedssprog"</string>
  <string-array name="list_language_entries">
    <item msgid="6137851079727305485">"Engelsk"</item>
    <item msgid="1151988412809572526">"Fransk"</item>
    <item msgid="577840534704312665">"Spansk"</item>
    <item msgid="8385712091143148180">"Japansk"</item>
    <item msgid="1858401628368130638">"Koreansk"</item>
    <item msgid="1933212028684529632">"Kinesisk"</item>
    <item msgid="1908428006803639064">"Hebraisk"</item>
  </string-array>
  <string-array name="list_language_values">
    <item msgid="1804908636436467150">"1"</item>
    <item msgid="289708030346890334">"2"</item>
    <item msgid="1121469729692402684">"3"</item>
    <item msgid="2614093115912897722">"4"</item>
    <item msgid="2411164639857960614">"5"</item>
    <item msgid="5884448729274543324">"6"</item>
    <item msgid="5511864807618312598">"7"</item>
  </string-array>
    <string name="list_language_dtitle" msgid="5442908726538951934">"Sprog"</string>
    <string name="enable_disable_local_weather" msgid="986967454867219114">"Lokalt vejr"</string>
    <string name="local_weather_enable" msgid="6199315114382448922">"Lokalt vejr er aktiveret"</string>
    <string name="local_weather_disable" msgid="2510158089142626480">"Lokalt vejr er deaktiveret"</string>
    <string name="enable_disable_atr" msgid="8339572391278872343">"Trafikmeldinger i området"</string>
    <string name="atr_enable" msgid="5541757457789181799">"Trafikmeldinger i området er aktiveret"</string>
    <string name="atr_disable" msgid="7085558154727596455">"Trafikmeldinger i området er deaktiveret"</string>
    <string name="enable_disable_lafs" msgid="668189073721277199">"Flyafgange for lokal lufthavn"</string>
    <string name="lafs_enable" msgid="2791978667205137052">"Flyafgange for lokal lufthavn er aktiveret"</string>
    <string name="lafs_disable" msgid="2391212397725495350">"Flyafgange for lokal lufthavn er deaktiveret"</string>
    <string name="enable_disable_restaurants" msgid="6240381945336814024">"Restauranter"</string>
    <string name="restaurants_enable" msgid="5137657479469118847">"Restauranter er aktiveret"</string>
    <string name="restaurants_disable" msgid="3678480270938424092">"Restauranter er deaktiveret"</string>
    <string name="enable_disable_lodgings" msgid="1822029172658551202">"Logi"</string>
    <string name="lodgings_enable" msgid="3230042508992850322">"Logi er aktiveret"</string>
    <string name="lodgings_disable" msgid="3387879742320682391">"Logi er deaktiveret"</string>
    <string name="enable_disable_retail_directory" msgid="1357809784475660303">"Detailindeks"</string>
    <string name="retail_directory_enable" msgid="3280626290436111496">"Detailindeks er aktiveret"</string>
    <string name="retail_directory_disable" msgid="6479739816662879027">"Detailindeks er deaktiveret"</string>
    <string name="enable_disable_advertisements" msgid="5999495926176182128">"Annoncer"</string>
    <string name="advertisements_enable" msgid="2050305021264683786">"Annoncer er aktiveret"</string>
    <string name="advertisements_disable" msgid="8350985908788707935">"Annoncer deaktiveret"</string>
    <string name="enable_disable_stock_quotes" msgid="6397810445293533603">"Aktiekurser"</string>
    <string name="stock_quotes_enable" msgid="4384802470887170543">"Aktiekurser er aktiveret"</string>
    <string name="stock_quotes_disable" msgid="4781450084565594998">"Aktiekurser er deaktiveret"</string>
    <string name="enable_disable_eo" msgid="4863043263443942494">"Jobmuligheder"</string>
    <string name="eo_enable" msgid="8623559062015685813">"Jobmuligheder er aktiveret"</string>
    <string name="eo_disable" msgid="3863812478090907609">"Jobmuligheder er deaktiveret"</string>
    <string name="enable_disable_mhh" msgid="908214593528968522">"Læger, sundhed og hospital"</string>
    <string name="mhh_enable" msgid="5544500632306446815">"Læger, sundhed og hospital er aktiveret"</string>
    <string name="mhh_disable" msgid="8998210550117117437">"Læger, sundhed og hospital er deaktiveret"</string>
    <string name="enable_disable_technology_news" msgid="3517184627114999149">"Teknologinyheder"</string>
    <string name="technology_news_enable" msgid="7995209394210455181">"Teknologinyheder er deaktiveret"</string>
    <string name="technology_news_disable" msgid="5483490380561851946">"Teknologinyheder er deaktiveret"</string>
    <string name="enable_disable_multi_category" msgid="626771003122899280">"Flere kategorier"</string>
    <string name="multi_category_enable" msgid="1179299804641721768">"Flere kategorier er aktiveret"</string>
    <string name="multi_category_disable" msgid="880104702904139505">"Flere kategorier er deaktiveret"</string>
    <string name="prefer_2g" msgid="8442550937280449639">"Brug kun 2G-netværk"</string>
    <string name="prefer_2g_summary" msgid="1976491403210690759">"Spar på batteriet"</string>
    <string name="cdma_system_select_title" msgid="5757657769327732833">"Vælg system"</string>
    <string name="cdma_system_select_summary" msgid="60460043745797517">"Skift CDMA-roamingtilstand"</string>
    <string name="cdma_system_select_dialogtitle" msgid="6083355415165359075">"Vælg system"</string>
  <string-array name="cdma_system_select_choices">
    <item msgid="176474317493999285">"Kun hjemme"</item>
    <item msgid="1205664026446156265">"Automatisk"</item>
  </string-array>
    <string name="cdma_subscription_title" msgid="1162564010076763284">"CDMA-abonnement"</string>
    <string name="cdma_subscription_summary" msgid="2530890766115781140">"Skift mellem RUIM/SIM og NV"</string>
    <string name="cdma_subscription_dialogtitle" msgid="2699527950523333110">"abonnement"</string>
  <string-array name="cdma_subscription_choices">
    <item msgid="2258014151300708431">"RUIM/SIM"</item>
    <item msgid="5127722015571873880">"NV"</item>
  </string-array>
  <string-array name="cdma_subscription_values">
    <item msgid="7494167883478914080">"0"</item>
    <item msgid="6043847456049107742">"1"</item>
  </string-array>
    <string name="cdma_activate_device" msgid="3793805892364814518">"Aktivér enhed"</string>
    <string name="cdma_lte_data_service" msgid="4255018217292548962">"Opsætning af datatjeneste"</string>
    <string name="fdn" msgid="7878832555095183202">"Faste opkaldsnumre"</string>
    <string name="manage_fdn_list" msgid="8777755791892122369">"Liste over faste opkald"</string>
    <string name="fdn_activation" msgid="2156479741307463576">"Aktivering af faste opkald"</string>
    <string name="fdn_enabled" msgid="5238109009915521240">"Faste opkaldsnumre er aktiveret"</string>
    <string name="fdn_disabled" msgid="4700049736675368279">"Faste opkaldsnumre er deaktiveret"</string>
    <string name="enable_fdn" msgid="3740191529180493851">"Aktivér faste opkald"</string>
    <string name="disable_fdn" msgid="7944020890722540616">"Deaktiver faste opkald"</string>
    <string name="change_pin2" msgid="2153563695382176676">"Skift PIN2-kode"</string>
    <string name="enable_fdn_ok" msgid="7215588870329688132">"Deaktiver faste opkald"</string>
    <string name="disable_fdn_ok" msgid="5727046928930740173">"Aktivér faste opkald"</string>
    <string name="sum_fdn" msgid="1959399454900272878">"Administrer faste opkaldsnumre"</string>
    <string name="sum_fdn_change_pin" msgid="6666549734792827932">"Skift PIN-kode for at få adgang til faste opkald."</string>
    <string name="sum_fdn_manage_list" msgid="8431088265332628316">"Administrer telefonnummerliste"</string>
    <string name="voice_privacy" msgid="3776841382844614716">"Privat talekommunikation"</string>
    <string name="voice_privacy_summary" msgid="3159383389833516214">"Aktivér øget fortrolighedstilstand"</string>
    <string name="tty_mode_option_title" msgid="9033098925144434669">"TTY-tilstand"</string>
    <string name="tty_mode_option_summary" msgid="1073835131534808732">"Angiv TTY-tilstand"</string>
    <string name="auto_retry_mode_title" msgid="4073265511427813322">"Prøv automatisk igen"</string>
    <string name="auto_retry_mode_summary" msgid="4973886004067532288">"Aktivér automatisk gentagelsestilstand"</string>
    <string name="menu_add" msgid="1882023737425114762">"Tilføj kontakt"</string>
    <string name="menu_edit" msgid="7143003705504672374">"Rediger kontakt"</string>
    <string name="menu_delete" msgid="3977150783449642851">"Slet kontakt"</string>
    <string name="get_pin2" msgid="8204677063922225311">"Indtast PIN2-kode"</string>
    <string name="name" msgid="7329028332786872378">"Navn"</string>
    <string name="number" msgid="7905950798349903858">"Nummer"</string>
    <string name="save" msgid="4094274636321939086">"Gem"</string>
    <string name="add_fdn_contact" msgid="2481915899633353976">"Tilføj fast opkaldsnummer"</string>
    <string name="adding_fdn_contact" msgid="7627379633721940991">"Tilføjer fast opkaldsnummer..."</string>
    <string name="fdn_contact_added" msgid="7458335758501736665">"Fast opkaldsnummer blev tilføjet."</string>
    <string name="edit_fdn_contact" msgid="7976936035587081480">"Rediger fast opkaldsnummer"</string>
    <string name="updating_fdn_contact" msgid="8370929876849803600">"Opdaterer fast opkaldsnummer..."</string>
    <string name="fdn_contact_updated" msgid="5497828782609005017">"Fast opkaldsnummer blev opdateret."</string>
    <string name="delete_fdn_contact" msgid="6668958073074151717">"Slet fast opkaldsnummer"</string>
    <string name="deleting_fdn_contact" msgid="5669163206349319969">"Sletter fast opkaldsnummer..."</string>
    <string name="fdn_contact_deleted" msgid="7154162327112259569">"Det faste opkaldsnummer blev slettet."</string>
    <string name="pin2_invalid" msgid="5470854099230755944">"Fast opkaldsnummer blev ikke opdateret, fordi du har indtastet en forkert PIN-kode."</string>
    <string name="fdn_invalid_number" msgid="1494755047900009147">"FDN blev ikke opdateret, fordi antallet ikke må overstige 20 cifre."</string>
    <string name="pin2_or_fdn_invalid" msgid="6025144083384701197">"FDN blev ikke opdateret. PIN2-koden var forkert, eller telefonnummeret blev afvist."</string>
    <string name="simContacts_emptyLoading" msgid="2203331234764498011">"Læser fra SIM-kort ..."</string>
    <string name="simContacts_empty" msgid="5270660846489561932">"Der er ingen kontakter på dit SIM-kort."</string>
    <string name="simContacts_title" msgid="1861472842524839921">"Vælg kontakter, der skal importeres"</string>
    <string name="simContacts_airplaneMode" msgid="1846161429087789936">"Du skal først slukke Flytilstand for at importere kontaktpersoner fra SIM-kortet."</string>
    <string name="enable_pin" msgid="5422767284133234860">"Aktiver/deaktiver PIN-kode til SIM-kort"</string>
    <string name="change_pin" msgid="9174186126330785343">"Skift PIN-kode til SIM-kort"</string>
    <string name="enter_pin_text" msgid="8532615714751931951">"PIN-kode til SIM-kort:"</string>
    <string name="oldPinLabel" msgid="5287773661246368314">"Nuværende PIN-kode"</string>
    <string name="newPinLabel" msgid="207488227285336897">"Ny PIN-kode"</string>
    <string name="confirmPinLabel" msgid="257597715098070206">"Bekræft ny PIN-kode"</string>
    <string name="badPin" msgid="8955102849303984935">"Den gamle pinkode, du har indtastet, er forkert. Prøv igen."</string>
    <string name="mismatchPin" msgid="5923253370683071889">"PIN-koderne, som du har indtastet, stemmer ikke overens. Prøv igen."</string>
    <string name="invalidPin" msgid="5981171102258684792">"Indtast en PIN-kode på mellem 4 og 8 tal."</string>
    <string name="disable_sim_pin" msgid="3992926931620188855">"Deaktiver PIN-kode til SIM-kort"</string>
    <string name="enable_sim_pin" msgid="5803702443844458831">"Aktivér PIN-kode til SIM-kort"</string>
    <string name="enable_in_progress" msgid="3695303775100109650">"Vent..."</string>
    <string name="enable_pin_ok" msgid="9166061915030865848">"Pinkoden til SIM-kortet blev aktiveret."</string>
    <string name="disable_pin_ok" msgid="5596999379593924850">"Pinkoden til SIM-kortet er deaktiveret."</string>
    <string name="pin_failed" msgid="2298841192582192277">"Den indtastede pinkode var forkert."</string>
    <string name="pin_changed" msgid="4365538014588501049">"Pinkoden til SIM-kortet er ændret."</string>
    <string name="puk_requested" msgid="3898394204193202803">"Adgangskoden er forkert. SIM-kortet er låst. PUK2-kode er påkrævet."</string>
    <string name="enter_pin2_text" msgid="8339444124477720345">"PIN2-kode"</string>
    <string name="oldPin2Label" msgid="8559146795026261502">"Nuværende PIN2-kode"</string>
    <string name="newPin2Label" msgid="4573956902204349054">"Ny PIN2-kode"</string>
    <string name="confirmPin2Label" msgid="8100319484454787708">"Bekræft ny PIN2-kode"</string>
    <string name="badPuk2" msgid="4851734468010000418">"Den indtastede PUK2-kode er forkert. Prøv igen."</string>
    <string name="badPin2" msgid="1041576234483629991">"Den gamle PIN2-kode, du har indtastet, er forkert. Prøv igen."</string>
    <string name="mismatchPin2" msgid="523029155918113440">"PIN2-koderne, du har indtastet, stemmer ikke overens. Prøv igen."</string>
    <string name="invalidPin2" msgid="8237110107480395938">"Indtast en PIN2-kode på mellem 4 og 8 tal."</string>
    <string name="invalidPuk2" msgid="1290977391033057871">"Indtast en PUK2-kode på 8 tal."</string>
    <string name="pin2_changed" msgid="1639666438836544393">"PIN2-koden blev ændret."</string>
    <string name="label_puk2_code" msgid="302845876240219560">"Indtast PUK2-kode"</string>
    <string name="fdn_enable_puk2_requested" msgid="4262894949634885773">"Forkert adgangskode. Skift PIN2-kode, og prøv igen."</string>
    <string name="puk2_requested" msgid="8909278021238716877">"Adgangskoden er forkert. SIM-kortet er låst. PUK2-kode er påkrævet."</string>
    <string name="doneButton" msgid="2859593360997984240">"Afslut"</string>
    <string name="caller_manage_header" msgid="3231519674734638786">"Telefonmøde <xliff:g id="CONF_CALL_TIME">%s</xliff:g>"</string>
    <string name="voicemail_settings_number_label" msgid="8524164258691887790">"Voicemailnummer"</string>
    <string name="card_title_dialing" msgid="5769417478498348054">"Ringer op"</string>
    <string name="card_title_redialing" msgid="4831412164303596395">"Prøver igen"</string>
    <string name="card_title_conf_call" msgid="1162980346189744501">"Telefonmøde"</string>
    <string name="card_title_incoming_call" msgid="7364539451234646909">"Indgående opkald"</string>
    <string name="card_title_call_ended" msgid="5544730338889702298">"Opkaldet er afsluttet"</string>
    <string name="card_title_on_hold" msgid="821463117892339942">"Ventende"</string>
    <string name="card_title_hanging_up" msgid="3999101620995182450">"Lægger på"</string>
    <string name="card_title_in_call" msgid="6346543933068225205">"Opkald i gang"</string>
    <string name="card_title_my_phone_number" msgid="112428362494434191">"Mit nummer er <xliff:g id="MY_PHONE_NUMBER">%s</xliff:g>"</string>
    <string name="notification_dialing" msgid="2107666444937350731">"Ringer op"</string>
    <string name="notification_missedCallTitle" msgid="7554385905572364535">"Ubesvarede opkald"</string>
    <string name="notification_missedCallsTitle" msgid="1361677948941502522">"Ubesvarede opkald"</string>
    <string name="notification_missedCallsMsg" msgid="4575787816055205600">"<xliff:g id="NUM_MISSED_CALLS">%s</xliff:g> ubesvarede opkald"</string>
    <string name="notification_missedCallTicker" msgid="504686252427747209">"Ubesvarede opkald fra <xliff:g id="MISSED_CALL_FROM">%s</xliff:g>"</string>
    <string name="notification_ongoing_call" msgid="7068688957273482989">"Igangværende opkald"</string>
    <string name="notification_on_hold" msgid="3480694969511790465">"Ventende"</string>
    <string name="notification_incoming_call" msgid="2820429205043529642">"Indgående opkald"</string>
    <string name="notification_voicemail_title" msgid="8933468752045550523">"Ny voicemail"</string>
    <string name="notification_voicemail_title_count" msgid="4366360747660929916">"Ny voicemail (<xliff:g id="COUNT">%d</xliff:g>)"</string>
    <string name="notification_voicemail_text_format" msgid="4447323569453981685">"Ring til <xliff:g id="VOICEMAIL_NUMBER">%s</xliff:g>"</string>
    <string name="notification_voicemail_no_vm_number" msgid="760963466895609716">"Voicemailnummeret er ukendt"</string>
    <string name="notification_network_selection_title" msgid="4224455487793492772">"Ingen dækning"</string>
    <string name="notification_network_selection_text" msgid="2607085729661923269">"Det valgte netværk (<xliff:g id="OPERATOR_NAME">%s</xliff:g>) er ikke tilgængeligt"</string>
    <string name="notification_action_end_call" msgid="6069460915123531620">"Læg på"</string>
    <string name="notification_missedCall_call_back" msgid="2684890353590890187">"Ring tilbage"</string>
    <string name="notification_missedCall_message" msgid="3049928912736917988">"Besked"</string>
    <string name="incall_error_power_off" msgid="6550191216405193368">"Slå Flytilstand fra først for at foretage et opkald."</string>
    <string name="incall_error_emergency_only" msgid="4678640422710818317">"Ikke registreret på netværk."</string>
    <string name="incall_error_out_of_service" msgid="8587993036435080418">"Mobilnetværket er ikke tilgængeligt."</string>
    <string name="incall_error_no_phone_number_supplied" msgid="4197432103471807739">"Opkaldet blev ikke sendt. Der blev ikke indtastet et gyldigt nummer."</string>
    <string name="incall_error_call_failed" msgid="4313552620858880999">"Opkaldet blev ikke sendt."</string>
    <string name="incall_status_dialed_mmi" msgid="3672498861336189563">"Starter MMI-sekvens ..."</string>
    <string name="incall_error_supp_service_unknown" msgid="2991054870745666038">"Tjenesten understøttes ikke."</string>
    <string name="incall_error_supp_service_switch" msgid="3503552565745872241">"Der kan ikke skiftes mellem opkald."</string>
    <string name="incall_error_supp_service_separate" msgid="914362338192301746">"Opkaldet kunne ikke separeres."</string>
    <string name="incall_error_supp_service_transfer" msgid="2509871374644921632">"Opkaldet kunne ikke overføres."</string>
    <string name="incall_error_supp_service_conference" msgid="2505727299596357312">"Der kunne ikke oprettes mødeopkald."</string>
    <string name="incall_error_supp_service_reject" msgid="7055164130563826216">"Opkaldet kunne ikke afvises."</string>
    <string name="incall_error_supp_service_hangup" msgid="7417583238334762737">"Der kunne ikke foretages opkald."</string>
    <string name="incall_call_type_label_sip" msgid="2310958283037924371">"Internetopkald"</string>
    <string name="emergency_enable_radio_dialog_title" msgid="4627849966634578257">"Nødopkald"</string>
    <string name="emergency_enable_radio_dialog_message" msgid="207613549344420291">"Tænder for radio ..."</string>
    <string name="emergency_enable_radio_dialog_retry" msgid="3724423402363063736">"Området er ude af drift. Prøver igen ..."</string>
    <string name="dial_emergency_error" msgid="7969515493359619960">"Opkaldet blev ikke sendt. <xliff:g id="NON_EMERGENCY_NUMBER">%s</xliff:g> er ikke et nødnummer."</string>
    <string name="dial_emergency_empty_error" msgid="5556166819619323893">"Opkaldet blev ikke sendt. Indtast et nødnummer."</string>
    <string name="dialerKeyboardHintText" msgid="9192914825413747792">"Brug tastatur til at ringe op"</string>
    <string name="onscreenHoldText" msgid="2285258239691145872">"Hold"</string>
    <string name="onscreenEndCallText" msgid="4403855834875398585">"Afslut"</string>
    <string name="onscreenShowDialpadText" msgid="8561805492659639893">"Nummerblok"</string>
    <string name="onscreenMuteText" msgid="5011369181754261374">"Lyd fra"</string>
    <string name="onscreenAddCallText" msgid="5140385634712287403">"Tilføj opkald"</string>
    <string name="onscreenMergeCallsText" msgid="6640195098064538950">"Slå opkald sammen"</string>
    <string name="onscreenSwapCallsText" msgid="1602990689244030047">"Skift"</string>
    <string name="onscreenManageCallsText" msgid="5473231160123254154">"Administrer opkald"</string>
    <string name="onscreenManageConferenceText" msgid="6485935856534311346">"Admin. konference"</string>
    <string name="onscreenAudioText" msgid="1710087112800041743">"Lyd"</string>
    <string name="importSimEntry" msgid="6614358325359736031">"Importer"</string>
    <string name="importAllSimEntries" msgid="1503181169636198673">"Importer alle"</string>
    <string name="importingSimContacts" msgid="7374056215462575769">"Importerer SIM-kontakter"</string>
    <string name="importToFDNfromContacts" msgid="2130620207013368580">"Importer fra kontakter"</string>
    <string name="hac_mode_title" msgid="8740268574688743289">"Høreapparater"</string>
    <string name="hac_mode_summary" msgid="6833851160514929341">"Slå høreapparatskompatibilitet til"</string>
  <string-array name="tty_mode_entries">
    <item msgid="512950011423868021">"TTY fra"</item>
    <item msgid="3971695875449640648">"TTY er fuld"</item>
    <item msgid="1937509904407445684">"TTY HCO"</item>
    <item msgid="5644925873488772224">"TTY VCO"</item>
  </string-array>
    <string name="dtmf_tones_title" msgid="5163153771291340803">"DTMF-toner"</string>
    <string name="dtmf_tones_summary" msgid="3351820372864020331">"Angiv længden på DTMF-toner"</string>
  <string-array name="dtmf_tone_entries">
    <item msgid="899650777817315681">"Normal"</item>
    <item msgid="2883365539347850535">"Lang"</item>
  </string-array>
    <string name="network_message" msgid="4483886461245213802">"Netværksbesked"</string>
    <string name="ota_title_activate" msgid="8616918561356194398">"Aktivér din telefon"</string>
    <string name="ota_touch_activate" msgid="6553212803262586244">"Der skal foretages et særligt opkald for at aktivere din telefontjeneste. "\n\n" Lyt til instruktionerne, når du har trykket på “Aktivér” for at aktivere din telefon."</string>
    <string name="ota_skip_activation_dialog_title" msgid="2943366608272261306">"Spring aktivering over?"</string>
    <string name="ota_skip_activation_dialog_message" msgid="2440770373498870550">"Hvis du springer aktiveringen over, kan du ikke foretage opkald eller oprette forbindelse til mobildatanetværk (du kan dog godt oprette forbindelse til Wi-Fi-netværk). Du vil blive bedt om at aktivere din telefon, hver gang du tænder den, indtil du gør det."</string>
    <string name="ota_skip_activation_dialog_skip_label" msgid="3458532775091563208">"Spring over"</string>
    <string name="ota_activate" msgid="1368528132525626264">"Aktivér"</string>
    <string name="ota_title_activate_success" msgid="6570240212263372046">"Telefonen er aktiveret."</string>
    <string name="ota_title_problem_with_activation" msgid="7095824491970084367">"Der opstod et problem med aktiveringen"</string>
    <string name="ota_listen" msgid="162923839877584937">"Følg talevejledningen, indtil du hører, at aktiveringen er gennemført."</string>
    <string name="ota_speaker" msgid="6904589278542719647">"Højttaler"</string>
    <string name="ota_progress" msgid="3420314892609254729">"Vent, mens din telefon programmeres."</string>
    <string name="ota_failure" msgid="4311299546379674378">"Programmering mislykkedes"</string>
    <string name="ota_successful" msgid="1880780692887077407">"Din telefon er nu aktiveret. Det kan tage op til 15 minutter, før tjenesten begynder."</string>
    <string name="ota_unsuccessful" msgid="8072141612635635357">"Din telefon blev ikke aktiveret. "\n"Du skal muligvis finde et område med bedre dækning (ved et vindue eller udenfor). "\n\n"Prøv igen, eller ring til kundeservice for at få flere oplysninger om andre muligheder."</string>
    <string name="ota_spc_failure" msgid="3909983542575030796">"FOR MANGE SPC-FEJL"</string>
    <string name="ota_call_end" msgid="4537279738134612388">"Tilbage"</string>
    <string name="ota_try_again" msgid="7685477206465902290">"Prøv igen"</string>
    <string name="ota_next" msgid="3904945374358235910">"Næste"</string>
    <string name="ecm_exit_dialog" msgid="4448531867763097533">"NttAfslutDialog"</string>
    <string name="phone_entered_ecm_text" msgid="6266424252578731203">"Gik i nødtilbagekaldstilstand"</string>
    <string name="phone_in_ecm_notification_title" msgid="3226896828951687085">"Nødtilbagekaldstilstand"</string>
    <string name="phone_in_ecm_call_notification_text" msgid="4611608947314729773">"Dataforbindelsen er deaktiveret"</string>
  <plurals name="phone_in_ecm_notification_time">
    <item quantity="one" msgid="4866221796252472622">"Ingen dataforbindelse i <xliff:g id="COUNT">%s</xliff:g> minut"</item>
    <item quantity="other" msgid="3122217344579273583">"Ingen dataforbindelse i <xliff:g id="COUNT">%s</xliff:g> minutter"</item>
  </plurals>
  <plurals name="alert_dialog_exit_ecm">
    <item quantity="one" msgid="8060210887681426682">"Telefonen vil være i nødtilbagekaldstilstand i <xliff:g id="COUNT">%s</xliff:g> minut. Mens du er i denne tilstand kan ingen apps, der bruger en dataforbindelse, anvendes. Vil du afslutte nu?"</item>
    <item quantity="other" msgid="8617116564023933114">"Telefonen vil være i nødtilbagekaldstilstand i <xliff:g id="COUNT">%s</xliff:g> minutter. Mens du er i denne tilstand kan ingen applikationer, der bruger en dataforbindelse, anvendes. Vil du afslutte nu?"</item>
  </plurals>
  <plurals name="alert_dialog_not_avaialble_in_ecm">
    <item quantity="one" msgid="2585506997024726599">"Den valgte handling er ikke tilgængelig i nødtilbagekaldstilstand. Telefonen vil være i denne tilstand i <xliff:g id="COUNT">%s</xliff:g> minut. Vil du afslutte nu?"</item>
    <item quantity="other" msgid="6115622137771382224">"Den valgte handling er ikke tilgængelig i nødtilbagekaldstilstand. Telefonen vil være i denne tilstand i <xliff:g id="COUNT">%s</xliff:g> minutter. Vil du afslutte nu?"</item>
  </plurals>
    <string name="alert_dialog_in_ecm_call" msgid="1886723687211887104">"Den valgte handling er ikke tilgængelig ved nødopkald"</string>
    <string name="progress_dialog_exiting_ecm" msgid="4835734101617817074">"Eksisterende nødtilbagekaldstilstand"</string>
    <string name="alert_dialog_yes" msgid="6674268047820703974">"Ja"</string>
    <string name="alert_dialog_no" msgid="1476091437797628703">"Nej"</string>
    <string name="alert_dialog_dismiss" msgid="2491494287075907171">"Annuller"</string>
    <string name="voicemail_provider" msgid="5135942703327136909">"Tjeneste"</string>
    <string name="voicemail_settings" msgid="72448049107749316">"Konfiguration"</string>
    <string name="voicemail_number_not_set" msgid="6724904736891087856">"&lt;Ikke angivet&gt;"</string>
    <string name="other_settings" msgid="3672912580359716394">"Andre indstillinger for opkald"</string>
    <string name="calling_via_template" msgid="4839419581866928142">"Opkald via <xliff:g id="PROVIDER_NAME">%s</xliff:g>"</string>
    <string name="contactPhoto" msgid="4713193418046639466">"billede af kontaktperson"</string>
    <string name="goPrivate" msgid="865837794424530980">"gør privat"</string>
    <string name="selectContact" msgid="781975788478987237">"vælg kontaktperson"</string>
    <string name="sip_settings" msgid="6699045718560859691">"Indstillinger for internetopkald"</string>
    <string name="sip_accounts" msgid="2097054001288457163">"Konti til internetopkald (SIP)"</string>
    <string name="sip_accounts_title" msgid="1212889069281054570">"Konti"</string>
    <string name="sip_receive_calls" msgid="5635685570889971559">"Modtag opkald"</string>
    <string name="sip_receive_calls_summary" msgid="8403613238633679184">"Reducerer batteriets levetid"</string>
    <string name="sip_call_options_title" msgid="27433718808839672">"Benyt internetopkald"</string>
    <string name="sip_call_options_wifi_only_title" msgid="145572394529090811">"Benyt internetopkald (kun Wi-Fi)"</string>
    <string name="sip_call_options_entry_1" msgid="6556668894178520760">"Gælder alle opkald, når datanetværk er tilgængeligt"</string>
    <string name="sip_call_options_entry_2" msgid="6789764029719494361">"Kun til internetopkald"</string>
    <string name="sip_call_options_entry_3" msgid="7474809001402649185">"Spørg ved hvert opkald"</string>
    <string name="sip_call_options_wifi_only_entry_1" msgid="7423523864471650069">"Gælder alle opkald"</string>
    <string name="pick_outgoing_call_phone_type" msgid="5622916534828338675">"Foretag opkald"</string>
    <string name="pick_outgoing_sip_phone" msgid="7012322118236208875">"Benyt internetopkaldskonto:"</string>
    <string name="remember_my_choice" msgid="7058059586169290705">"Benyt altid til at foretage internetopkald"</string>
    <string name="reset_my_choice_hint" msgid="5523030209803567922">"Du kan ændre, hvilken internetopkaldskonto der skal bruges som standard fra Telefon &gt; Indstillinger &gt; Indstillinger for internetopkald &gt; skærmen Konti."</string>
    <string name="pstn_phone" msgid="8782554491484326429">"Mobiltelefonopkald"</string>
    <string name="internet_phone" msgid="1147922660195095810">"Internetopkald"</string>
    <string name="no_sip_account_found_title" msgid="6266249392379373628">"Ingen internetopkaldskonto"</string>
    <string name="no_sip_account_found" msgid="724325811961769997">"Der er ingen internetopkaldskonti på denne telefon. Vil du tilføje en nu?"</string>
    <string name="sip_menu_add" msgid="8757508498518881500">"Tilføj"</string>
    <string name="add_sip_account" msgid="5904858426290097611">"Tilføj konto"</string>
    <string name="remove_sip_account" msgid="7645900420385682570">"Fjern konto"</string>
    <string name="sip_account_list" msgid="5480058210652194306">"SIP-konti"</string>
    <string name="saving_account" msgid="52903398217017954">"Kontoen gemmes..."</string>
    <string name="removing_account" msgid="7183999896088628100">"Kontoen fjernes..."</string>
    <string name="sip_menu_save" msgid="5842531129356014943">"Gem"</string>
    <string name="sip_menu_discard" msgid="524075892158789701">"Kassér"</string>
    <string name="alert_dialog_close" msgid="7759635137627626235">"Luk profilen"</string>
    <string name="alert_dialog_ok" msgid="3580379406983564080">"OK"</string>
    <string name="close_profile" msgid="6886968271423155284">"Luk"</string>
    <string name="primary_account_summary_with" msgid="1633960536212343187">"Primær konto. <xliff:g id="REGISTRATION_STATUS">%s</xliff:g>"</string>
    <string name="registration_status_checking_status" msgid="3381868307694056727">"Tjekker status..."</string>
    <string name="registration_status_registering" msgid="4288401139400232968">"Registrerer..."</string>
    <string name="registration_status_still_trying" msgid="3185581992666091911">"Forsøger stadig..."</string>
    <string name="registration_status_not_receiving" msgid="4185572774980557758">"Modtager ikke opkald."</string>
    <string name="registration_status_no_data" msgid="4901476962360656611">"Kontoregistreringen blev afbrudt, fordi der ikke er nogen internetforbindelse."</string>
    <string name="registration_status_no_wifi_data" msgid="4038976374713018067">"Kontotilmeldingen blev afbrudt, fordi der ikke er nogen Wi-Fi-forbindelse"</string>
    <string name="registration_status_not_running" msgid="4824867184446232131">"Registreringen af kontoen mislykkedes."</string>
    <string name="registration_status_done" msgid="884630717456439280">"Modtager opkald."</string>
    <string name="registration_status_failed_try_later" msgid="5214474354451220581">"Registreringen af konto mislykkedes: (<xliff:g id="REGISTRATION_ERROR_MESSAGE">%s</xliff:g>). Vi prøver igen senere."</string>
    <string name="registration_status_invalid_credentials" msgid="4908446367559341757">"Registreringen af kontoen mislykkedes: forkert brugernavn eller adgangskode."</string>
    <string name="registration_status_server_unreachable" msgid="5733421582468991276">"Registreringen af kontoen mislykkedes. Kontroller servernavn."</string>
    <string name="third_party_account_summary" msgid="2532526738862533028">"Denne konto benyttes i øjeblikket af applikationen <xliff:g id="ACCOUNT_OWNER">%s</xliff:g>."</string>
    <string name="sip_edit_title" msgid="489288416435014385">"Oplysninger om SIP-konto"</string>
    <string name="sip_edit_new_title" msgid="3659149255856520385">"Oplysninger om SIP-konto"</string>
    <string name="domain_address_title" msgid="9071787581316160480">"Server"</string>
    <string name="username_title" msgid="2479375923477682328">"Brugernavn"</string>
    <string name="password_title" msgid="3323555249068171531">"Adgangskode"</string>
    <string name="display_name_title" msgid="2459768196312249937">"Visningsnavn"</string>
    <string name="proxy_address_title" msgid="4828301345351614273">"Udgående proxyadresse"</string>
    <string name="port_title" msgid="5952939408078626657">"Portnummer"</string>
    <string name="transport_title" msgid="8253139511847746640">"Transporttype"</string>
    <string name="send_keepalive_title" msgid="7533342573918645113">"Send keepalive"</string>
    <string name="set_primary_title" msgid="5351892327447571451">"Angiv som primær konto"</string>
    <string name="set_primary_summary" msgid="2219064654523258577">"Bruges til udgående opkald"</string>
    <string name="advanced_settings" msgid="8350631795335495338">"Valgfri indstillinger"</string>
    <string name="auth_username_title" msgid="851473016307947120">"Brugernavn til godkendelse"</string>
    <string name="auth_username_summary" msgid="6782012405225938629">"Brugernavn bruges til godkendelse"</string>
    <string name="default_preference_summary" msgid="868766740121667450">"&lt;Ikke angivet&gt;"</string>
    <string name="display_name_summary" msgid="8636377460518225523">"&lt;Samme som brugernavn&gt;"</string>
    <string name="optional_summary" msgid="1464058793789832411">"&lt;Valgfrit&gt;"</string>
    <string name="advanced_settings_show" msgid="4668880308290857597">"▷ Tryk for at vise alle"</string>
    <string name="advanced_settings_hide" msgid="217398292824758079">"▽ Tryk for at skjule alle"</string>
    <string name="empty_alert" msgid="6839103946505432390">"<xliff:g id="INPUT_FIELD_NAME">%s</xliff:g> skal udfyldes. Feltet må ikke være tomt."</string>
    <string name="not_a_valid_port" msgid="4796149266434630292">"Portnummeret skal være mellem 1000 og 65534."</string>
    <string name="no_internet_available_title" msgid="3327109242858406165">"Ingen internetforbindelse"</string>
    <string name="no_wifi_available_title" msgid="747881033089378758">"Ingen Wi-Fi-forbindelse"</string>
    <string name="no_internet_available" msgid="7877142631803238549">"Kontroller din internetforbindelse, før du foretager et internetopkald."</string>
    <string name="no_wifi_available" msgid="1225073547318465713">"Du skal have forbindelse til et Wi-Fi-netværk for at kunne foretage internetopkald (brug Indstillinger for trådløs og netværk)"</string>
    <string name="no_voip" msgid="8901474054537199865">"Internetopkald understøttes ikke"</string>
    <string name="sip_system_decide" msgid="368030746310423471">"Automatisk"</string>
    <string name="sip_always_send_keepalive" msgid="8192080724632877132">"Send altid"</string>
    <string name="not_voice_capable" msgid="2739898841461577811">"Taleopkald understøttes ikke"</string>
    <string name="respond_via_sms_canned_response_1" msgid="2461606462788380215">"Kan ikke tale nu. Hvad sker der?"</string>
    <string name="respond_via_sms_canned_response_2" msgid="4074450431532859214">"Jeg ringer tilbage lige om lidt."</string>
    <string name="respond_via_sms_canned_response_3" msgid="3496079065723960450">"Jeg ringer til dig senere."</string>
    <string name="respond_via_sms_canned_response_4" msgid="1698989243040062190">"Kan ikke tale nu. Ringer du senere?"</string>
    <string name="respond_via_sms_custom_message" msgid="6158880869935281078">"Skriv dit eget..."</string>
    <string name="respond_via_sms_setting_title" msgid="3754000371039709383">"Hurtige svar"</string>
    <string name="respond_via_sms_setting_title_2" msgid="6104662227299493906">"Rediger hurtige svar"</string>
    <string name="respond_via_sms_setting_summary" msgid="9150281183930613065"></string>
    <string name="respond_via_sms_edittext_dialog_title" msgid="20379890418289778">"Hurtigt svar"</string>
    <string name="respond_via_sms_menu_reset_default_activity" msgid="1461742052902053466">"Nulstil standardapp"</string>
    <string name="respond_via_sms_confirmation_format" msgid="7229149977515784269">"Meddelelsen er sendt til <xliff:g id="PHONE_NUMBER">%s</xliff:g>."</string>
    <string name="description_image_button_one" msgid="5502718871331943463">"en"</string>
    <string name="description_image_button_two" msgid="4903738528222924522">"to"</string>
    <string name="description_image_button_three" msgid="5570985408463782329">"tre"</string>
    <string name="description_image_button_four" msgid="1697520001239289074">"fire"</string>
    <string name="description_image_button_five" msgid="3450276493026943454">"fem"</string>
    <string name="description_image_button_six" msgid="2070376172268675300">"seks"</string>
    <string name="description_image_button_seven" msgid="1757351311199993371">"syv"</string>
    <string name="description_image_button_eight" msgid="4734693919020613227">"otte"</string>
    <string name="description_image_button_nine" msgid="5568534122590597040">"ni"</string>
    <string name="description_image_button_star" msgid="1976280813017254462">"stjerne"</string>
    <string name="description_image_button_zero" msgid="4211255756866893605">"nul"</string>
    <string name="description_image_button_pound" msgid="1716041284529917866">"pund"</string>
    <string name="description_dial_button" msgid="7459705245418435351">"ring op"</string>
    <string name="description_delete_button" msgid="4015842181592283903">"tilbage"</string>
    <string name="accessibility_speakerphone_enabled" msgid="1988512040421036359">"Højttalertelefon aktiveret."</string>
    <string name="accessibility_call_muted" msgid="2776111226185342220">"Lyd slået fra opkald."</string>
    <string name="description_target_answer" msgid="7205604197797472471">"Svar"</string>
    <string name="description_target_send_sms" msgid="2098326025587950144">"Send SMS"</string>
    <string name="description_target_decline" msgid="4789834364389731957">"Afvis"</string>
    <string name="voicemail_notification_vibrate_when_title" msgid="8361970092063604886">"Vibration"</string>
    <string name="voicemail_notification_vibarte_when_dialog_title" msgid="5739583146522136440">"Vibration"</string>
    <string name="voicemail_notification_ringtone_title" msgid="2609519527849101590">"Lyd"</string>
    <string name="default_notification_description" msgid="78174796906240970">"Standardlyd (<xliff:g id="DEFAULT_SOUND_TITLE">%1$s</xliff:g>)"</string>
  <string-array name="voicemail_notification_vibrate_when_entries">
    <item msgid="468237575962916558">"Altid"</item>
    <item msgid="1595097872875714252">"Kun ved lydløs"</item>
    <item msgid="1458182414036878616">"Aldrig"</item>
  </string-array>
    <string name="ringtone_title" msgid="6374978286202084684">"Ringetone for opkald"</string>
    <string name="vibrate_on_ring_title" msgid="9197564612065258960">"Vibrer ved opringning"</string>
    <string name="dtmf_tone_enable_title" msgid="827601042915852989">"Tastaturtoner"</string>
<<<<<<< HEAD
    <string name="vibration_title">Telefon vibration</string>

    <!-- Added features -->
    <string name="exit_to_home_screen_title">Afslut til forrige aktivitet ved afsluttet opkald</string>
    <string name="exit_to_home_screen_summary">Afslut til forrige aktivitet ved afsluttet opkald i stedet for at gå til opkaldslog</string>
    <string name="landscape_mode_title">Aktiver Landskab</string>
    <string name="landscape_mode_summary">Aktiver Landskab Mode (hvis sensor er aktiveret)</string>

    <!-- Dialer UI Settings -->
    <string name="dialer_ui_settings_title">Nummerblok indstillinger</string>
    <string name="dialer_ui_settings_summary">Indstillinger for nummerblok</string>


=======
    <string name="dial_pad_autocomplete" msgid="494525952035761075">"Autofuldførelse på numerisk tastatur"</string>
>>>>>>> 720e662f
    <string name="preference_category_ringtone" msgid="5197960752529332721">"Ringetone og vibration"</string>
</resources><|MERGE_RESOLUTION|>--- conflicted
+++ resolved
@@ -635,22 +635,6 @@
     <string name="ringtone_title" msgid="6374978286202084684">"Ringetone for opkald"</string>
     <string name="vibrate_on_ring_title" msgid="9197564612065258960">"Vibrer ved opringning"</string>
     <string name="dtmf_tone_enable_title" msgid="827601042915852989">"Tastaturtoner"</string>
-<<<<<<< HEAD
-    <string name="vibration_title">Telefon vibration</string>
-
-    <!-- Added features -->
-    <string name="exit_to_home_screen_title">Afslut til forrige aktivitet ved afsluttet opkald</string>
-    <string name="exit_to_home_screen_summary">Afslut til forrige aktivitet ved afsluttet opkald i stedet for at gå til opkaldslog</string>
-    <string name="landscape_mode_title">Aktiver Landskab</string>
-    <string name="landscape_mode_summary">Aktiver Landskab Mode (hvis sensor er aktiveret)</string>
-
-    <!-- Dialer UI Settings -->
-    <string name="dialer_ui_settings_title">Nummerblok indstillinger</string>
-    <string name="dialer_ui_settings_summary">Indstillinger for nummerblok</string>
-
-
-=======
     <string name="dial_pad_autocomplete" msgid="494525952035761075">"Autofuldførelse på numerisk tastatur"</string>
->>>>>>> 720e662f
     <string name="preference_category_ringtone" msgid="5197960752529332721">"Ringetone og vibration"</string>
 </resources>