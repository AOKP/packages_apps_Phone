<?xml version="1.0" encoding="utf-8"?>
<!-- Copyright (C) 2008 The Android Open Source Project

     Licensed under the Apache License, Version 2.0 (the "License");
     you may not use this file except in compliance with the License.
     You may obtain a copy of the License at

          http://www.apache.org/licenses/LICENSE-2.0

     Unless required by applicable law or agreed to in writing, software
     distributed under the License is distributed on an "AS IS" BASIS,
     WITHOUT WARRANTIES OR CONDITIONS OF ANY KIND, either express or implied.
     See the License for the specific language governing permissions and
     limitations under the License.
-->

<!-- Layout file for the custom "expanded view" used by the ongoing call
     Notification; see NotificationMgr.updateInCallNotification().

     Based on xml files in framework.
     - status_bar_latest_event_content.xml
     - status_bar_latest_event_content_large_icon.xml (included by the first xml)
     To keep layout consistency, this layout includes almost all views inside those
     original xmls, some of which aren't used by Phone app.

     Differences:
     - merges those two files into one.
     - uses Chronometer instead of TextView for "@+id/text1"
     - adds "android:" (for public assets) or "*android:" (for private assets) to
       each @dimen/@drawable.

     TODO: Consider updating Notification.Builder to allow you to specify an arbitrary
     (remotable) view for each line, rather than just setContentTitle() / setContentText().
     That way we could use a Chronometer instead of a TextView in that one line, and not
     need to duplicate the entire layout here.
  -->
<!-- status_bar_latest_event_content.xml -->
<LinearLayout xmlns:android="http://schemas.android.com/apk/res/android"
    android:id="@+id/status_bar_latest_event_content"
    android:layout_width="match_parent"
    android:layout_height="match_parent"
    >
    <ImageView android:id="@+id/icon"
        android:layout_width="@android:dimen/notification_large_icon_width"
        android:layout_height="@android:dimen/notification_large_icon_width"
        android:background="@*android:drawable/notify_panel_notification_icon_bg_tile"
        android:scaleType="center"
        />
<!-- status_bar_latest_event_content_large_icon.xml -->
<RelativeLayout
    android:id="@+id/status_bar_latest_event_content_large_icon"
    android:layout_width="match_parent"
    android:layout_height="match_parent"
    >
	<LinearLayout
   	 	android:layout_width="wrap_content"
    	android:layout_height="wrap_content"
   	 	android:layout_gravity="center"
    	android:orientation="vertical"
<<<<<<< HEAD
    	android:paddingLeft="8dp"
    	android:paddingRight="8dp"
=======
    	android:padding="10dp"
>>>>>>> d313a573
    	>
    	<TextView android:id="@+id/title"
        	android:textAppearance="@android:style/TextAppearance.StatusBar.EventContent.Title"
        	android:layout_width="match_parent"
        	android:layout_height="wrap_content"
        	android:layout_gravity="center"
        	android:singleLine="true"
        	android:ellipsize="marquee"
        	android:fadingEdge="horizontal"
        	/>
    	<TextView android:id="@+id/text2"
        	android:textAppearance="@android:style/TextAppearance.StatusBar.EventContent"
        	android:layout_width="match_parent"
        	android:layout_height="wrap_content"
        	android:layout_gravity="center"
        	android:layout_marginTop="-2dp"
        	android:layout_marginBottom="-2dp"
        	android:singleLine="true"
        	android:fadingEdge="horizontal"
        	android:ellipsize="marquee"
        	android:visibility="gone"
        	android:alpha="0.7"
        	/>
    	<LinearLayout
        	android:id="@+id/line3"
        	android:layout_width="match_parent"
        	android:layout_height="wrap_content"
        	android:orientation="horizontal"
        	android:layout_gravity="center"
        	android:alpha="0.7"
        	>
        	<Chronometer android:id="@+id/text1"
            	android:textAppearance="@android:style/TextAppearance.StatusBar.EventContent"
            	android:layout_width="0dp"
            	android:layout_height="wrap_content"
            	android:layout_weight="1"
            	android:layout_gravity="center"
            	android:singleLine="true"
            	android:ellipsize="marquee"
            	android:fadingEdge="horizontal"
            	/>
        	<TextView android:id="@+id/info"
            	android:textAppearance="@*android:style/TextAppearance.StatusBar.EventContent.Info"
            	android:layout_width="wrap_content"
            	android:layout_height="wrap_content"
            	android:layout_gravity="center"
            	android:layout_weight="0"
            	android:singleLine="true"
            	android:gravity="center"
            	android:paddingLeft="8dp"
            	/>
        	<ImageView android:id="@+id/icon"
            	android:layout_width="wrap_content"
            	android:layout_height="wrap_content"
            	android:layout_gravity="center"
            	android:layout_weight="0"
            	android:scaleType="center"
            	android:paddingLeft="8dp"
            	android:visibility="gone"
            	/>
       </LinearLayout>
    	<ProgressBar
        	android:id="@android:id/progress"
        	android:layout_width="match_parent"
        	android:layout_height="wrap_content"
        	android:visibility="gone"
        	style="?android:attr/progressBarStyleHorizontal"
        	/>
    </LinearLayout>
    <!--  Adding an EndCall button to the notification layout -->
	<LinearLayout
        android:orientation="horizontal"
        android:layout_width="64.0dip"
<<<<<<< HEAD
        android:layout_height="wrap_content"
=======
        android:layout_height="match_parent"
>>>>>>> d313a573
        android:layout_alignParentRight="true"
        android:background="@drawable/end_call_background"
        >
        <ImageButton android:id="@+id/endButton"
<<<<<<< HEAD
              style="@style/InCallEndButton"
              android:layout_width="match_parent"
              android:src="@drawable/ic_end_call"
=======
              android:layout_weight="1"
              android:layout_width="0dp"
              android:layout_height="match_parent"
              android:background="?android:attr/selectableItemBackground"
              android:src="@drawable/ic_end_call"
              android:scaleType="centerInside"
>>>>>>> d313a573
              android:contentDescription="@string/onscreenEndCallText"
              />
    </LinearLayout>
</RelativeLayout> <!-- end of status_bar_latest_event_content_large_icon.xml -->
</LinearLayout> <!-- end of status_bar_latest_event_content.xml --><|MERGE_RESOLUTION|>--- conflicted
+++ resolved
@@ -57,12 +57,7 @@
     	android:layout_height="wrap_content"
    	 	android:layout_gravity="center"
     	android:orientation="vertical"
-<<<<<<< HEAD
-    	android:paddingLeft="8dp"
-    	android:paddingRight="8dp"
-=======
     	android:padding="10dp"
->>>>>>> d313a573
     	>
     	<TextView android:id="@+id/title"
         	android:textAppearance="@android:style/TextAppearance.StatusBar.EventContent.Title"
@@ -136,27 +131,17 @@
 	<LinearLayout
         android:orientation="horizontal"
         android:layout_width="64.0dip"
-<<<<<<< HEAD
-        android:layout_height="wrap_content"
-=======
         android:layout_height="match_parent"
->>>>>>> d313a573
         android:layout_alignParentRight="true"
         android:background="@drawable/end_call_background"
         >
         <ImageButton android:id="@+id/endButton"
-<<<<<<< HEAD
-              style="@style/InCallEndButton"
-              android:layout_width="match_parent"
-              android:src="@drawable/ic_end_call"
-=======
               android:layout_weight="1"
               android:layout_width="0dp"
               android:layout_height="match_parent"
               android:background="?android:attr/selectableItemBackground"
               android:src="@drawable/ic_end_call"
               android:scaleType="centerInside"
->>>>>>> d313a573
               android:contentDescription="@string/onscreenEndCallText"
               />
     </LinearLayout>
