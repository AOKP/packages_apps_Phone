--- conflicted
+++ resolved
@@ -151,9 +151,6 @@
         android:title="@string/exit_to_home_screen_title"
         android:persistent="true"
         android:summary="@string/exit_to_home_screen_summary"/>  
-<<<<<<< HEAD
-        
-=======
 
     <PreferenceScreen
         android:title="@string/dialer_ui_settings_title"
@@ -165,5 +162,4 @@
             android:targetClass="com.android.contacts.preference.DialpadPreferenceActivity"/>
     </PreferenceScreen>
 
->>>>>>> a099caf1
 </PreferenceScreen>