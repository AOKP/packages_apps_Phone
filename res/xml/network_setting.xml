<?xml version="1.0" encoding="utf-8"?>
<!-- Copyright (C) 2008 The Android Open Source Project

     Licensed under the Apache License, Version 2.0 (the "License");
     you may not use this file except in compliance with the License.
     You may obtain a copy of the License at

          http://www.apache.org/licenses/LICENSE-2.0

     Unless required by applicable law or agreed to in writing, software
     distributed under the License is distributed on an "AS IS" BASIS,
     WITHOUT WARRANTIES OR CONDITIONS OF ANY KIND, either express or implied.
     See the License for the specific language governing permissions and
     limitations under the License.
-->
<PreferenceScreen xmlns:android="http://schemas.android.com/apk/res/android"
    xmlns:phone="http://schemas.android.com/apk/res/com.android.phone"
        android:title="@string/mobile_networks">

    <PreferenceScreen
        android:key="cdma_lte_data_service_key"
        android:title="@string/cdma_lte_data_service">
    </PreferenceScreen>

    <CheckBoxPreference
        android:key="button_data_enabled_key"
        android:title="@string/data_enabled"
        android:persistent="false"
        android:summary="@string/data_enable_summary"/>

    <CheckBoxPreference
        android:key="button_roaming_key"
        android:title="@string/roaming"
        android:persistent="false"
        android:summaryOn="@string/roaming_enable"
        android:summaryOff="@string/roaming_disable"/>

<<<<<<< HEAD
    <CheckBoxPreference
        android:key="button_national_roaming_key"
        android:title="@string/national_roaming"
        android:persistent="false"
        android:summaryOn="@string/national_roaming_enable"
        android:summaryOff="@string/national_roaming_disable"/>

    <PreferenceScreen
        android:key="button_data_usage_key"
        android:title="@string/throttle_data_usage"
        android:persistent="false">

        <intent android:action="android.intent.action.MAIN"
            android:targetPackage="com.android.phone"
            android:targetClass="com.android.phone.DataUsage" />
    </PreferenceScreen>

=======
>>>>>>> 720e662f
    <ListPreference
        android:key="preferred_network_mode_key"
        android:title="@string/preferred_network_mode_title"
        android:summary="@string/preferred_network_mode_summary"
        android:entries="@array/preferred_network_mode_choices"
        android:entryValues="@array/preferred_network_mode_values"
        android:dialogTitle="@string/preferred_network_mode_dialogtitle" />

</PreferenceScreen><|MERGE_RESOLUTION|>--- conflicted
+++ resolved
@@ -35,7 +35,6 @@
         android:summaryOn="@string/roaming_enable"
         android:summaryOff="@string/roaming_disable"/>
 
-<<<<<<< HEAD
     <CheckBoxPreference
         android:key="button_national_roaming_key"
         android:title="@string/national_roaming"
@@ -52,9 +51,6 @@
             android:targetPackage="com.android.phone"
             android:targetClass="com.android.phone.DataUsage" />
     </PreferenceScreen>
-
-=======
->>>>>>> 720e662f
     <ListPreference
         android:key="preferred_network_mode_key"
         android:title="@string/preferred_network_mode_title"
