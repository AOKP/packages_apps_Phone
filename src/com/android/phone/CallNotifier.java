--- conflicted
+++ resolved
@@ -34,11 +34,8 @@
 import com.android.internal.telephony.cdma.CdmaInformationRecords.CdmaDisplayInfoRec;
 import com.android.internal.telephony.cdma.CdmaInformationRecords.CdmaSignalInfoRec;
 import com.android.internal.telephony.cdma.SignalToneUtil;
-<<<<<<< HEAD
 import com.android.internal.telephony.CallManager;
 import com.android.phone.CallFeaturesSetting;
-=======
->>>>>>> 94bd03af
 import com.android.internal.telephony.gsm.SuppServiceNotification;
 
 import android.app.ActivityManagerNative;
@@ -71,7 +68,6 @@
 import android.text.TextUtils;
 import android.util.EventLog;
 import android.util.Log;
-import android.widget.Toast;
 
 /**
  * Phone app module that listens for phone state changes and various other
@@ -1139,7 +1135,6 @@
         mCM.unregisterForCdmaOtaStatusChange(this);
         mCM.unregisterForRingbackTone(this);
         mCM.unregisterForResendIncallMute(this);
-        mCM.unregisterForSuppServiceNotification(this);
 
         // Release the ToneGenerator used for playing SignalInfo and CallWaiting
         if (mSignalInfoToneGenerator != null) {
