--- conflicted
+++ resolved
@@ -1167,11 +1167,8 @@
         public static final int TONE_OUT_OF_SERVICE = 10;
         public static final int TONE_REDIAL = 11;
         public static final int TONE_OTA_CALL_END = 12;
-<<<<<<< HEAD
         public static final int TONE_RING_BACK = 13;
-=======
-        public static final int TONE_UNOBTAINABLE_NUMBER = 13;
->>>>>>> 9eb2ffdf
+        public static final int TONE_UNOBTAINABLE_NUMBER = 14;
 
         // The tone volume relative to other sounds in the stream
         private static final int TONE_RELATIVE_VOLUME_HIPRI = 80;
@@ -1279,18 +1276,16 @@
                     toneVolume = TONE_RELATIVE_VOLUME_LOPRI;
                     toneLengthMillis = 5000;
                     break;
-<<<<<<< HEAD
                 case TONE_RING_BACK:
                     toneType = ToneGenerator.TONE_SUP_RINGTONE;
                     toneVolume = TONE_RELATIVE_VOLUME_HIPRI;
                     // Call ring back tone is stopped by stopTone() method
                     toneLengthMillis = Integer.MAX_VALUE - TONE_TIMEOUT_BUFFER;
-=======
+                    break;
                 case TONE_UNOBTAINABLE_NUMBER:
                     toneType = ToneGenerator.TONE_SUP_ERROR;
                     toneVolume = TONE_RELATIVE_VOLUME_HIPRI;
                     toneLengthMillis = 4000;
->>>>>>> 9eb2ffdf
                     break;
                 default:
                     throw new IllegalArgumentException("Bad toneId: " + mToneId);
