/*
 * Copyright (C) 2006 The Android Open Source Project
 *
 * Licensed under the Apache License, Version 2.0 (the "License");
 * you may not use this file except in compliance with the License.
 * You may obtain a copy of the License at
 *
 *      http://www.apache.org/licenses/LICENSE-2.0
 *
 * Unless required by applicable law or agreed to in writing, software
 * distributed under the License is distributed on an "AS IS" BASIS,
 * WITHOUT WARRANTIES OR CONDITIONS OF ANY KIND, either express or implied.
 * See the License for the specific language governing permissions and
 * limitations under the License.
 */

package com.android.phone;

import com.android.internal.telephony.Call;
import com.android.internal.telephony.CallerInfo;
import com.android.internal.telephony.CallerInfoAsyncQuery;
import com.android.internal.telephony.cdma.CdmaCallWaitingNotification;
import com.android.internal.telephony.cdma.SignalToneUtil;
import com.android.internal.telephony.cdma.CdmaInformationRecords.CdmaDisplayInfoRec;
import com.android.internal.telephony.cdma.CdmaInformationRecords.CdmaSignalInfoRec;
import com.android.internal.telephony.Connection;
import com.android.internal.telephony.Phone;
import com.android.internal.telephony.PhoneBase;

import android.content.Context;
import android.media.AudioManager;
import android.media.ToneGenerator;
import android.os.AsyncResult;
import android.os.Handler;
import android.os.Message;
import android.os.SystemClock;
import android.os.SystemProperties;
import android.os.Vibrator;
import android.provider.CallLog;
import android.provider.CallLog.Calls;
import android.provider.Checkin;
import android.provider.Settings;
import android.telephony.PhoneNumberUtils;
import android.telephony.PhoneStateListener;
import android.telephony.TelephonyManager;
import android.text.TextUtils;
import android.util.Log;


/**
 * Phone app module that listens for phone state changes and various other
 * events from the telephony layer, and triggers any resulting UI behavior
 * (like starting the Ringer and Incoming Call UI, playing in-call tones,
 * updating notifications, writing call log entries, etc.)
 */
public class CallNotifier extends Handler
        implements CallerInfoAsyncQuery.OnQueryCompleteListener {
    private static final String LOG_TAG = "CallNotifier";
    private static final boolean DBG =
            (PhoneApp.DBG_LEVEL >= 1) && (SystemProperties.getInt("ro.debuggable", 0) == 1);
    private static final boolean VDBG = (PhoneApp.DBG_LEVEL >= 2);

    // Strings used with Checkin.logEvent().
    private static final String PHONE_UI_EVENT_RINGER_QUERY_ELAPSED =
        "using default incoming call behavior";
    private static final String PHONE_UI_EVENT_MULTIPLE_QUERY =
        "multiple incoming call queries attempted";

    // Maximum time we allow the CallerInfo query to run,
    // before giving up and falling back to the default ringtone.
    private static final int RINGTONE_QUERY_WAIT_TIME = 500;  // msec

    // Timers related to CDMA Call Waiting
    // 1) For displaying Caller Info
    // 2) For disabling "Add Call" menu option once User selects Ignore or CW Timeout occures
    private static final int CALLWAITING_CALLERINFO_DISPLAY_TIME = 20000; // msec
    private static final int CALLWAITING_ADDCALL_DISABLE_TIME = 30000; // msec

    // Time to display the  DisplayInfo Record sent by CDMA network
    private static final int DISPLAYINFO_NOTIFICATION_TIME = 2000; // msec

    // Boolean to store information if a Call Waiting timed out
    private boolean mCallWaitingTimeOut = false;

    // values used to track the query state
    private static final int CALLERINFO_QUERY_READY = 0;
    private static final int CALLERINFO_QUERYING = -1;

    // the state of the CallerInfo Query.
    private int mCallerInfoQueryState;

    // object used to synchronize access to mCallerInfoQueryState
    private Object mCallerInfoQueryStateGuard = new Object();

    // Event used to indicate a query timeout.
    private static final int RINGER_CUSTOM_RINGTONE_QUERY_TIMEOUT = 100;

    // Events from the Phone object:
    private static final int PHONE_STATE_CHANGED = 1;
    private static final int PHONE_NEW_RINGING_CONNECTION = 2;
    private static final int PHONE_DISCONNECT = 3;
    private static final int PHONE_UNKNOWN_CONNECTION_APPEARED = 4;
    private static final int PHONE_INCOMING_RING = 5;
    private static final int PHONE_STATE_DISPLAYINFO = 6;
    private static final int PHONE_STATE_SIGNALINFO = 7;
    private static final int PHONE_CDMA_CALL_WAITING = 8;
    private static final int PHONE_ENHANCED_VP_ON = 9;
    private static final int PHONE_ENHANCED_VP_OFF = 10;

    // Events generated internally:
    private static final int PHONE_MWI_CHANGED = 11;
    private static final int PHONE_BATTERY_LOW = 12;
    private static final int CALLWAITING_CALLERINFO_DISPLAY_DONE = 13;
    private static final int CALLWAITING_ADDCALL_DISABLE_TIMEOUT = 14;
    private static final int DISPLAYINFO_NOTIFICATION_DONE = 15;
    private static final int EVENT_OTA_PROVISION_CHANGE = 16;

    private static final int PHONE_RINGBACK_TONE = 17;
    private static final int PHONE_RESEND_MUTE = 18;

    // Emergency call related defines:
    private static final int EMERGENCY_TONE_OFF = 0;
    private static final int EMERGENCY_TONE_ALERT = 1;
    private static final int EMERGENCY_TONE_VIBRATE = 2;

    private PhoneApp mApplication;
    private Phone mPhone;
    private Ringer mRinger;
    private BluetoothHandsfree mBluetoothHandsfree;
    private CallLogAsync mCallLog;
    private boolean mSilentRingerRequested;

    // ToneGenerator instance for playing SignalInfo tones
    private ToneGenerator mSignalInfoToneGenerator;

    // The tone volume relative to other sounds in the stream SignalInfo
    private static final int TONE_RELATIVE_VOLUME_SIGNALINFO = 80;

    private Call.State mPreviousCdmaCallState;
    private boolean mCdmaVoicePrivacyState = false;
    private boolean mIsCdmaRedialCall = false;

    // Emergency call tone and vibrate:
    private int mIsEmergencyToneOn;
    private int mCurrentEmergencyToneState = EMERGENCY_TONE_OFF;
    private EmergencyTonePlayerVibrator mEmergencyTonePlayerVibrator;

    // Ringback tone player
    private InCallTonePlayer mInCallRingbackTonePlayer;

    // Call waiting tone player
    private InCallTonePlayer mCallWaitingTonePlayer;

    // Cached AudioManager
    private AudioManager mAudioManager;

    public CallNotifier(PhoneApp app, Phone phone, Ringer ringer,
                        BluetoothHandsfree btMgr, CallLogAsync callLog) {
        mApplication = app;
        mPhone = phone;
        mCallLog = callLog;

        mAudioManager = (AudioManager) mPhone.getContext().getSystemService(Context.AUDIO_SERVICE);

        mPhone.registerForNewRingingConnection(this, PHONE_NEW_RINGING_CONNECTION, null);
        mPhone.registerForPreciseCallStateChanged(this, PHONE_STATE_CHANGED, null);
        mPhone.registerForDisconnect(this, PHONE_DISCONNECT, null);
        mPhone.registerForUnknownConnection(this, PHONE_UNKNOWN_CONNECTION_APPEARED, null);
        mPhone.registerForIncomingRing(this, PHONE_INCOMING_RING, null);

        if (mPhone.getPhoneType() == Phone.PHONE_TYPE_CDMA) {
            mPhone.registerForCdmaOtaStatusChange(this, EVENT_OTA_PROVISION_CHANGE, null);

            if (DBG) log("Registering for Call Waiting, Signal and Display Info.");
            mPhone.registerForCallWaiting(this, PHONE_CDMA_CALL_WAITING, null);
            mPhone.registerForDisplayInfo(this, PHONE_STATE_DISPLAYINFO, null);
            mPhone.registerForSignalInfo(this, PHONE_STATE_SIGNALINFO, null);
            mPhone.registerForInCallVoicePrivacyOn(this, PHONE_ENHANCED_VP_ON, null);
            mPhone.registerForInCallVoicePrivacyOff(this, PHONE_ENHANCED_VP_OFF, null);

            // Instantiate the ToneGenerator for SignalInfo and CallWaiting
            // TODO(Moto): We probably dont need the mSignalInfoToneGenerator instance
            // around forever. Need to change it so as to create a ToneGenerator instance only
            // when a tone is being played and releases it after its done playing.
            try {
                mSignalInfoToneGenerator = new ToneGenerator(AudioManager.STREAM_VOICE_CALL,
                        TONE_RELATIVE_VOLUME_SIGNALINFO);
            } catch (RuntimeException e) {
                Log.w(LOG_TAG, "CallNotifier: Exception caught while creating " +
                        "mSignalInfoToneGenerator: " + e);
                mSignalInfoToneGenerator = null;
            }
        }

        if (mPhone.getPhoneType() == Phone.PHONE_TYPE_GSM) {
            mPhone.registerForRingbackTone(this, PHONE_RINGBACK_TONE, null);
            mPhone.registerForResendIncallMute(this, PHONE_RESEND_MUTE, null);
        }

        mRinger = ringer;
        mBluetoothHandsfree = btMgr;

        TelephonyManager telephonyManager = (TelephonyManager)app.getSystemService(
                Context.TELEPHONY_SERVICE);
        telephonyManager.listen(mPhoneStateListener,
                PhoneStateListener.LISTEN_MESSAGE_WAITING_INDICATOR
                | PhoneStateListener.LISTEN_CALL_FORWARDING_INDICATOR);
    }

    @Override
    public void handleMessage(Message msg) {
        switch (msg.what) {
            case PHONE_NEW_RINGING_CONNECTION:
                if (DBG) log("RINGING... (new)");
                onNewRingingConnection((AsyncResult) msg.obj);
                mSilentRingerRequested = false;
                break;

            case PHONE_INCOMING_RING:
                // repeat the ring when requested by the RIL, and when the user has NOT
                // specifically requested silence.
                if (msg.obj != null && ((AsyncResult) msg.obj).result != null) {
                    PhoneBase pb =  (PhoneBase)((AsyncResult)msg.obj).result;

                    if ((pb.getState() == Phone.State.RINGING)
                            && (mSilentRingerRequested == false)) {
                        if (DBG) log("RINGING... (PHONE_INCOMING_RING event)");
                        mRinger.ring();
                    } else {
                        if (DBG) log("RING before NEW_RING, skipping");
                    }
                }
                break;

            case PHONE_STATE_CHANGED:
                onPhoneStateChanged((AsyncResult) msg.obj);
                break;

            case PHONE_DISCONNECT:
                if (DBG) log("DISCONNECT");
                onDisconnect((AsyncResult) msg.obj);
                break;

            case PHONE_UNKNOWN_CONNECTION_APPEARED:
                onUnknownConnectionAppeared((AsyncResult) msg.obj);
                break;

            case RINGER_CUSTOM_RINGTONE_QUERY_TIMEOUT:
                // CallerInfo query is taking too long!  But we can't wait
                // any more, so start ringing NOW even if it means we won't
                // use the correct custom ringtone.
                Log.w(LOG_TAG, "CallerInfo query took too long; manually starting ringer");

                // In this case we call onCustomRingQueryComplete(), just
                // like if the query had completed normally.  (But we're
                // going to get the default ringtone, since we never got
                // the chance to call Ringer.setCustomRingtoneUri()).
                onCustomRingQueryComplete();
                break;

            case PHONE_MWI_CHANGED:
                onMwiChanged(mPhone.getMessageWaitingIndicator());
                break;

            case PHONE_BATTERY_LOW:
                onBatteryLow();
                break;

            case PHONE_CDMA_CALL_WAITING:
                if (DBG) log("Received PHONE_CDMA_CALL_WAITING event");
                onCdmaCallWaiting((AsyncResult) msg.obj);
                break;

            case CALLWAITING_CALLERINFO_DISPLAY_DONE:
                if (DBG) log("Received CALLWAITING_CALLERINFO_DISPLAY_DONE event ...");
                mCallWaitingTimeOut = true;
                onCdmaCallWaitingReject();
                break;

            case CALLWAITING_ADDCALL_DISABLE_TIMEOUT:
                if (DBG) log("Received CALLWAITING_ADDCALL_DISABLE_TIMEOUT event ...");
                // Set the mAddCallMenuStateAfterCW state to true
                mApplication.cdmaPhoneCallState.setAddCallMenuStateAfterCallWaiting(true);
                mApplication.updateInCallScreenTouchUi();
                break;

            case PHONE_STATE_DISPLAYINFO:
                if (DBG) log("Received PHONE_STATE_DISPLAYINFO event");
                onDisplayInfo((AsyncResult) msg.obj);
                break;

            case PHONE_STATE_SIGNALINFO:
                if (DBG) log("Received PHONE_STATE_SIGNALINFO event");
                onSignalInfo((AsyncResult) msg.obj);
                break;

            case DISPLAYINFO_NOTIFICATION_DONE:
                if (DBG) log("Received Display Info notification done event ...");
                CdmaDisplayInfo.dismissDisplayInfoRecord();
                break;

            case EVENT_OTA_PROVISION_CHANGE:
                mApplication.handleOtaEvents(msg);
                break;

            case PHONE_ENHANCED_VP_ON:
                if (DBG) log("PHONE_ENHANCED_VP_ON...");
                if (!mCdmaVoicePrivacyState) {
                    int toneToPlay = InCallTonePlayer.TONE_VOICE_PRIVACY;
                    new InCallTonePlayer(toneToPlay).start();
                    mCdmaVoicePrivacyState = true;
                    // Update the VP icon:
                    NotificationMgr.getDefault().updateInCallNotification();
                }
                break;

            case PHONE_ENHANCED_VP_OFF:
                if (DBG) log("PHONE_ENHANCED_VP_OFF...");
                if (mCdmaVoicePrivacyState) {
                    int toneToPlay = InCallTonePlayer.TONE_VOICE_PRIVACY;
                    new InCallTonePlayer(toneToPlay).start();
                    mCdmaVoicePrivacyState = false;
                    // Update the VP icon:
                    NotificationMgr.getDefault().updateInCallNotification();
                }
                break;

            case PHONE_RINGBACK_TONE:
                onRingbackTone((AsyncResult) msg.obj);
                break;

            case PHONE_RESEND_MUTE:
                onResendMute();
                break;

            default:
                // super.handleMessage(msg);
        }
    }

    PhoneStateListener mPhoneStateListener = new PhoneStateListener() {
        @Override
        public void onMessageWaitingIndicatorChanged(boolean mwi) {
            onMwiChanged(mwi);
        }

        @Override
        public void onCallForwardingIndicatorChanged(boolean cfi) {
            onCfiChanged(cfi);
        }
    };

    private void onNewRingingConnection(AsyncResult r) {
        Connection c = (Connection) r.result;
        if (DBG) log("onNewRingingConnection(): " + c);

        // Incoming calls are totally ignored if the device isn't provisioned yet
        boolean provisioned = Settings.Secure.getInt(mPhone.getContext().getContentResolver(),
            Settings.Secure.DEVICE_PROVISIONED, 0) != 0;
        if (!provisioned) {
            Log.i(LOG_TAG, "CallNotifier: rejecting incoming call: device isn't provisioned");
            // Send the caller straight to voicemail, just like
            // "rejecting" an incoming call.
            PhoneUtils.hangupRingingCall(mPhone);
            return;
        }

        // Incoming calls are totally ignored if OTA call is active
        if (mPhone.getPhoneType() == Phone.PHONE_TYPE_CDMA) {
            boolean activateState = (mApplication.cdmaOtaScreenState.otaScreenState
                    == OtaUtils.CdmaOtaScreenState.OtaScreenState.OTA_STATUS_ACTIVATION);
            boolean dialogState = (mApplication.cdmaOtaScreenState.otaScreenState
                    == OtaUtils.CdmaOtaScreenState.OtaScreenState.OTA_STATUS_SUCCESS_FAILURE_DLG);
            boolean spcState = mApplication.cdmaOtaProvisionData.inOtaSpcState;

            if (spcState) {
                Log.i(LOG_TAG, "CallNotifier: rejecting incoming call: OTA call is active");
                PhoneUtils.hangupRingingCall(mPhone);
                return;
            } else if (activateState || dialogState) {
                if (dialogState) mApplication.dismissOtaDialogs();
                mApplication.clearOtaState();
                mApplication.clearInCallScreenMode();
            }
        }

        if (c != null && c.isRinging()) {
            // Stop any signalInfo tone being played on receiving a Call
            if (mPhone.getPhoneType() == Phone.PHONE_TYPE_CDMA) {
                stopSignalInfoTone();
            }

            Call.State state = c.getState();
            // State will be either INCOMING or WAITING.
            if (VDBG) log("- connection is ringing!  state = " + state);
            // if (DBG) PhoneUtils.dumpCallState(mPhone);

            // No need to do any service state checks here (like for
            // "emergency mode"), since in those states the SIM won't let
            // us get incoming connections in the first place.

            // TODO: Consider sending out a serialized broadcast Intent here
            // (maybe "ACTION_NEW_INCOMING_CALL"), *before* starting the
            // ringer and going to the in-call UI.  The intent should contain
            // the caller-id info for the current connection, and say whether
            // it would be a "call waiting" call or a regular ringing call.
            // If anybody consumed the broadcast, we'd bail out without
            // ringing or bringing up the in-call UI.
            //
            // This would give 3rd party apps a chance to listen for (and
            // intercept) new ringing connections.  An app could reject the
            // incoming call by consuming the broadcast and doing nothing, or
            // it could "pick up" the call (without any action by the user!)
            // by firing off an ACTION_ANSWER intent.
            //
            // We'd need to protect this with a new "intercept incoming calls"
            // system permission.

            // Obtain a partial wake lock to make sure the CPU doesn't go to
            // sleep before we finish bringing up the InCallScreen.
            // (This will be upgraded soon to a full wake lock; see
            // PhoneUtils.showIncomingCallUi().)
            if (VDBG) log("Holding wake lock on new incoming connection.");
            mApplication.requestWakeState(PhoneApp.WakeState.PARTIAL);

            // - don't ring for call waiting connections
            // - do this before showing the incoming call panel
            if (state == Call.State.INCOMING) {
                PhoneUtils.setAudioControlState(PhoneUtils.AUDIO_RINGING);
                startIncomingCallQuery(c);
            } else {
                if (VDBG) log("- starting call waiting tone...");
                if (mCallWaitingTonePlayer == null) {
                    mCallWaitingTonePlayer = new InCallTonePlayer(InCallTonePlayer.TONE_CALL_WAITING);
                    mCallWaitingTonePlayer.start();
                }
                // in this case, just fall through like before, and call
                // PhoneUtils.showIncomingCallUi
                PhoneUtils.showIncomingCallUi();
            }
        }

        if (VDBG) log("- onNewRingingConnection() done.");
    }

    /**
     * Helper method to manage the start of incoming call queries
     */
    private void startIncomingCallQuery(Connection c) {
        // TODO: cache the custom ringer object so that subsequent
        // calls will not need to do this query work.  We can keep
        // the MRU ringtones in memory.  We'll still need to hit
        // the database to get the callerinfo to act as a key,
        // but at least we can save the time required for the
        // Media player setup.  The only issue with this is that
        // we may need to keep an eye on the resources the Media
        // player uses to keep these ringtones around.

        // make sure we're in a state where we can be ready to
        // query a ringtone uri.
        boolean shouldStartQuery = false;
        synchronized (mCallerInfoQueryStateGuard) {
            if (mCallerInfoQueryState == CALLERINFO_QUERY_READY) {
                mCallerInfoQueryState = CALLERINFO_QUERYING;
                shouldStartQuery = true;
            }
        }
        if (shouldStartQuery) {
            // create a custom ringer using the default ringer first
            mRinger.setCustomRingtoneUri(Settings.System.DEFAULT_RINGTONE_URI);

            // query the callerinfo to try to get the ringer.
            PhoneUtils.CallerInfoToken cit = PhoneUtils.startGetCallerInfo(
                    mPhone.getContext(), c, this, this);

            // if this has already been queried then just ring, otherwise
            // we wait for the alloted time before ringing.
            if (cit.isFinal) {
                if (VDBG) log("- CallerInfo already up to date, using available data");
                onQueryComplete(0, this, cit.currentInfo);
            } else {
                if (VDBG) log("- Starting query, posting timeout message.");
                sendEmptyMessageDelayed(RINGER_CUSTOM_RINGTONE_QUERY_TIMEOUT,
                        RINGTONE_QUERY_WAIT_TIME);
            }
            // calls to PhoneUtils.showIncomingCallUi will come after the
            // queries are complete (or timeout).
        } else {
            // This should never happen; its the case where an incoming call
            // arrives at the same time that the query is still being run,
            // and before the timeout window has closed.
            Checkin.logEvent(mPhone.getContext().getContentResolver(),
                    Checkin.Events.Tag.PHONE_UI,
                    PHONE_UI_EVENT_MULTIPLE_QUERY);

            // In this case, just log the request and ring.
            if (VDBG) log("RINGING... (request to ring arrived while query is running)");
            mRinger.ring();

            // in this case, just fall through like before, and call
            // PhoneUtils.showIncomingCallUi
            PhoneUtils.showIncomingCallUi();
        }
    }

    /**
     * Performs the final steps of the onNewRingingConnection sequence:
     * starts the ringer, and launches the InCallScreen to show the
     * "incoming call" UI.
     *
     * Normally, this is called when the CallerInfo query completes (see
     * onQueryComplete()).  In this case, onQueryComplete() has already
     * configured the Ringer object to use the custom ringtone (if there
     * is one) for this caller.  So we just tell the Ringer to start, and
     * proceed to the InCallScreen.
     *
     * But this method can *also* be called if the
     * RINGTONE_QUERY_WAIT_TIME timeout expires, which means that the
     * CallerInfo query is taking too long.  In that case, we log a
     * warning but otherwise we behave the same as in the normal case.
     * (We still tell the Ringer to start, but it's going to use the
     * default ringtone.)
     */
    private void onCustomRingQueryComplete() {
        boolean isQueryExecutionTimeExpired = false;
        synchronized (mCallerInfoQueryStateGuard) {
            if (mCallerInfoQueryState == CALLERINFO_QUERYING) {
                mCallerInfoQueryState = CALLERINFO_QUERY_READY;
                isQueryExecutionTimeExpired = true;
            }
        }
        if (isQueryExecutionTimeExpired) {
            // There may be a problem with the query here, since the
            // default ringtone is playing instead of the custom one.
            Log.w(LOG_TAG, "CallerInfo query took too long; falling back to default ringtone");
            Checkin.logEvent(mPhone.getContext().getContentResolver(),
                    Checkin.Events.Tag.PHONE_UI,
                    PHONE_UI_EVENT_RINGER_QUERY_ELAPSED);
        }

        // Make sure we still have an incoming call!
        //
        // (It's possible for the incoming call to have been disconnected
        // while we were running the query.  In that case we better not
        // start the ringer here, since there won't be any future
        // DISCONNECT event to stop it!)
        //
        // Note we don't have to worry about the incoming call going away
        // *after* this check but before we call mRinger.ring() below,
        // since in that case we *will* still get a DISCONNECT message sent
        // to our handler.  (And we will correctly stop the ringer when we
        // process that event.)
        if (mPhone.getState() != Phone.State.RINGING) {
            Log.i(LOG_TAG, "onCustomRingQueryComplete: No incoming call! Bailing out...");
            // Don't start the ringer *or* bring up the "incoming call" UI.
            // Just bail out.
            return;
        }

        // Ring, either with the queried ringtone or default one.
        if (VDBG) log("RINGING... (onCustomRingQueryComplete)");
        mRinger.ring();

        // ...and show the InCallScreen.
        PhoneUtils.showIncomingCallUi();
    }

    private void onUnknownConnectionAppeared(AsyncResult r) {
        Phone.State state = mPhone.getState();

        if (state == Phone.State.OFFHOOK) {
            // basically do onPhoneStateChanged + displayCallScreen
            onPhoneStateChanged(r);
            PhoneUtils.showIncomingCallUi();
        }
    }

    private void onPhoneStateChanged(AsyncResult r) {
        Phone.State state = mPhone.getState();
        if (VDBG) log("onPhoneStateChanged: state = " + state);

        // Turn status bar notifications on or off depending upon the state
        // of the phone.  Notification Alerts (audible or vibrating) should
        // be on if and only if the phone is IDLE.
        NotificationMgr.getDefault().getStatusBarMgr()
                .enableNotificationAlerts(state == Phone.State.IDLE);

        if (mPhone.getPhoneType() == Phone.PHONE_TYPE_CDMA) {
            if ((mPhone.getForegroundCall().getState() == Call.State.ACTIVE)
                    && ((mPreviousCdmaCallState == Call.State.DIALING)
                    ||  (mPreviousCdmaCallState == Call.State.ALERTING))) {
                if (mIsCdmaRedialCall) {
                    int toneToPlay = InCallTonePlayer.TONE_REDIAL;
                    new InCallTonePlayer(toneToPlay).start();
                }
                // Stop any signal info tone when call moves to ACTIVE state
                stopSignalInfoTone();
            }
            mPreviousCdmaCallState = mPhone.getForegroundCall().getState();
        }

        // Have the PhoneApp recompute its mShowBluetoothIndication
        // flag based on the (new) telephony state.
        // There's no need to force a UI update since we update the
        // in-call notification ourselves (below), and the InCallScreen
        // listens for phone state changes itself.
        mApplication.updateBluetoothIndication(false);

        // Update the proximity sensor mode (on devices that have a
        // proximity sensor).
        mApplication.updatePhoneState(state);

        if (state == Phone.State.OFFHOOK) {
            // stop call waiting tone if needed when answering
            if (mCallWaitingTonePlayer != null) {
                mCallWaitingTonePlayer.stopTone();
                mCallWaitingTonePlayer = null;
            }

            PhoneUtils.setAudioControlState(PhoneUtils.AUDIO_OFFHOOK);
            if (VDBG) log("onPhoneStateChanged: OFF HOOK");
            // If Audio Mode is not In Call, then set the Audio Mode.  This
            // changes is needed because for one of the carrier specific test case,
            // call is originated from the lower layer without using the UI, and
            // since calling does not go through DIALING state, it skips the steps
            // of setting the Audio Mode
            if (mPhone.getPhoneType() == Phone.PHONE_TYPE_CDMA) {
                if (mAudioManager.getMode() != AudioManager.MODE_IN_CALL) {
                    PhoneUtils.setAudioMode(mPhone.getContext(), AudioManager.MODE_IN_CALL);
                }
            }

            // if the call screen is showing, let it handle the event,
            // otherwise handle it here.
            if (!mApplication.isShowingCallScreen()) {
                mApplication.setScreenTimeout(PhoneApp.ScreenTimeoutDuration.DEFAULT);
                mApplication.requestWakeState(PhoneApp.WakeState.SLEEP);
            }

            // Since we're now in-call, the Ringer should definitely *not*
            // be ringing any more.  (This is just a sanity-check; we
            // already stopped the ringer explicitly back in
            // PhoneUtils.answerCall(), before the call to phone.acceptCall().)
            // TODO: Confirm that this call really *is* unnecessary, and if so,
            // remove it!
            if (DBG) log("stopRing()... (OFFHOOK state)");
            mRinger.stopRing();

            // put a icon in the status bar
            NotificationMgr.getDefault().updateInCallNotification();
        }

        if (mPhone.getPhoneType() == Phone.PHONE_TYPE_CDMA) {
            Connection c = mPhone.getForegroundCall().getLatestConnection();
            if ((c != null) && (PhoneNumberUtils.isEmergencyNumber(c.getAddress()))) {
                if (VDBG) log("onPhoneStateChanged: it is an emergency call.");
                Call.State callState = mPhone.getForegroundCall().getState();
                if (mEmergencyTonePlayerVibrator == null) {
                    mEmergencyTonePlayerVibrator = new EmergencyTonePlayerVibrator();
                }

                if (callState == Call.State.DIALING || callState == Call.State.ALERTING) {
                    mIsEmergencyToneOn = Settings.System.getInt(
                            mPhone.getContext().getContentResolver(),
                            Settings.System.EMERGENCY_TONE, EMERGENCY_TONE_OFF);
                    if (mIsEmergencyToneOn != EMERGENCY_TONE_OFF &&
                        mCurrentEmergencyToneState == EMERGENCY_TONE_OFF) {
                        if (mEmergencyTonePlayerVibrator != null) {
                            mEmergencyTonePlayerVibrator.start();
                        }
                    }
                } else if (callState == Call.State.ACTIVE) {
                    if (mCurrentEmergencyToneState != EMERGENCY_TONE_OFF) {
                        if (mEmergencyTonePlayerVibrator != null) {
                            mEmergencyTonePlayerVibrator.stop();
                        }
                    }
                }
            }
        }

        if (mPhone.getPhoneType() == Phone.PHONE_TYPE_GSM) {
            Call.State callState = mPhone.getForegroundCall().getState();
            if (!callState.isDialing()) {
                // If call get activated or disconnected before the ringback
                // tone stops, we have to stop it to prevent disturbing.
                if (mInCallRingbackTonePlayer != null) {
                    mInCallRingbackTonePlayer.stopTone();
                    mInCallRingbackTonePlayer = null;
                }
            }
        }
    }

    void updateCallNotifierRegistrationsAfterRadioTechnologyChange() {
        if (DBG) Log.d(LOG_TAG, "updateCallNotifierRegistrationsAfterRadioTechnologyChange...");
        // Unregister all events from the old obsolete phone
        mPhone.unregisterForNewRingingConnection(this);
        mPhone.unregisterForPreciseCallStateChanged(this);
        mPhone.unregisterForDisconnect(this);
        mPhone.unregisterForUnknownConnection(this);
        mPhone.unregisterForIncomingRing(this);
        mPhone.unregisterForCallWaiting(this);
        mPhone.unregisterForDisplayInfo(this);
        mPhone.unregisterForSignalInfo(this);
        mPhone.unregisterForCdmaOtaStatusChange(this);
        mPhone.unregisterForRingbackTone(this);
        mPhone.unregisterForResendIncallMute(this);

        // Release the ToneGenerator used for playing SignalInfo and CallWaiting
        if (mSignalInfoToneGenerator != null) {
            mSignalInfoToneGenerator.release();
        }

        // Clear ringback tone player
        mInCallRingbackTonePlayer = null;

        // Clear call waiting tone player
        mCallWaitingTonePlayer = null;

        mPhone.unregisterForInCallVoicePrivacyOn(this);
        mPhone.unregisterForInCallVoicePrivacyOff(this);

        // Register all events new to the new active phone
        mPhone.registerForNewRingingConnection(this, PHONE_NEW_RINGING_CONNECTION, null);
        mPhone.registerForPreciseCallStateChanged(this, PHONE_STATE_CHANGED, null);
        mPhone.registerForDisconnect(this, PHONE_DISCONNECT, null);
        mPhone.registerForUnknownConnection(this, PHONE_UNKNOWN_CONNECTION_APPEARED, null);
        mPhone.registerForIncomingRing(this, PHONE_INCOMING_RING, null);
        if (mPhone.getPhoneType() == Phone.PHONE_TYPE_CDMA) {
            if (DBG) log("Registering for Call Waiting, Signal and Display Info.");
            mPhone.registerForCallWaiting(this, PHONE_CDMA_CALL_WAITING, null);
            mPhone.registerForDisplayInfo(this, PHONE_STATE_DISPLAYINFO, null);
            mPhone.registerForSignalInfo(this, PHONE_STATE_SIGNALINFO, null);
            mPhone.registerForCdmaOtaStatusChange(this, EVENT_OTA_PROVISION_CHANGE, null);

            // Instantiate the ToneGenerator for SignalInfo
            try {
                mSignalInfoToneGenerator = new ToneGenerator(AudioManager.STREAM_VOICE_CALL,
                        TONE_RELATIVE_VOLUME_SIGNALINFO);
            } catch (RuntimeException e) {
                Log.w(LOG_TAG, "CallNotifier: Exception caught while creating " +
                        "mSignalInfoToneGenerator: " + e);
                mSignalInfoToneGenerator = null;
            }

            mPhone.registerForInCallVoicePrivacyOn(this, PHONE_ENHANCED_VP_ON, null);
            mPhone.registerForInCallVoicePrivacyOff(this, PHONE_ENHANCED_VP_OFF, null);
        }

        if (mPhone.getPhoneType() == Phone.PHONE_TYPE_GSM) {
            mPhone.registerForRingbackTone(this, PHONE_RINGBACK_TONE, null);
            mPhone.registerForResendIncallMute(this, PHONE_RESEND_MUTE, null);
        }
    }

    /**
     * Implemented for CallerInfoAsyncQuery.OnQueryCompleteListener interface.
     * refreshes the CallCard data when it called.  If called with this
     * class itself, it is assumed that we have been waiting for the ringtone
     * and direct to voicemail settings to update.
     */
    public void onQueryComplete(int token, Object cookie, CallerInfo ci) {
        if (cookie instanceof Long) {
            if (VDBG) log("CallerInfo query complete, posting missed call notification");

            NotificationMgr.getDefault().notifyMissedCall(ci.name, ci.phoneNumber,
                    ci.phoneLabel, ((Long) cookie).longValue());
        } else if (cookie instanceof CallNotifier) {
            if (VDBG) log("CallerInfo query complete, updating data");

            // get rid of the timeout messages
            removeMessages(RINGER_CUSTOM_RINGTONE_QUERY_TIMEOUT);

            boolean isQueryExecutionTimeOK = false;
            synchronized (mCallerInfoQueryStateGuard) {
                if (mCallerInfoQueryState == CALLERINFO_QUERYING) {
                    mCallerInfoQueryState = CALLERINFO_QUERY_READY;
                    isQueryExecutionTimeOK = true;
                }
            }
            //if we're in the right state
            if (isQueryExecutionTimeOK) {

                // send directly to voicemail.
                if (ci.shouldSendToVoicemail) {
                    if (DBG) log("send to voicemail flag detected. hanging up.");
                    PhoneUtils.hangupRingingCall(mPhone);
                    return;
                }

                // set the ringtone uri to prepare for the ring.
                if (ci.contactRingtoneUri != null) {
                    if (DBG) log("custom ringtone found, setting up ringer.");
                    Ringer r = ((CallNotifier) cookie).mRinger;
                    r.setCustomRingtoneUri(ci.contactRingtoneUri);
                }
                // ring, and other post-ring actions.
                onCustomRingQueryComplete();
            }
        }
    }

    private void onDisconnect(AsyncResult r) {
        if (VDBG) log("onDisconnect()...  phone state: " + mPhone.getState());

        mCdmaVoicePrivacyState = false;
        int autoretrySetting = 0;
        if (mPhone.getPhoneType() == Phone.PHONE_TYPE_CDMA) {
            autoretrySetting = android.provider.Settings.System.getInt(mPhone.getContext().
                    getContentResolver(),android.provider.Settings.System.CALL_AUTO_RETRY, 0);
        }

        if (mPhone.getState() == Phone.State.IDLE) {
            PhoneUtils.setAudioControlState(PhoneUtils.AUDIO_IDLE);
        }

        if (mPhone.getPhoneType() == Phone.PHONE_TYPE_CDMA) {
            // Stop any signalInfo tone being played when a call gets ended
            stopSignalInfoTone();

            // Resetting the CdmaPhoneCallState members
            mApplication.cdmaPhoneCallState.resetCdmaPhoneCallState();

            // Remove Call waiting timers
            removeMessages(CALLWAITING_CALLERINFO_DISPLAY_DONE);
            removeMessages(CALLWAITING_ADDCALL_DISABLE_TIMEOUT);
        }

        Connection c = (Connection) r.result;
        if (DBG && c != null) {
            log("- onDisconnect: cause = " + c.getDisconnectCause()
                + ", incoming = " + c.isIncoming()
                + ", date = " + c.getCreateTime());
        }

        // Stop the ringer if it was ringing (for an incoming call that
        // either disconnected by itself, or was rejected by the user.)
        //
        // TODO: We technically *shouldn't* stop the ringer if the
        // foreground or background call disconnects while an incoming call
        // is still ringing, but that's a really rare corner case.
        // It's safest to just unconditionally stop the ringer here.

        // CDMA: For Call collision cases i.e. when the user makes an out going call
        // and at the same time receives an Incoming Call, the Incoming Call is given
        // higher preference. At this time framework sends a disconnect for the Out going
        // call connection hence we should *not* be stopping the ringer being played for
        // the Incoming Call
        if (mPhone.getPhoneType() == Phone.PHONE_TYPE_CDMA) {
            if (mPhone.getRingingCall().getState() == Call.State.INCOMING) {
                // Also we need to take off the "In Call" icon from the Notification
                // area as the Out going Call never got connected
                if (DBG) log("cancelCallInProgressNotification()... (onDisconnect)");
                NotificationMgr.getDefault().cancelCallInProgressNotification();
            } else {
                if (DBG) log("stopRing()... (onDisconnect)");
                mRinger.stopRing();
            }
        } else { // GSM
            if (DBG) log("stopRing()... (onDisconnect)");
            mRinger.stopRing();
        }

        // stop call waiting tone if needed when disconnecting
        if (mCallWaitingTonePlayer != null) {
            mCallWaitingTonePlayer.stopTone();
            mCallWaitingTonePlayer = null;
        }

        // Check for the various tones we might need to play (thru the
        // earpiece) after a call disconnects.
        int toneToPlay = InCallTonePlayer.TONE_NONE;

        // The "Busy" or "Congestion" tone is the highest priority:
        if (c != null) {
            Connection.DisconnectCause cause = c.getDisconnectCause();
            if (cause == Connection.DisconnectCause.BUSY) {
                if (DBG) log("- need to play BUSY tone!");
                toneToPlay = InCallTonePlayer.TONE_BUSY;
            } else if (cause == Connection.DisconnectCause.CONGESTION) {
                if (DBG) log("- need to play CONGESTION tone!");
                toneToPlay = InCallTonePlayer.TONE_CONGESTION;
            } else if (((cause == Connection.DisconnectCause.NORMAL)
                    || (cause == Connection.DisconnectCause.LOCAL))
                    && (mApplication.isOtaCallInActiveState())) {
                if (DBG) log("- need to play OTA_CALL_END tone!");
                toneToPlay = InCallTonePlayer.TONE_OTA_CALL_END;
            } else if (cause == Connection.DisconnectCause.CDMA_REORDER) {
                if (DBG) log("- need to play CDMA_REORDER tone!");
                toneToPlay = InCallTonePlayer.TONE_REORDER;
            } else if (cause == Connection.DisconnectCause.CDMA_INTERCEPT) {
                if (DBG) log("- need to play CDMA_INTERCEPT tone!");
                toneToPlay = InCallTonePlayer.TONE_INTERCEPT;
            } else if (cause == Connection.DisconnectCause.CDMA_DROP) {
                if (DBG) log("- need to play CDMA_DROP tone!");
                toneToPlay = InCallTonePlayer.TONE_CDMA_DROP;
            } else if (cause == Connection.DisconnectCause.OUT_OF_SERVICE) {
                if (DBG) log("- need to play OUT OF SERVICE tone!");
                toneToPlay = InCallTonePlayer.TONE_OUT_OF_SERVICE;
            } else if (cause == Connection.DisconnectCause.ERROR_UNSPECIFIED) {
                if (DBG) log("- DisconnectCause is ERROR_UNSPECIFIED: play TONE_CALL_ENDED!");
                toneToPlay = InCallTonePlayer.TONE_CALL_ENDED;
            }
        }

        // If we don't need to play BUSY or CONGESTION, then play the
        // "call ended" tone if this was a "regular disconnect" (i.e. a
        // normal call where one end or the other hung up) *and* this
        // disconnect event caused the phone to become idle.  (In other
        // words, we *don't* play the sound if one call hangs up but
        // there's still an active call on the other line.)
        // TODO: We may eventually want to disable this via a preference.
        if ((toneToPlay == InCallTonePlayer.TONE_NONE)
            && (mPhone.getState() == Phone.State.IDLE)
            && (c != null)) {
            Connection.DisconnectCause cause = c.getDisconnectCause();
            if ((cause == Connection.DisconnectCause.NORMAL)  // remote hangup
                || (cause == Connection.DisconnectCause.LOCAL)) {  // local hangup
                if (VDBG) log("- need to play CALL_ENDED tone!");
                toneToPlay = InCallTonePlayer.TONE_CALL_ENDED;
                mIsCdmaRedialCall = false;
            }
        }

        if (mPhone.getState() == Phone.State.IDLE) {
            // Don't reset the audio mode or bluetooth/speakerphone state
            // if we still need to let the user hear a tone through the earpiece.
            if (toneToPlay == InCallTonePlayer.TONE_NONE) {
                resetAudioStateAfterDisconnect();
            }

            NotificationMgr.getDefault().cancelCallInProgressNotification();

            // If the InCallScreen is *not* in the foreground, forcibly
            // dismiss it to make sure it won't still be in the activity
            // history.  (But if it *is* in the foreground, don't mess
            // with it; it needs to be visible, displaying the "Call
            // ended" state.)
            if (!mApplication.isShowingCallScreen()) {
                if (VDBG) log("onDisconnect: force InCallScreen to finish()");
                mApplication.dismissCallScreen();
            }
        }

        if (c != null) {
            final String number = c.getAddress();
            final long date = c.getCreateTime();
            final long duration = c.getDurationMillis();
            final Connection.DisconnectCause cause = c.getDisconnectCause();

            // Set the "type" to be displayed in the call log (see constants in CallLog.Calls)
            final int callLogType;
            if (c.isIncoming()) {
                callLogType = (cause == Connection.DisconnectCause.INCOMING_MISSED ?
                               Calls.MISSED_TYPE : Calls.INCOMING_TYPE);
            } else {
                callLogType = Calls.OUTGOING_TYPE;
            }
            if (VDBG) log("- callLogType: " + callLogType + ", UserData: " + c.getUserData());


            {
                final CallerInfo ci = getCallerInfoFromConnection(c);  // May be null.
                final String logNumber = getLogNumber(c, ci);

                if (DBG) log("- onDisconnect(): logNumber set to: " + logNumber);

                // TODO: In getLogNumber we use the presentation from
                // the connection for the CNAP. Should we use the one
                // below instead? (comes from caller info)

                // For international calls, 011 needs to be logged as +
                final int presentation = getPresentation(c, ci);

                if (mPhone.getPhoneType() == Phone.PHONE_TYPE_CDMA) {
                    if ((PhoneNumberUtils.isEmergencyNumber(number))
                            && (mCurrentEmergencyToneState != EMERGENCY_TONE_OFF)) {
                        if (mEmergencyTonePlayerVibrator != null) {
                            mEmergencyTonePlayerVibrator.stop();
                        }
                    }
                }

                // To prevent accidental redial of emergency numbers
                // (carrier requirement) the quickest solution is to
                // not log the emergency number. We gate on CDMA
                // (ugly) when we actually mean carrier X.
                // TODO: Clean this up and come up with a unified strategy.
                final boolean shouldNotlogEmergencyNumber =
                        (mPhone.getPhoneType() == Phone.PHONE_TYPE_CDMA);

                // Don't call isOtaSpNumber on GSM phones.
                final boolean isOtaNumber = (mPhone.getPhoneType() == Phone.PHONE_TYPE_CDMA)
                        && mPhone.isOtaSpNumber(number);
                final boolean isEmergencyNumber = PhoneNumberUtils.isEmergencyNumber(number);

                // Don't put OTA or CDMA Emergency calls into call log
                if (!(isOtaNumber || isEmergencyNumber && shouldNotlogEmergencyNumber)) {
                    CallLogAsync.AddCallArgs args =
                            new CallLogAsync.AddCallArgs(
                                mPhone.getContext(), ci, logNumber, presentation,
                                callLogType, date, duration);

                    mCallLog.addCall(args);
                }
            }

            if (callLogType == Calls.MISSED_TYPE) {
                // Show the "Missed call" notification.
                // (Note we *don't* do this if this was an incoming call that
                // the user deliberately rejected.)
                showMissedCallNotification(c, date);
            }

            // Possibly play a "post-disconnect tone" thru the earpiece.
            // We do this here, rather than from the InCallScreen
            // activity, since we need to do this even if you're not in
            // the Phone UI at the moment the connection ends.
            if (toneToPlay != InCallTonePlayer.TONE_NONE) {
                if (VDBG) log("- starting post-disconnect tone (" + toneToPlay + ")...");
                new InCallTonePlayer(toneToPlay).start();

                // TODO: alternatively, we could start an InCallTonePlayer
                // here with an "unlimited" tone length,
                // and manually stop it later when this connection truly goes
                // away.  (The real connection over the network was closed as soon
                // as we got the BUSY message.  But our telephony layer keeps the
                // connection open for a few extra seconds so we can show the
                // "busy" indication to the user.  We could stop the busy tone
                // when *that* connection's "disconnect" event comes in.)
            }

            if (mPhone.getState() == Phone.State.IDLE) {
                // Release screen wake locks if the in-call screen is not
                // showing. Otherwise, let the in-call screen handle this because
                // it needs to show the call ended screen for a couple of
                // seconds.
                if (!mApplication.isShowingCallScreen()) {
                    if (VDBG) log("- NOT showing in-call screen; releasing wake locks!");
                    mApplication.setScreenTimeout(PhoneApp.ScreenTimeoutDuration.DEFAULT);
                    mApplication.requestWakeState(PhoneApp.WakeState.SLEEP);
                } else {
                    if (VDBG) log("- still showing in-call screen; not releasing wake locks.");
                }
            } else {
                if (VDBG) log("- phone still in use; not releasing wake locks.");
            }

            if (((mPreviousCdmaCallState == Call.State.DIALING)
                    || (mPreviousCdmaCallState == Call.State.ALERTING))
                    && (!PhoneNumberUtils.isEmergencyNumber(number))
                    && (cause != Connection.DisconnectCause.INCOMING_MISSED )
                    && (cause != Connection.DisconnectCause.NORMAL)
                    && (cause != Connection.DisconnectCause.LOCAL)
                    && (cause != Connection.DisconnectCause.INCOMING_REJECTED)) {
                if (!mIsCdmaRedialCall) {
                    if (autoretrySetting == InCallScreen.AUTO_RETRY_ON) {
                        // TODO: (Moto): The contact reference data may need to be stored and use
                        // here when redialing a call. For now, pass in NULL as the URI parameter.
                        PhoneUtils.placeCall(mPhone, number, null);
                        mIsCdmaRedialCall = true;
                    } else {
                        mIsCdmaRedialCall = false;
                    }
                } else {
                    mIsCdmaRedialCall = false;
                }
            }
        }
    }

    /**
     * Resets the audio mode and speaker state when a call ends.
     */
    private void resetAudioStateAfterDisconnect() {
        if (VDBG) log("resetAudioStateAfterDisconnect()...");

        if (mBluetoothHandsfree != null) {
            mBluetoothHandsfree.audioOff();
        }

        // call turnOnSpeaker() with state=false and store=true even if speaker
        // is already off to reset user requested speaker state.
        PhoneUtils.turnOnSpeaker(mPhone.getContext(), false, true);

        PhoneUtils.setAudioMode(mPhone.getContext(), AudioManager.MODE_NORMAL);
    }

    private void onMwiChanged(boolean visible) {
        if (VDBG) log("onMwiChanged(): " + visible);
        NotificationMgr.getDefault().updateMwi(visible);
    }

    /**
     * Posts a delayed PHONE_MWI_CHANGED event, to schedule a "retry" for a
     * failed NotificationMgr.updateMwi() call.
     */
    /* package */ void sendMwiChangedDelayed(long delayMillis) {
        Message message = Message.obtain(this, PHONE_MWI_CHANGED);
        sendMessageDelayed(message, delayMillis);
    }

    private void onCfiChanged(boolean visible) {
        if (VDBG) log("onCfiChanged(): " + visible);
        NotificationMgr.getDefault().updateCfi(visible);
    }

    /**
     * Indicates whether or not this ringer is ringing.
     */
    boolean isRinging() {
        return mRinger.isRinging();
    }

    /**
     * Stops the current ring, and tells the notifier that future
     * ring requests should be ignored.
     */
    void silenceRinger() {
        mSilentRingerRequested = true;
        if (DBG) log("stopRing()... (silenceRinger)");
        mRinger.stopRing();
    }

    /**
     * Posts a PHONE_BATTERY_LOW event, causing us to play a warning
     * tone if the user is in-call.
     */
    /* package */ void sendBatteryLow() {
        Message message = Message.obtain(this, PHONE_BATTERY_LOW);
        sendMessage(message);
    }

    private void onBatteryLow() {
        if (DBG) log("onBatteryLow()...");

        // Play the "low battery" warning tone, only if the user is
        // in-call.  (The test here is exactly the opposite of the test in
        // StatusBarPolicy.updateBattery(), where we bring up the "low
        // battery warning" dialog only if the user is NOT in-call.)
        if (mPhone.getState() != Phone.State.IDLE) {
            new InCallTonePlayer(InCallTonePlayer.TONE_BATTERY_LOW).start();
        }
    }


    /**
     * Helper class to play tones through the earpiece (or speaker / BT)
     * during a call, using the ToneGenerator.
     *
     * To use, just instantiate a new InCallTonePlayer
     * (passing in the TONE_* constant for the tone you want)
     * and start() it.
     *
     * When we're done playing the tone, if the phone is idle at that
     * point, we'll reset the audio routing and speaker state.
     * (That means that for tones that get played *after* a call
     * disconnects, like "busy" or "congestion" or "call ended", you
     * should NOT call resetAudioStateAfterDisconnect() yourself.
     * Instead, just start the InCallTonePlayer, which will automatically
     * defer the resetAudioStateAfterDisconnect() call until the tone
     * finishes playing.)
     */
    private class InCallTonePlayer extends Thread {
        private int mToneId;
        private int mState;
        // The possible tones we can play.
        public static final int TONE_NONE = 0;
        public static final int TONE_CALL_WAITING = 1;
        public static final int TONE_BUSY = 2;
        public static final int TONE_CONGESTION = 3;
        public static final int TONE_BATTERY_LOW = 4;
        public static final int TONE_CALL_ENDED = 5;
        public static final int TONE_VOICE_PRIVACY = 6;
        public static final int TONE_REORDER = 7;
        public static final int TONE_INTERCEPT = 8;
        public static final int TONE_CDMA_DROP = 9;
        public static final int TONE_OUT_OF_SERVICE = 10;
        public static final int TONE_REDIAL = 11;
        public static final int TONE_OTA_CALL_END = 12;
        public static final int TONE_RING_BACK = 13;

        // The tone volume relative to other sounds in the stream
        private static final int TONE_RELATIVE_VOLUME_HIPRI = 80;
        private static final int TONE_RELATIVE_VOLUME_LOPRI = 50;

        // Buffer time (in msec) to add on to tone timeout value.
        // Needed mainly when the timeout value for a tone is the
        // exact duration of the tone itself.
        private static final int TONE_TIMEOUT_BUFFER = 20;

        // The tone state
        private static final int TONE_OFF = 0;
        private static final int TONE_ON = 1;
        private static final int TONE_STOPPED = 2;

        InCallTonePlayer(int toneId) {
            super();
            mToneId = toneId;
            mState = TONE_OFF;
        }

        @Override
        public void run() {
            if (VDBG) log("InCallTonePlayer.run(toneId = " + mToneId + ")...");

            int toneType = 0;  // passed to ToneGenerator.startTone()
            int toneVolume;  // passed to the ToneGenerator constructor
            int toneLengthMillis;

            switch (mToneId) {
                case TONE_CALL_WAITING:
                    toneType = ToneGenerator.TONE_SUP_CALL_WAITING;
                    toneVolume = TONE_RELATIVE_VOLUME_HIPRI;
                    // Call waiting tone is stopped by stopTone() method
                    toneLengthMillis = Integer.MAX_VALUE - TONE_TIMEOUT_BUFFER;
                    break;
                case TONE_BUSY:
                    int phoneType = mPhone.getPhoneType();
                    if (phoneType == Phone.PHONE_TYPE_CDMA) {
                        toneType = ToneGenerator.TONE_CDMA_NETWORK_BUSY_ONE_SHOT;
                        toneVolume = TONE_RELATIVE_VOLUME_LOPRI;
                        toneLengthMillis = 1000;
                    } else if (phoneType == Phone.PHONE_TYPE_GSM) {
                        toneType = ToneGenerator.TONE_SUP_BUSY;
                        toneVolume = TONE_RELATIVE_VOLUME_HIPRI;
                        toneLengthMillis = 4000;
                    } else {
                        throw new IllegalStateException("Unexpected phone type: " + phoneType);
                    }
                    break;
                case TONE_CONGESTION:
                    toneType = ToneGenerator.TONE_SUP_CONGESTION;
                    toneVolume = TONE_RELATIVE_VOLUME_HIPRI;
                    toneLengthMillis = 4000;
                    break;
                case TONE_BATTERY_LOW:
                    // For now, use ToneGenerator.TONE_PROP_ACK (two quick
                    // beeps).  TODO: is there some other ToneGenerator
                    // tone that would be more appropriate here?  Or
                    // should we consider adding a new custom tone?
                    toneType = ToneGenerator.TONE_PROP_ACK;
                    toneVolume = TONE_RELATIVE_VOLUME_HIPRI;
                    toneLengthMillis = 1000;
                    break;
                case TONE_CALL_ENDED:
                    toneType = ToneGenerator.TONE_PROP_PROMPT;
                    toneVolume = TONE_RELATIVE_VOLUME_HIPRI;
                    toneLengthMillis = 200;
                    break;
                 case TONE_OTA_CALL_END:
                    if (mApplication.cdmaOtaConfigData.otaPlaySuccessFailureTone ==
                            OtaUtils.OTA_PLAY_SUCCESS_FAILURE_TONE_ON) {
                        toneType = ToneGenerator.TONE_CDMA_ALERT_CALL_GUARD;
                        toneVolume = TONE_RELATIVE_VOLUME_HIPRI;
                        toneLengthMillis = 750;
                    } else {
                        toneType = ToneGenerator.TONE_PROP_PROMPT;
                        toneVolume = TONE_RELATIVE_VOLUME_HIPRI;
                        toneLengthMillis = 200;
                    }
                    break;
                case TONE_VOICE_PRIVACY:
                    toneType = ToneGenerator.TONE_CDMA_ALERT_NETWORK_LITE;
                    toneVolume = TONE_RELATIVE_VOLUME_HIPRI;
                    toneLengthMillis = 5000;
                    break;
                case TONE_REORDER:
                    toneType = ToneGenerator.TONE_CDMA_ABBR_REORDER;
                    toneVolume = TONE_RELATIVE_VOLUME_LOPRI;
                    toneLengthMillis = 4000;
                    break;
                case TONE_INTERCEPT:
                    toneType = ToneGenerator.TONE_CDMA_ABBR_INTERCEPT;
                    toneVolume = TONE_RELATIVE_VOLUME_LOPRI;
                    toneLengthMillis = 500;
                    break;
                case TONE_CDMA_DROP:
                case TONE_OUT_OF_SERVICE:
                    toneType = ToneGenerator.TONE_CDMA_CALLDROP_LITE;
                    toneVolume = TONE_RELATIVE_VOLUME_LOPRI;
                    toneLengthMillis = 375;
                    break;
                case TONE_REDIAL:
                    toneType = ToneGenerator.TONE_CDMA_ALERT_AUTOREDIAL_LITE;
                    toneVolume = TONE_RELATIVE_VOLUME_LOPRI;
                    toneLengthMillis = 5000;
                    break;
                case TONE_RING_BACK:
                    toneType = ToneGenerator.TONE_SUP_RINGTONE;
                    toneVolume = TONE_RELATIVE_VOLUME_HIPRI;
                    // Call ring back tone is stopped by stopTone() method
                    toneLengthMillis = Integer.MAX_VALUE - TONE_TIMEOUT_BUFFER;
                    break;
                default:
                    throw new IllegalArgumentException("Bad toneId: " + mToneId);
            }

            // If the mToneGenerator creation fails, just continue without it.  It is
            // a local audio signal, and is not as important.
            ToneGenerator toneGenerator;
            try {
                int stream;
                if (mBluetoothHandsfree != null) {
                    stream = mBluetoothHandsfree.isAudioOn() ? AudioManager.STREAM_BLUETOOTH_SCO:
                        AudioManager.STREAM_VOICE_CALL;
                } else {
                    stream = AudioManager.STREAM_VOICE_CALL;
                }
                toneGenerator = new ToneGenerator(stream, toneVolume);
                // if (DBG) log("- created toneGenerator: " + toneGenerator);
            } catch (RuntimeException e) {
                Log.w(LOG_TAG,
                      "InCallTonePlayer: Exception caught while creating ToneGenerator: " + e);
                toneGenerator = null;
            }

            // Using the ToneGenerator (with the CALL_WAITING / BUSY /
            // CONGESTION tones at least), the ToneGenerator itself knows
            // the right pattern of tones to play; we do NOT need to
            // manually start/stop each individual tone, or manually
            // insert the correct delay between tones.  (We just start it
            // and let it run for however long we want the tone pattern to
            // continue.)
            //
            // TODO: When we stop the ToneGenerator in the middle of a
            // "tone pattern", it sounds bad if we cut if off while the
            // tone is actually playing.  Consider adding API to the
            // ToneGenerator to say "stop at the next silent part of the
            // pattern", or simply "play the pattern N times and then
            // stop."
            boolean needToStopTone = true;
            boolean okToPlayTone = false;

            if (toneGenerator != null) {
                int phoneType = mPhone.getPhoneType();
                int ringerMode = mAudioManager.getRingerMode();
                if (phoneType == Phone.PHONE_TYPE_CDMA) {
                    if (toneType == ToneGenerator.TONE_CDMA_ALERT_CALL_GUARD) {
                        if ((ringerMode != AudioManager.RINGER_MODE_SILENT) &&
                                (ringerMode != AudioManager.RINGER_MODE_VIBRATE)) {
                            if (DBG) log("- InCallTonePlayer: start playing call tone=" + toneType);
                            okToPlayTone = true;
                            needToStopTone = false;
                        }
                    } else if ((toneType == ToneGenerator.TONE_CDMA_NETWORK_BUSY_ONE_SHOT) ||
                            (toneType == ToneGenerator.TONE_CDMA_ABBR_REORDER) ||
                            (toneType == ToneGenerator.TONE_CDMA_ABBR_INTERCEPT) ||
                            (toneType == ToneGenerator.TONE_CDMA_CALLDROP_LITE)) {
                        if (ringerMode != AudioManager.RINGER_MODE_SILENT) {
                            if (DBG) log("InCallTonePlayer:playing call fail tone:" + toneType);
                            okToPlayTone = true;
                            needToStopTone = false;
                        }
                    } else if ((toneType == ToneGenerator.TONE_CDMA_ALERT_AUTOREDIAL_LITE) ||
                               (toneType == ToneGenerator.TONE_CDMA_ALERT_NETWORK_LITE)) {
                        if ((ringerMode != AudioManager.RINGER_MODE_SILENT) &&
                                (ringerMode != AudioManager.RINGER_MODE_VIBRATE)) {
                            if (DBG) log("InCallTonePlayer:playing tone for toneType=" + toneType);
                            okToPlayTone = true;
                            needToStopTone = false;
                        }
                    } else { // For the rest of the tones, always OK to play.
                        okToPlayTone = true;
                    }
                } else {  // Not "CDMA"
                    okToPlayTone = true;
                }

                synchronized (this) {
                    if (okToPlayTone && mState != TONE_STOPPED) {
                        mState = TONE_ON;
                        toneGenerator.startTone(toneType);
                        try {
                            wait(toneLengthMillis + TONE_TIMEOUT_BUFFER);
                        } catch  (InterruptedException e) {
                            Log.w(LOG_TAG,
                                  "InCallTonePlayer stopped: " + e);
                        }
                        if (needToStopTone) {
                            toneGenerator.stopTone();
                        }
                    }
                    // if (DBG) log("- InCallTonePlayer: done playing.");
                    toneGenerator.release();
                    mState = TONE_OFF;
                }
            }

            // Finally, do the same cleanup we otherwise would have done
            // in onDisconnect().
            //
            // (But watch out: do NOT do this if the phone is in use,
            // since some of our tones get played *during* a call (like
            // CALL_WAITING and BATTERY_LOW) and we definitely *don't*
            // want to reset the audio mode / speaker / bluetooth after
            // playing those!
            // This call is really here for use with tones that get played
            // *after* a call disconnects, like "busy" or "congestion" or
            // "call ended", where the phone has already become idle but
            // we need to defer the resetAudioStateAfterDisconnect() call
            // till the tone finishes playing.)
            if (mPhone.getState() == Phone.State.IDLE) {
                resetAudioStateAfterDisconnect();
            }
        }

        public void stopTone() {
            synchronized (this) {
                if (mState == TONE_ON) {
                    notify();
                }
                mState = TONE_STOPPED;
            }
        }
    }

    /**
     * Displays a notification when the phone receives a DisplayInfo record.
     */
    private void onDisplayInfo(AsyncResult r) {
        // Extract the DisplayInfo String from the message
        CdmaDisplayInfoRec displayInfoRec = (CdmaDisplayInfoRec)(r.result);

        if (displayInfoRec != null) {
            String displayInfo = displayInfoRec.alpha;
            if (DBG) log("onDisplayInfo: displayInfo=" + displayInfo);
            CdmaDisplayInfo.displayInfoRecord(mApplication, displayInfo);

            // start a 2 second timer
            sendEmptyMessageDelayed(DISPLAYINFO_NOTIFICATION_DONE,
                    DISPLAYINFO_NOTIFICATION_TIME);
        }
    }

    /**
     * Helper class to play SignalInfo tones using the ToneGenerator.
     *
     * To use, just instantiate a new SignalInfoTonePlayer
     * (passing in the ToneID constant for the tone you want)
     * and start() it.
     */
    private class SignalInfoTonePlayer extends Thread {
        private int mToneId;

        SignalInfoTonePlayer(int toneId) {
            super();
            mToneId = toneId;
        }

        @Override
        public void run() {
            if (DBG) log("SignalInfoTonePlayer.run(toneId = " + mToneId + ")...");

            if (mSignalInfoToneGenerator != null) {
                //First stop any ongoing SignalInfo tone
                mSignalInfoToneGenerator.stopTone();

                //Start playing the new tone if its a valid tone
                mSignalInfoToneGenerator.startTone(mToneId);
            }
        }
    }

    /**
     * Plays a tone when the phone receives a SignalInfo record.
     */
    private void onSignalInfo(AsyncResult r) {
        if (mPhone.getRingingCall().getState() == Call.State.INCOMING) {
            // Do not start any new SignalInfo tone when Call state is INCOMING
            // and stop any previous SignalInfo tone which is being played
            stopSignalInfoTone();
        } else {
            // Extract the SignalInfo String from the message
            CdmaSignalInfoRec signalInfoRec = (CdmaSignalInfoRec)(r.result);
            // Only proceed if a Signal info is present.
            if (signalInfoRec != null) {
                boolean isPresent = signalInfoRec.isPresent;
                if (DBG) log("onSignalInfo: isPresent=" + isPresent);
                if (isPresent) {// if tone is valid
                    int uSignalType = signalInfoRec.signalType;
                    int uAlertPitch = signalInfoRec.alertPitch;
                    int uSignal = signalInfoRec.signal;

                    if (DBG) log("onSignalInfo: uSignalType=" + uSignalType + ", uAlertPitch=" +
                            uAlertPitch + ", uSignal=" + uSignal);
                    //Map the Signal to a ToneGenerator ToneID only if Signal info is present
                    int toneID = SignalToneUtil.getAudioToneFromSignalInfo
                            (uSignalType, uAlertPitch, uSignal);

                    //Create the SignalInfo tone player and pass the ToneID
                    new SignalInfoTonePlayer(toneID).start();
                }
            }
        }
    }

    /**
     * Stops a SignalInfo tone in the following condition
     * 1 - On receiving a New Ringing Call
     * 2 - On disconnecting a call
     * 3 - On answering a Call Waiting Call
     */
    /* package */ void stopSignalInfoTone() {
        if (DBG) log("stopSignalInfoTone: Stopping SignalInfo tone player");
        new SignalInfoTonePlayer(ToneGenerator.TONE_CDMA_SIGNAL_OFF).start();
    }

    /**
     * Plays a Call waiting tone if it is present in the second incoming call.
     */
    private void onCdmaCallWaiting(AsyncResult r) {
        // Remove any previous Call waiting timers in the queue
        removeMessages(CALLWAITING_CALLERINFO_DISPLAY_DONE);
        removeMessages(CALLWAITING_ADDCALL_DISABLE_TIMEOUT);

        // Set the Phone Call State to SINGLE_ACTIVE as there is only one connection
        // else we would not have received Call waiting
        mApplication.cdmaPhoneCallState.setCurrentCallState(
                CdmaPhoneCallState.PhoneCallState.SINGLE_ACTIVE);

        // Start the InCallScreen Activity if its not on foreground
        if (!mApplication.isShowingCallScreen()) {
            PhoneUtils.showIncomingCallUi();
        }

        // Start timer for CW display
        mCallWaitingTimeOut = false;
        sendEmptyMessageDelayed(CALLWAITING_CALLERINFO_DISPLAY_DONE,
                CALLWAITING_CALLERINFO_DISPLAY_TIME);

        // Set the mAddCallMenuStateAfterCW state to false
        mApplication.cdmaPhoneCallState.setAddCallMenuStateAfterCallWaiting(false);

        // Start the timer for disabling "Add Call" menu option
        sendEmptyMessageDelayed(CALLWAITING_ADDCALL_DISABLE_TIMEOUT,
                CALLWAITING_ADDCALL_DISABLE_TIME);

        // Extract the Call waiting information
        CdmaCallWaitingNotification infoCW = (CdmaCallWaitingNotification) r.result;
        int isPresent = infoCW.isPresent;
        if (DBG) log("onCdmaCallWaiting: isPresent=" + isPresent);
        if (isPresent == 1 ) {//'1' if tone is valid
            int uSignalType = infoCW.signalType;
            int uAlertPitch = infoCW.alertPitch;
            int uSignal = infoCW.signal;
            if (DBG) log("onCdmaCallWaiting: uSignalType=" + uSignalType + ", uAlertPitch="
                    + uAlertPitch + ", uSignal=" + uSignal);
            //Map the Signal to a ToneGenerator ToneID only if Signal info is present
            int toneID =
                SignalToneUtil.getAudioToneFromSignalInfo(uSignalType, uAlertPitch, uSignal);

            //Create the SignalInfo tone player and pass the ToneID
            new SignalInfoTonePlayer(toneID).start();
        }
    }

    /**
     * Performs Call logging based on Timeout or Ignore Call Waiting Call for CDMA,
     * and finally calls Hangup on the Call Waiting connection.
     */
    /* package */ void onCdmaCallWaitingReject() {
        final Call ringingCall = mPhone.getRingingCall();

        // Call waiting timeout scenario
        if (ringingCall.getState() == Call.State.WAITING) {
            // Code for perform Call logging and missed call notification
            Connection c = ringingCall.getLatestConnection();

            if (c != null) {
                String number = c.getAddress();
                int presentation = c.getNumberPresentation();
                final long date = c.getCreateTime();
                final long duration = c.getDurationMillis();
                final int callLogType = mCallWaitingTimeOut ?
                        Calls.MISSED_TYPE : Calls.INCOMING_TYPE;

                // get the callerinfo object and then log the call with it.
                Object o = c.getUserData();
                final CallerInfo ci;
                if ((o == null) || (o instanceof CallerInfo)) {
                    ci = (CallerInfo) o;
                } else {
                    ci = ((PhoneUtils.CallerInfoToken) o).currentInfo;
                }

                // Do final CNAP modifications of logNumber prior to logging [mimicking
                // onDisconnect()]
                final String logNumber = PhoneUtils.modifyForSpecialCnapCases(
                        mPhone.getContext(), ci, number, presentation);
                final int newPresentation = (ci != null) ? ci.numberPresentation : presentation;
                if (DBG) log("- onCdmaCallWaitingReject(): logNumber set to: " + logNumber
                        + ", newPresentation value is: " + newPresentation);

                CallLogAsync.AddCallArgs args =
                        new CallLogAsync.AddCallArgs(
                            mPhone.getContext(), ci, logNumber, presentation,
                            callLogType, date, duration);

                mCallLog.addCall(args);

                if (callLogType == Calls.MISSED_TYPE) {
                    // Add missed call notification
                    showMissedCallNotification(c, date);
                } else {
                    // Remove Call waiting 20 second display timer in the queue
                    removeMessages(CALLWAITING_CALLERINFO_DISPLAY_DONE);
                }

                // Hangup the RingingCall connection for CW
                PhoneUtils.hangup(c);
            }

            //Reset the mCallWaitingTimeOut boolean
            mCallWaitingTimeOut = false;
        }
    }

    /**
     * Return the private variable mPreviousCdmaCallState.
     */
    /* package */ Call.State getPreviousCdmaCallState() {
        return mPreviousCdmaCallState;
    }

    /**
     * Return the private variable mCdmaVoicePrivacyState.
     */
    /* package */ boolean getCdmaVoicePrivacyState() {
        return mCdmaVoicePrivacyState;
    }

    /**
     * Return the private variable mIsCdmaRedialCall.
     */
    /* package */ boolean getIsCdmaRedialCall() {
        return mIsCdmaRedialCall;
    }

    /**
     * Helper function used to show a missed call notification.
     */
    private void showMissedCallNotification(Connection c, final long date) {
        PhoneUtils.CallerInfoToken info =
            PhoneUtils.startGetCallerInfo(mApplication, c, this, Long.valueOf(date));
        if (info != null) {
            // at this point, we've requested to start a query, but it makes no
            // sense to log this missed call until the query comes back.
            if (VDBG) log("showMissedCallNotification: Querying for CallerInfo on missed call...");
            if (info.isFinal) {
                // it seems that the query we have actually is up to date.
                // send the notification then.
                CallerInfo ci = info.currentInfo;

                // Check number presentation value; if we have a non-allowed presentation,
                // then display an appropriate presentation string instead as the missed
                // call.
                String name = ci.name;
                String number = ci.phoneNumber;
                if (ci.numberPresentation == Connection.PRESENTATION_RESTRICTED) {
                    name = mPhone.getContext().getString(R.string.private_num);
                } else if (ci.numberPresentation != Connection.PRESENTATION_ALLOWED) {
                    name = mPhone.getContext().getString(R.string.unknown);
                } else {
                    number = PhoneUtils.modifyForSpecialCnapCases(mPhone.getContext(),
                            ci, number, ci.numberPresentation);
                }
                NotificationMgr.getDefault().notifyMissedCall(name, number,
                        ci.phoneLabel, date);
            }
        } else {
            // getCallerInfo() can return null in rare cases, like if we weren't
            // able to get a valid phone number out of the specified Connection.
            Log.w(LOG_TAG, "showMissedCallNotification: got null CallerInfo for Connection " + c);
        }
    }

    /**
     *  Inner class to handle emergency call tone and vibrator
     */
    private class EmergencyTonePlayerVibrator {
        private final int EMG_VIBRATE_LENGTH = 1000;  // ms.
        private final int EMG_VIBRATE_PAUSE  = 1000;  // ms.
        private final long[] mVibratePattern =
                new long[] { EMG_VIBRATE_LENGTH, EMG_VIBRATE_PAUSE };

        private ToneGenerator mToneGenerator;
        private Vibrator mEmgVibrator;

        /**
         * constructor
         */
        public EmergencyTonePlayerVibrator() {
        }

        /**
         * Start the emergency tone or vibrator.
         */
        private void start() {
            if (VDBG) log("call startEmergencyToneOrVibrate.");
            int ringerMode = mAudioManager.getRingerMode();

            if ((mIsEmergencyToneOn == EMERGENCY_TONE_ALERT) &&
                    (ringerMode == AudioManager.RINGER_MODE_NORMAL)) {
                if (VDBG) log("Play Emergency Tone.");
                mToneGenerator = new ToneGenerator (AudioManager.STREAM_VOICE_CALL,
                        InCallTonePlayer.TONE_RELATIVE_VOLUME_HIPRI);
                if (mToneGenerator != null) {
                    mToneGenerator.startTone(ToneGenerator.TONE_CDMA_EMERGENCY_RINGBACK);
                    mCurrentEmergencyToneState = EMERGENCY_TONE_ALERT;
                }
            } else if (mIsEmergencyToneOn == EMERGENCY_TONE_VIBRATE) {
                if (VDBG) log("Play Emergency Vibrate.");
                mEmgVibrator = new Vibrator();
                if (mEmgVibrator != null) {
                    mEmgVibrator.vibrate(mVibratePattern, 0);
                    mCurrentEmergencyToneState = EMERGENCY_TONE_VIBRATE;
                }
            }
        }

        /**
         * If the emergency tone is active, stop the tone or vibrator accordingly.
         */
        private void stop() {
            if (VDBG) log("call stopEmergencyToneOrVibrate.");

            if ((mCurrentEmergencyToneState == EMERGENCY_TONE_ALERT)
                    && (mToneGenerator != null)) {
                mToneGenerator.stopTone();
                mToneGenerator.release();
            } else if ((mCurrentEmergencyToneState == EMERGENCY_TONE_VIBRATE)
                    && (mEmgVibrator != null)) {
                mEmgVibrator.cancel();
            }
            mCurrentEmergencyToneState = EMERGENCY_TONE_OFF;
        }
    }

    private void onRingbackTone(AsyncResult r) {
        boolean playTone = (Boolean)(r.result);

        if (playTone == true) {
            // Only play when foreground call is in DIALING or ALERTING.
            // to prevent a late coming playtone after ALERTING.
            // Don't play ringback tone if it is in play, otherwise it will cut
            // the current tone and replay it
            if (mPhone.getForegroundCall().getState().isDialing() &&
                mInCallRingbackTonePlayer == null) {
                mInCallRingbackTonePlayer = new InCallTonePlayer(InCallTonePlayer.TONE_RING_BACK);
                mInCallRingbackTonePlayer.start();
            }
        } else {
            if (mInCallRingbackTonePlayer != null) {
                mInCallRingbackTonePlayer.stopTone();
                mInCallRingbackTonePlayer = null;
            }
        }
    }

    /**
<<<<<<< HEAD
=======
     * Toggle mute and unmute requests while keeping the same mute state
     */
    private void onResendMute() {
        boolean muteState = PhoneUtils.getMute(mPhone);
        PhoneUtils.setMuteInternal(mPhone, !muteState);
        PhoneUtils.setMuteInternal(mPhone, muteState);
    }

    /**
     * Inner class to handle in call ringback tone
     *
     */
    private class InCallRingbackTonePlayer {
        private ToneGenerator mToneGenerator;

        /**
         * constructor
         */
        InCallRingbackTonePlayer() {
            mToneGenerator = null;
        }

        /**
         * start the ringback tone
         */
        private void start() {
            if (VDBG) log("InCallRingbackTonePlayer.start()");

            AudioManager audioManager = (AudioManager) mPhone.getContext()
                    .getSystemService(Context.AUDIO_SERVICE);

            try {
                int stream;
                if (mBluetoothHandsfree != null) {
                    stream = mBluetoothHandsfree.isAudioOn() ? AudioManager.STREAM_BLUETOOTH_SCO:
                        AudioManager.STREAM_VOICE_CALL;
                } else {
                    stream = AudioManager.STREAM_VOICE_CALL;
                }
                mToneGenerator = new ToneGenerator(stream,
                        InCallTonePlayer.TONE_RELATIVE_VOLUME_HIPRI);
            } catch (RuntimeException e) {
                // If mToneGenerator creation fails, just continue without it.
                // It is a local audio signal, and is not as important.
                Log.w(LOG_TAG,
                      "InCallRingbackTonePlayer: Exception caught while creating ToneGenerator: " + e);
                mToneGenerator = null;
            }

            if (mToneGenerator != null) {
                mToneGenerator.startTone(ToneGenerator.TONE_SUP_RINGTONE);
                mCurrentRingbackToneState = RINGBACK_TONE_ON;
            }
        }

        /**
         * If the ringback tone is playing, stop it and release toneGenerator.
         */
        private void stop() {
            if (VDBG) log("InCallRingbackTonePlayer.stop()");

            if (mToneGenerator != null) {
                mToneGenerator.stopTone();
                mToneGenerator.release();
                mToneGenerator = null;
            }

            mCurrentRingbackToneState = RINGBACK_TONE_OFF;
        }
    }

    /**
>>>>>>> f746c39b
     * Retrieve the phone number from the caller info or the connection.
     *
     * For incoming call the number is in the Connection object. For
     * outgoing call we use the CallerInfo phoneNumber field if
     * present. All the processing should have been done already (CDMA vs GSM numbers).
     *
     * If CallerInfo is missing the phone number, get it from the connection.
     * Apply the Call Name Presentation (CNAP) transform in the connection on the number.
     *
     * @param conn The phone connection.
     * @param info The CallerInfo. Maybe null.
     * @return the phone number.
     */
    private String getLogNumber(Connection conn, CallerInfo callerInfo) {
        String number = null;

        if (conn.isIncoming()) {
            number = conn.getAddress();
        } else {
            // For emergency and voicemail calls,
            // CallerInfo.phoneNumber does *not* contain a valid phone
            // number.  Instead it contains an I18N'd string such as
            // "Emergency Number" or "Voice Mail" so we get the number
            // from the connection.
            if (null == callerInfo || TextUtils.isEmpty(callerInfo.phoneNumber) ||
                callerInfo.isEmergencyNumber() || callerInfo.isVoiceMailNumber()) {
                if (mPhone.getPhoneType() == Phone.PHONE_TYPE_CDMA) {
                    // In cdma getAddress() is not always equals to getOrigDialString().
                    number = conn.getOrigDialString();
                } else {
                    number = conn.getAddress();
                }
            } else {
                number = callerInfo.phoneNumber;
            }
        }

        if (null == number) {
            return null;
        } else {
            int presentation = conn.getNumberPresentation();

            // Do final CNAP modifications.
            number = PhoneUtils.modifyForSpecialCnapCases(mPhone.getContext(), callerInfo,
                                                          number, presentation);
            number = PhoneNumberUtils.stripSeparators(number);
            if (VDBG) log("getLogNumber: " + number);
            return number;
        }
    }

    /**
     * Get the caller info.
     *
     * @param conn The phone connection.
     * @return The CallerInfo associated with the connection. Maybe null.
     */
    private CallerInfo getCallerInfoFromConnection(Connection conn) {
        CallerInfo ci = null;
        Object o = conn.getUserData();

        if ((o == null) || (o instanceof CallerInfo)) {
            ci = (CallerInfo) o;
        } else {
            ci = ((PhoneUtils.CallerInfoToken) o).currentInfo;
        }
        return ci;
    }

    /**
     * Get the presentation from the callerinfo if not null otherwise,
     * get it from the connection.
     *
     * @param conn The phone connection.
     * @param info The CallerInfo. Maybe null.
     * @return The presentation to use in the logs.
     */
    private int getPresentation(Connection conn, CallerInfo callerInfo) {
        int presentation;

        if (null == callerInfo) {
            presentation = conn.getNumberPresentation();
        } else {
            presentation = callerInfo.numberPresentation;
            if (DBG) log("- getPresentation(): ignoring connection's presentation: " +
                         conn.getNumberPresentation());
        }
        if (DBG) log("- getPresentation: presentation: " + presentation);
        return presentation;
    }

    private void log(String msg) {
        Log.d(LOG_TAG, msg);
    }
}<|MERGE_RESOLUTION|>--- conflicted
+++ resolved
@@ -1760,8 +1760,6 @@
     }
 
     /**
-<<<<<<< HEAD
-=======
      * Toggle mute and unmute requests while keeping the same mute state
      */
     private void onResendMute() {
@@ -1771,70 +1769,6 @@
     }
 
     /**
-     * Inner class to handle in call ringback tone
-     *
-     */
-    private class InCallRingbackTonePlayer {
-        private ToneGenerator mToneGenerator;
-
-        /**
-         * constructor
-         */
-        InCallRingbackTonePlayer() {
-            mToneGenerator = null;
-        }
-
-        /**
-         * start the ringback tone
-         */
-        private void start() {
-            if (VDBG) log("InCallRingbackTonePlayer.start()");
-
-            AudioManager audioManager = (AudioManager) mPhone.getContext()
-                    .getSystemService(Context.AUDIO_SERVICE);
-
-            try {
-                int stream;
-                if (mBluetoothHandsfree != null) {
-                    stream = mBluetoothHandsfree.isAudioOn() ? AudioManager.STREAM_BLUETOOTH_SCO:
-                        AudioManager.STREAM_VOICE_CALL;
-                } else {
-                    stream = AudioManager.STREAM_VOICE_CALL;
-                }
-                mToneGenerator = new ToneGenerator(stream,
-                        InCallTonePlayer.TONE_RELATIVE_VOLUME_HIPRI);
-            } catch (RuntimeException e) {
-                // If mToneGenerator creation fails, just continue without it.
-                // It is a local audio signal, and is not as important.
-                Log.w(LOG_TAG,
-                      "InCallRingbackTonePlayer: Exception caught while creating ToneGenerator: " + e);
-                mToneGenerator = null;
-            }
-
-            if (mToneGenerator != null) {
-                mToneGenerator.startTone(ToneGenerator.TONE_SUP_RINGTONE);
-                mCurrentRingbackToneState = RINGBACK_TONE_ON;
-            }
-        }
-
-        /**
-         * If the ringback tone is playing, stop it and release toneGenerator.
-         */
-        private void stop() {
-            if (VDBG) log("InCallRingbackTonePlayer.stop()");
-
-            if (mToneGenerator != null) {
-                mToneGenerator.stopTone();
-                mToneGenerator.release();
-                mToneGenerator = null;
-            }
-
-            mCurrentRingbackToneState = RINGBACK_TONE_OFF;
-        }
-    }
-
-    /**
->>>>>>> f746c39b
      * Retrieve the phone number from the caller info or the connection.
      *
      * For incoming call the number is in the Connection object. For
