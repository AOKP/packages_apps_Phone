/*
 * Copyright (C) 2006 The Android Open Source Project
 * Blacklist - Copyright (C) 2013 The CyanogenMod Project
 *
 * Licensed under the Apache License, Version 2.0 (the "License");
 * you may not use this file except in compliance with the License.
 * You may obtain a copy of the License at
 *
 *      http://www.apache.org/licenses/LICENSE-2.0
 *
 * Unless required by applicable law or agreed to in writing, software
 * distributed under the License is distributed on an "AS IS" BASIS,
 * WITHOUT WARRANTIES OR CONDITIONS OF ANY KIND, either express or implied.
 * See the License for the specific language governing permissions and
 * limitations under the License.
 */

package com.android.phone;

import com.android.internal.telephony.Call;
import com.android.internal.telephony.CallManager;
import com.android.internal.telephony.CallerInfo;
import com.android.internal.telephony.CallerInfoAsyncQuery;
import com.android.internal.telephony.CallStateException;
import com.android.internal.telephony.Connection;
import com.android.internal.telephony.Phone;
import com.android.internal.telephony.PhoneConstants;
import com.android.internal.telephony.PhoneBase;
import com.android.internal.telephony.TelephonyCapabilities;
import com.android.internal.telephony.cdma.CdmaCallWaitingNotification;
import com.android.internal.telephony.cdma.CdmaInformationRecords.CdmaDisplayInfoRec;
import com.android.internal.telephony.cdma.CdmaInformationRecords.CdmaSignalInfoRec;
import com.android.internal.telephony.cdma.SignalToneUtil;
import com.android.internal.telephony.CallManager;
import com.android.phone.CallFeaturesSetting;
import com.android.internal.telephony.gsm.SuppServiceNotification;

import android.app.ActivityManagerNative;
import android.app.Notification;
import android.app.NotificationManager;
import android.app.PendingIntent;
import android.bluetooth.BluetoothAdapter;
import android.bluetooth.BluetoothHeadset;
import android.bluetooth.BluetoothProfile;
import android.content.ContentResolver;
import android.content.Context;
import android.content.Intent;
import android.content.res.Resources;
import android.media.AudioManager;
import android.media.ToneGenerator;
import android.media.VibrationPattern;
import android.net.Uri;
import android.os.AsyncResult;
import android.os.Handler;
import android.os.Message;
import android.os.RemoteException;
import android.os.SystemProperties;
import android.os.SystemVibrator;
import android.os.Vibrator;
import android.provider.CallLog.Calls;
import android.provider.Settings;
import android.telephony.PhoneNumberUtils;
import android.telephony.PhoneStateListener;
import android.telephony.TelephonyManager;
import android.text.TextUtils;
import android.util.EventLog;
import android.util.Log;

/**
 * Phone app module that listens for phone state changes and various other
 * events from the telephony layer, and triggers any resulting UI behavior
 * (like starting the Ringer and Incoming Call UI, playing in-call tones,
 * updating notifications, writing call log entries, etc.)
 */
public class CallNotifier extends Handler
        implements CallerInfoAsyncQuery.OnQueryCompleteListener {
    private static final String LOG_TAG = "CallNotifier";
    private static final boolean DBG =
            (PhoneGlobals.DBG_LEVEL >= 1) && (SystemProperties.getInt("ro.debuggable", 0) == 1);
    private static final boolean VDBG = (PhoneGlobals.DBG_LEVEL >= 2);

    // Maximum time we allow the CallerInfo query to run,
    // before giving up and falling back to the default ringtone.
    private static final int RINGTONE_QUERY_WAIT_TIME = 500;  // msec

    // Timers related to CDMA Call Waiting
    // 1) For displaying Caller Info
    // 2) For disabling "Add Call" menu option once User selects Ignore or CW Timeout occures
    private static final int CALLWAITING_CALLERINFO_DISPLAY_TIME = 20000; // msec
    private static final int CALLWAITING_ADDCALL_DISABLE_TIME = 30000; // msec

    // Time to display the  DisplayInfo Record sent by CDMA network
    private static final int DISPLAYINFO_NOTIFICATION_TIME = 2000; // msec

    /** The singleton instance. */
    private static CallNotifier sInstance;

    // Boolean to keep track of whether or not a CDMA Call Waiting call timed out.
    //
    // This is CDMA-specific, because with CDMA we *don't* get explicit
    // notification from the telephony layer that a call-waiting call has
    // stopped ringing.  Instead, when a call-waiting call first comes in we
    // start a 20-second timer (see CALLWAITING_CALLERINFO_DISPLAY_DONE), and
    // if the timer expires we clean up the call and treat it as a missed call.
    //
    // If this field is true, that means that the current Call Waiting call
    // "timed out" and should be logged in Call Log as a missed call.  If it's
    // false when we reach onCdmaCallWaitingReject(), we can assume the user
    // explicitly rejected this call-waiting call.
    //
    // This field is reset to false any time a call-waiting call first comes
    // in, and after cleaning up a missed call-waiting call.  It's only ever
    // set to true when the CALLWAITING_CALLERINFO_DISPLAY_DONE timer fires.
    //
    // TODO: do we really need a member variable for this?  Don't we always
    // know at the moment we call onCdmaCallWaitingReject() whether this is an
    // explicit rejection or not?
    // (Specifically: when we call onCdmaCallWaitingReject() from
    // PhoneUtils.hangupRingingCall() that means the user deliberately rejected
    // the call, and if we call onCdmaCallWaitingReject() because of a
    // CALLWAITING_CALLERINFO_DISPLAY_DONE event that means that it timed
    // out...)
    private boolean mCallWaitingTimeOut = false;

    // values used to track the query state
    private static final int CALLERINFO_QUERY_READY = 0;
    private static final int CALLERINFO_QUERYING = -1;

    // the state of the CallerInfo Query.
    private int mCallerInfoQueryState;

    // object used to synchronize access to mCallerInfoQueryState
    private Object mCallerInfoQueryStateGuard = new Object();

    // Event used to indicate a query timeout.
    private static final int RINGER_CUSTOM_RINGTONE_QUERY_TIMEOUT = 100;

    // Events from the Phone object:
    private static final int PHONE_STATE_CHANGED = 1;
    private static final int PHONE_NEW_RINGING_CONNECTION = 2;
    private static final int PHONE_DISCONNECT = 3;
    private static final int PHONE_UNKNOWN_CONNECTION_APPEARED = 4;
    private static final int PHONE_INCOMING_RING = 5;
    private static final int PHONE_STATE_DISPLAYINFO = 6;
    private static final int PHONE_STATE_SIGNALINFO = 7;
    private static final int PHONE_CDMA_CALL_WAITING = 8;
    private static final int PHONE_ENHANCED_VP_ON = 9;
    private static final int PHONE_ENHANCED_VP_OFF = 10;
    private static final int PHONE_RINGBACK_TONE = 11;
    private static final int PHONE_RESEND_MUTE = 12;

    // Events generated internally:
    private static final int PHONE_MWI_CHANGED = 21;
    private static final int CALLWAITING_CALLERINFO_DISPLAY_DONE = 22;
    private static final int CALLWAITING_ADDCALL_DISABLE_TIMEOUT = 23;
    private static final int DISPLAYINFO_NOTIFICATION_DONE = 24;
    private static final int EVENT_OTA_PROVISION_CHANGE = 25;
    private static final int CDMA_CALL_WAITING_REJECT = 26;
    private static final int UPDATE_IN_CALL_NOTIFICATION = 27;

    // Emergency call related defines:
    private static final int EMERGENCY_TONE_OFF = 0;
    private static final int EMERGENCY_TONE_ALERT = 1;
    private static final int EMERGENCY_TONE_VIBRATE = 2;

    private PhoneGlobals mApplication;
    private CallManager mCM;
    private Ringer mRinger;
    private BluetoothHeadset mBluetoothHeadset;
    private CallLogger mCallLogger;
    private boolean mSilentRingerRequested;

    // ToneGenerator instance for playing SignalInfo tones
    private ToneGenerator mSignalInfoToneGenerator;

    // The tone volume relative to other sounds in the stream SignalInfo
    private static final int TONE_RELATIVE_VOLUME_SIGNALINFO = 80;

    private Call.State mPreviousCdmaCallState;
    private boolean mVoicePrivacyState = false;
    private boolean mIsCdmaRedialCall = false;

    // Emergency call tone and vibrate:
    private int mIsEmergencyToneOn;
    private int mCurrentEmergencyToneState = EMERGENCY_TONE_OFF;
    private EmergencyTonePlayerVibrator mEmergencyTonePlayerVibrator;

    // Ringback tone player
    private InCallTonePlayer mInCallRingbackTonePlayer;

    // Call waiting tone player
    private InCallTonePlayer mCallWaitingTonePlayer;

    // Cached AudioManager
    private AudioManager mAudioManager;

    // Blacklist handling
    private static final String BLACKLIST = "Blacklist";

    /**
     * Initialize the singleton CallNotifier instance.
     * This is only done once, at startup, from PhoneApp.onCreate().
     */
    /* package */ static CallNotifier init(PhoneGlobals app, Phone phone, Ringer ringer,
                                           CallLogger callLogger) {
        synchronized (CallNotifier.class) {
            if (sInstance == null) {
                sInstance = new CallNotifier(app, phone, ringer, callLogger);
            } else {
                Log.wtf(LOG_TAG, "init() called multiple times!  sInstance = " + sInstance);
            }
            return sInstance;
        }
    }

    /** Private constructor; @see init() */
    private CallNotifier(PhoneGlobals app, Phone phone, Ringer ringer, CallLogger callLogger) {
        mApplication = app;
        mCM = app.mCM;
        mCallLogger = callLogger;

        mAudioManager = (AudioManager) mApplication.getSystemService(Context.AUDIO_SERVICE);

        registerForNotifications();

        createSignalInfoToneGenerator();

        mRinger = ringer;
        BluetoothAdapter adapter = BluetoothAdapter.getDefaultAdapter();
        if (adapter != null) {
            adapter.getProfileProxy(mApplication.getApplicationContext(),
                                    mBluetoothProfileServiceListener,
                                    BluetoothProfile.HEADSET);
        }

        TelephonyManager telephonyManager = (TelephonyManager)app.getSystemService(
                Context.TELEPHONY_SERVICE);
        telephonyManager.listen(mPhoneStateListener,
                PhoneStateListener.LISTEN_MESSAGE_WAITING_INDICATOR
                | PhoneStateListener.LISTEN_CALL_FORWARDING_INDICATOR);
    }

    private void createSignalInfoToneGenerator() {
        // Instantiate the ToneGenerator for SignalInfo and CallWaiting
        // TODO: We probably don't need the mSignalInfoToneGenerator instance
        // around forever. Need to change it so as to create a ToneGenerator instance only
        // when a tone is being played and releases it after its done playing.
        if (mSignalInfoToneGenerator == null) {
            try {
                mSignalInfoToneGenerator = new ToneGenerator(AudioManager.STREAM_VOICE_CALL,
                        TONE_RELATIVE_VOLUME_SIGNALINFO);
                Log.d(LOG_TAG, "CallNotifier: mSignalInfoToneGenerator created when toneplay");
            } catch (RuntimeException e) {
                Log.w(LOG_TAG, "CallNotifier: Exception caught while creating " +
                        "mSignalInfoToneGenerator: " + e);
                mSignalInfoToneGenerator = null;
            }
        } else {
            Log.d(LOG_TAG, "mSignalInfoToneGenerator created already, hence skipping");
        }
    }

    @Override
    public void handleMessage(Message msg) {
        switch (msg.what) {
            case PHONE_NEW_RINGING_CONNECTION:
                log("RINGING... (new)");
                onNewRingingConnection((AsyncResult) msg.obj);
                mSilentRingerRequested = false;
                break;

            case PHONE_INCOMING_RING:
                // repeat the ring when requested by the RIL, and when the user has NOT
                // specifically requested silence.
                if (msg.obj != null && ((AsyncResult) msg.obj).result != null) {
                    PhoneBase pb =  (PhoneBase)((AsyncResult)msg.obj).result;

                    if ((pb.getState() == PhoneConstants.State.RINGING)
                            && (mSilentRingerRequested == false)) {
                        if (DBG) log("RINGING... (PHONE_INCOMING_RING event)");
                        mRinger.ring();
                    } else {
                        if (DBG) log("RING before NEW_RING, skipping");
                    }
                }
                break;

            case PHONE_STATE_CHANGED:
                onPhoneStateChanged((AsyncResult) msg.obj);
                break;

            case PHONE_DISCONNECT:
                if (DBG) log("DISCONNECT");
                onDisconnect((AsyncResult) msg.obj);
                break;

            case PHONE_UNKNOWN_CONNECTION_APPEARED:
                onUnknownConnectionAppeared((AsyncResult) msg.obj);
                break;

            case RINGER_CUSTOM_RINGTONE_QUERY_TIMEOUT:
                onCustomRingtoneQueryTimeout((String) msg.obj);
                break;

            case PHONE_MWI_CHANGED:
                onMwiChanged(mApplication.phone.getMessageWaitingIndicator());
                break;

            case PHONE_CDMA_CALL_WAITING:
                if (DBG) log("Received PHONE_CDMA_CALL_WAITING event");
                onCdmaCallWaiting((AsyncResult) msg.obj);
                break;

            case CDMA_CALL_WAITING_REJECT:
                Log.i(LOG_TAG, "Received CDMA_CALL_WAITING_REJECT event");
                onCdmaCallWaitingReject();
                break;

            case CALLWAITING_CALLERINFO_DISPLAY_DONE:
                Log.i(LOG_TAG, "Received CALLWAITING_CALLERINFO_DISPLAY_DONE event");
                mCallWaitingTimeOut = true;
                onCdmaCallWaitingReject();
                break;

            case CALLWAITING_ADDCALL_DISABLE_TIMEOUT:
                if (DBG) log("Received CALLWAITING_ADDCALL_DISABLE_TIMEOUT event ...");
                // Set the mAddCallMenuStateAfterCW state to true
                mApplication.cdmaPhoneCallState.setAddCallMenuStateAfterCallWaiting(true);
                mApplication.updateInCallScreen();
                break;

            case PHONE_STATE_DISPLAYINFO:
                if (DBG) log("Received PHONE_STATE_DISPLAYINFO event");
                onDisplayInfo((AsyncResult) msg.obj);
                break;

            case PHONE_STATE_SIGNALINFO:
                if (DBG) log("Received PHONE_STATE_SIGNALINFO event");
                onSignalInfo((AsyncResult) msg.obj);
                break;

            case DISPLAYINFO_NOTIFICATION_DONE:
                if (DBG) log("Received Display Info notification done event ...");
                CdmaDisplayInfo.dismissDisplayInfoRecord();
                break;

            case EVENT_OTA_PROVISION_CHANGE:
                if (DBG) log("EVENT_OTA_PROVISION_CHANGE...");
                mApplication.handleOtaspEvent(msg);
                break;

            case PHONE_ENHANCED_VP_ON:
                if (DBG) log("PHONE_ENHANCED_VP_ON...");
                if (!mVoicePrivacyState) {
                    int toneToPlay = InCallTonePlayer.TONE_VOICE_PRIVACY;
                    new InCallTonePlayer(toneToPlay).start();
                    mVoicePrivacyState = true;
                    // Update the VP icon:
                    if (DBG) log("- updating notification for VP state...");
                    mApplication.notificationMgr.updateInCallNotification();
                }
                break;

            case PHONE_ENHANCED_VP_OFF:
                if (DBG) log("PHONE_ENHANCED_VP_OFF...");
                if (mVoicePrivacyState) {
                    int toneToPlay = InCallTonePlayer.TONE_VOICE_PRIVACY;
                    new InCallTonePlayer(toneToPlay).start();
                    mVoicePrivacyState = false;
                    // Update the VP icon:
                    if (DBG) log("- updating notification for VP state...");
                    mApplication.notificationMgr.updateInCallNotification();
                }
                break;

            case PHONE_RINGBACK_TONE:
                onRingbackTone((AsyncResult) msg.obj);
                break;

            case PHONE_RESEND_MUTE:
                onResendMute();
                break;

            case UPDATE_IN_CALL_NOTIFICATION:
                mApplication.notificationMgr.updateInCallNotification();
                break;

            default:
                // super.handleMessage(msg);
        }
    }

    PhoneStateListener mPhoneStateListener = new PhoneStateListener() {
        @Override
        public void onMessageWaitingIndicatorChanged(boolean mwi) {
            onMwiChanged(mwi);
        }

        @Override
        public void onCallForwardingIndicatorChanged(boolean cfi) {
            onCfiChanged(cfi);
        }
    };

    /**
     * Handles a "new ringing connection" event from the telephony layer.
     */
    private void onNewRingingConnection(AsyncResult r) {
        Connection c = (Connection) r.result;
        log("onNewRingingConnection(): state = " + mCM.getState() + ", conn = { " + c + " }");
        Call ringing = c.getCall();
        Phone phone = ringing.getPhone();

        // Check for a few cases where we totally ignore incoming calls.
        if (ignoreAllIncomingCalls(phone)) {
            // Immediately reject the call, without even indicating to the user
            // that an incoming call occurred.  (This will generally send the
            // caller straight to voicemail, just as if we *had* shown the
            // incoming-call UI and the user had declined the call.)
            PhoneUtils.hangupRingingCall(ringing);
            return;
        }

        if (!c.isRinging()) {
            Log.i(LOG_TAG, "CallNotifier.onNewRingingConnection(): connection not ringing!");
            // This is a very strange case: an incoming call that stopped
            // ringing almost instantly after the onNewRingingConnection()
            // event.  There's nothing we can do here, so just bail out
            // without doing anything.  (But presumably we'll log it in
            // the call log when the disconnect event comes in...)
            return;
        }

        // Blacklist handling
        String number = c.getAddress();
        if (TextUtils.isEmpty(number)) {
            number = Blacklist.PRIVATE_NUMBER;
        }
        if (DBG) log("Incoming number is: " + number);
        // See if the number is in the blacklist
        // Result is one of: MATCH_NONE, MATCH_LIST or MATCH_REGEX
        int listType = mApplication.blackList.isListed(number);
        if (listType != Blacklist.MATCH_NONE) {
            // We have a match, set the user and hang up the call and notify
            if (DBG) log("Incoming call from " + number + " blocked.");
            c.setUserData(BLACKLIST);
            try {
                c.hangup();
                mApplication.notificationMgr.notifyBlacklistedCall(number,
                        c.getCreateTime(), listType);
            } catch (CallStateException e) {
                e.printStackTrace();
            }
            return;
        }

        // Stop any signalInfo tone being played on receiving a Call
        stopSignalInfoTone();

        Call.State state = c.getState();
        // State will be either INCOMING or WAITING.
        if (VDBG) log("- connection is ringing!  state = " + state);
        // if (DBG) PhoneUtils.dumpCallState(mPhone);

        // No need to do any service state checks here (like for
        // "emergency mode"), since in those states the SIM won't let
        // us get incoming connections in the first place.

        // TODO: Consider sending out a serialized broadcast Intent here
        // (maybe "ACTION_NEW_INCOMING_CALL"), *before* starting the
        // ringer and going to the in-call UI.  The intent should contain
        // the caller-id info for the current connection, and say whether
        // it would be a "call waiting" call or a regular ringing call.
        // If anybody consumed the broadcast, we'd bail out without
        // ringing or bringing up the in-call UI.
        //
        // This would give 3rd party apps a chance to listen for (and
        // intercept) new ringing connections.  An app could reject the
        // incoming call by consuming the broadcast and doing nothing, or
        // it could "pick up" the call (without any action by the user!)
        // via some future TelephonyManager API.
        //
        // See bug 1312336 for more details.
        // We'd need to protect this with a new "intercept incoming calls"
        // system permission.

        // Obtain a partial wake lock to make sure the CPU doesn't go to
        // sleep before we finish bringing up the InCallScreen.
        // (This will be upgraded soon to a full wake lock; see
        // showIncomingCall().)
        if (VDBG) log("Holding wake lock on new incoming connection.");
        mApplication.requestWakeState(PhoneGlobals.WakeState.PARTIAL);

        // - don't ring for call waiting connections
        // - do this before showing the incoming call panel
        if (PhoneUtils.isRealIncomingCall(state)) {
            startIncomingCallQuery(c);
        } else {
            if (PhoneUtils.PhoneSettings.vibCallWaiting(mApplication)) {
                mApplication.vibrate(200,300,500);
            }
            if (VDBG) log("- starting call waiting tone...");
            if (mCallWaitingTonePlayer == null) {
                mCallWaitingTonePlayer = new InCallTonePlayer(InCallTonePlayer.TONE_CALL_WAITING);
                mCallWaitingTonePlayer.start();
            }
            // in this case, just fall through like before, and call
            // showIncomingCall().
            if (DBG) log("- showing incoming call (this is a WAITING call)...");
            showIncomingCall();
        }

        // Note we *don't* post a status bar notification here, since
        // we're not necessarily ready to actually show the incoming call
        // to the user.  (For calls in the INCOMING state, at least, we
        // still need to run a caller-id query, and we may not even ring
        // at all if the "send directly to voicemail" flag is set.)
        //
        // Instead, we update the notification (and potentially launch the
        // InCallScreen) from the showIncomingCall() method, which runs
        // when the caller-id query completes or times out.

        if (VDBG) log("- onNewRingingConnection() done.");
    }

    /**
     * Determines whether or not we're allowed to present incoming calls to the
     * user, based on the capabilities and/or current state of the device.
     *
     * If this method returns true, that means we should immediately reject the
     * current incoming call, without even indicating to the user that an
     * incoming call occurred.
     *
     * (We only reject incoming calls in a few cases, like during an OTASP call
     * when we can't interrupt the user, or if the device hasn't completed the
     * SetupWizard yet.  We also don't allow incoming calls on non-voice-capable
     * devices.  But note that we *always* allow incoming calls while in ECM.)
     *
     * @return true if we're *not* allowed to present an incoming call to
     * the user.
     */
    private boolean ignoreAllIncomingCalls(Phone phone) {
        // Incoming calls are totally ignored on non-voice-capable devices.
        if (!PhoneGlobals.sVoiceCapable) {
            // ...but still log a warning, since we shouldn't have gotten this
            // event in the first place!  (Incoming calls *should* be blocked at
            // the telephony layer on non-voice-capable capable devices.)
            Log.w(LOG_TAG, "Got onNewRingingConnection() on non-voice-capable device! Ignoring...");
            return true;
        }

        // In ECM (emergency callback mode), we ALWAYS allow incoming calls
        // to get through to the user.  (Note that ECM is applicable only to
        // voice-capable CDMA devices).
        if (PhoneUtils.isPhoneInEcm(phone)) {
            if (DBG) log("Incoming call while in ECM: always allow...");
            return false;
        }

        // Incoming calls are totally ignored if the device isn't provisioned yet.
        boolean provisioned = Settings.Global.getInt(mApplication.getContentResolver(),
            Settings.Global.DEVICE_PROVISIONED, 0) != 0;
        if (!provisioned) {
            Log.i(LOG_TAG, "Ignoring incoming call: not provisioned");
            return true;
        }

        // Incoming calls are totally ignored if an OTASP call is active.
        if (TelephonyCapabilities.supportsOtasp(phone)) {
            boolean activateState = (mApplication.cdmaOtaScreenState.otaScreenState
                    == OtaUtils.CdmaOtaScreenState.OtaScreenState.OTA_STATUS_ACTIVATION);
            boolean dialogState = (mApplication.cdmaOtaScreenState.otaScreenState
                    == OtaUtils.CdmaOtaScreenState.OtaScreenState.OTA_STATUS_SUCCESS_FAILURE_DLG);
            boolean spcState = mApplication.cdmaOtaProvisionData.inOtaSpcState;

            if (spcState) {
                Log.i(LOG_TAG, "Ignoring incoming call: OTA call is active");
                return true;
            } else if (activateState || dialogState) {
                // We *are* allowed to receive incoming calls at this point.
                // But clear out any residual OTASP UI first.
                // TODO: It's an MVC violation to twiddle the OTA UI state here;
                // we should instead provide a higher-level API via OtaUtils.
                if (dialogState) mApplication.dismissOtaDialogs();
                mApplication.clearOtaState();
                mApplication.clearInCallScreenMode();
                return false;
            }
        }

        // Normal case: allow this call to be presented to the user.
        return false;
    }

    /**
     * Helper method to manage the start of incoming call queries
     */
    private void startIncomingCallQuery(Connection c) {
        // TODO: cache the custom ringer object so that subsequent
        // calls will not need to do this query work.  We can keep
        // the MRU ringtones in memory.  We'll still need to hit
        // the database to get the callerinfo to act as a key,
        // but at least we can save the time required for the
        // Media player setup.  The only issue with this is that
        // we may need to keep an eye on the resources the Media
        // player uses to keep these ringtones around.

        // make sure we're in a state where we can be ready to
        // query a ringtone uri.
        boolean shouldStartQuery = false;
        synchronized (mCallerInfoQueryStateGuard) {
            if (mCallerInfoQueryState == CALLERINFO_QUERY_READY) {
                mCallerInfoQueryState = CALLERINFO_QUERYING;
                shouldStartQuery = true;
            }
        }
        if (shouldStartQuery) {
            // Reset the ringtone to the default first.
            mRinger.setCustomRingtoneUri(Settings.System.DEFAULT_RINGTONE_URI);
            String vibUriString = VibrationPattern.getPhoneVibration(mApplication);
            mRinger.setCustomVibrationUri(Uri.parse(vibUriString));

            // query the callerinfo to try to get the ringer.
            PhoneUtils.CallerInfoToken cit = PhoneUtils.startGetCallerInfo(
                    mApplication, c, this, this);

            // if this has already been queried then just ring, otherwise
            // we wait for the alloted time before ringing.
            if (cit.isFinal) {
                if (VDBG) log("- CallerInfo already up to date, using available data");
                onQueryComplete(0, this, cit.currentInfo);
            } else {
                if (VDBG) log("- Starting query, posting timeout message.");

                // Phone number (via getAddress()) is stored in the message to remember which
                // number is actually used for the look up.
                sendMessageDelayed(
                        Message.obtain(this, RINGER_CUSTOM_RINGTONE_QUERY_TIMEOUT, c.getAddress()),
                        RINGTONE_QUERY_WAIT_TIME);
            }
            // The call to showIncomingCall() will happen after the
            // queries are complete (or time out).
        } else {
            // This should never happen; its the case where an incoming call
            // arrives at the same time that the query is still being run,
            // and before the timeout window has closed.
            EventLog.writeEvent(EventLogTags.PHONE_UI_MULTIPLE_QUERY);

            // In this case, just log the request and ring.
            if (VDBG) log("RINGING... (request to ring arrived while query is running)");
            mRinger.ring();

            // in this case, just fall through like before, and call
            // showIncomingCall().
            if (DBG) log("- showing incoming call (couldn't start query)...");
            showIncomingCall();
        }
    }

    /**
     * Performs the final steps of the onNewRingingConnection sequence:
     * starts the ringer, and brings up the "incoming call" UI.
     *
     * Normally, this is called when the CallerInfo query completes (see
     * onQueryComplete()).  In this case, onQueryComplete() has already
     * configured the Ringer object to use the custom ringtone (if there
     * is one) for this caller.  So we just tell the Ringer to start, and
     * proceed to the InCallScreen.
     *
     * But this method can *also* be called if the
     * RINGTONE_QUERY_WAIT_TIME timeout expires, which means that the
     * CallerInfo query is taking too long.  In that case, we log a
     * warning but otherwise we behave the same as in the normal case.
     * (We still tell the Ringer to start, but it's going to use the
     * default ringtone.)
     */
    private void onCustomRingQueryComplete() {
        boolean isQueryExecutionTimeExpired = false;
        synchronized (mCallerInfoQueryStateGuard) {
            if (mCallerInfoQueryState == CALLERINFO_QUERYING) {
                mCallerInfoQueryState = CALLERINFO_QUERY_READY;
                isQueryExecutionTimeExpired = true;
            }
        }
        if (isQueryExecutionTimeExpired) {
            // There may be a problem with the query here, since the
            // default ringtone is playing instead of the custom one.
            Log.w(LOG_TAG, "CallerInfo query took too long; falling back to default ringtone");
            EventLog.writeEvent(EventLogTags.PHONE_UI_RINGER_QUERY_ELAPSED);
        }

        // Make sure we still have an incoming call!
        //
        // (It's possible for the incoming call to have been disconnected
        // while we were running the query.  In that case we better not
        // start the ringer here, since there won't be any future
        // DISCONNECT event to stop it!)
        //
        // Note we don't have to worry about the incoming call going away
        // *after* this check but before we call mRinger.ring() below,
        // since in that case we *will* still get a DISCONNECT message sent
        // to our handler.  (And we will correctly stop the ringer when we
        // process that event.)
        if (mCM.getState() != PhoneConstants.State.RINGING) {
            Log.i(LOG_TAG, "onCustomRingQueryComplete: No incoming call! Bailing out...");
            // Don't start the ringer *or* bring up the "incoming call" UI.
            // Just bail out.
            return;
        }

        // Ring, either with the queried ringtone or default one.
        if (VDBG) log("RINGING... (onCustomRingQueryComplete)");
        mRinger.ring();

        // ...and display the incoming call to the user:
        if (DBG) log("- showing incoming call (custom ring query complete)...");
        showIncomingCall();
    }

    private void onUnknownConnectionAppeared(AsyncResult r) {
        PhoneConstants.State state = mCM.getState();

        if (state == PhoneConstants.State.OFFHOOK) {
            // basically do onPhoneStateChanged + display the incoming call UI
            onPhoneStateChanged(r);
            if (DBG) log("- showing incoming call (unknown connection appeared)...");
            showIncomingCall();
        }
    }

    /**
     * Informs the user about a new incoming call.
     *
     * In most cases this means "bring up the full-screen incoming call
     * UI".  However, if an immersive activity is running, the system
     * NotificationManager will instead pop up a small notification window
     * on top of the activity.
     *
     * Watch out: be sure to call this method only once per incoming call,
     * or otherwise we may end up launching the InCallScreen multiple
     * times (which can lead to slow responsiveness and/or visible
     * glitches.)
     *
     * Note this method handles only the onscreen UI for incoming calls;
     * the ringer and/or vibrator are started separately (see the various
     * calls to Ringer.ring() in this class.)
     *
     * @see NotificationMgr#updateNotificationAndLaunchIncomingCallUi()
     */
    private void showIncomingCall() {
        log("showIncomingCall()...  phone state = " + mCM.getState());

        // Before bringing up the "incoming call" UI, force any system
        // dialogs (like "recent tasks" or the power dialog) to close first.
        try {
            ActivityManagerNative.getDefault().closeSystemDialogs("call");
        } catch (RemoteException e) {
        }

        // Go directly to the in-call screen.
        // (No need to do anything special if we're already on the in-call
        // screen; it'll notice the phone state change and update itself.)
        mApplication.requestWakeState(PhoneGlobals.WakeState.FULL);

        // Post the "incoming call" notification *and* include the
        // fullScreenIntent that'll launch the incoming-call UI.
        // (This will usually take us straight to the incoming call
        // screen, but if an immersive activity is running it'll just
        // appear as a notification.)
        if (DBG) log("- updating notification from showIncomingCall()...");
        mApplication.notificationMgr.updateNotificationAndLaunchIncomingCallUi();
    }

    /**
     * Updates the phone UI in response to phone state changes.
     *
     * Watch out: certain state changes are actually handled by their own
     * specific methods:
     *   - see onNewRingingConnection() for new incoming calls
     *   - see onDisconnect() for calls being hung up or disconnected
     */
    private void onPhoneStateChanged(AsyncResult r) {
        PhoneConstants.State state = mCM.getState();
        if (VDBG) log("onPhoneStateChanged: state = " + state);

        // Turn status bar notifications on or off depending upon the state
        // of the phone.  Notification Alerts (audible or vibrating) should
        // be on if and only if the phone is IDLE.
        mApplication.notificationMgr.statusBarHelper
                .enableNotificationAlerts(state == PhoneConstants.State.IDLE);

        Phone fgPhone = mCM.getFgPhone();
        if (fgPhone.getPhoneType() == PhoneConstants.PHONE_TYPE_CDMA) {
            if ((fgPhone.getForegroundCall().getState() == Call.State.ACTIVE)
                    && ((mPreviousCdmaCallState == Call.State.DIALING)
                    ||  (mPreviousCdmaCallState == Call.State.ALERTING))) {
                if (mIsCdmaRedialCall) {
                    int toneToPlay = InCallTonePlayer.TONE_REDIAL;
                    new InCallTonePlayer(toneToPlay).start();
                }
                // Stop any signal info tone when call moves to ACTIVE state
                stopSignalInfoTone();
            }
            mPreviousCdmaCallState = fgPhone.getForegroundCall().getState();
        }

        // Have the PhoneApp recompute its mShowBluetoothIndication
        // flag based on the (new) telephony state.
        // There's no need to force a UI update since we update the
        // in-call notification ourselves (below), and the InCallScreen
        // listens for phone state changes itself.
        mApplication.updateBluetoothIndication(false);


        // Update the phone state and other sensor/lock.
        mApplication.updatePhoneState(state);

        if (state == PhoneConstants.State.OFFHOOK) {
            // stop call waiting tone if needed when answering
            if (mCallWaitingTonePlayer != null) {
                mCallWaitingTonePlayer.stopTone();
                mCallWaitingTonePlayer = null;
            }

            if (VDBG) log("onPhoneStateChanged: OFF HOOK");

            Call call = PhoneUtils.getCurrentCall(fgPhone);
            Connection c = PhoneUtils.getConnection(fgPhone, call);
            if (VDBG) PhoneUtils.dumpCallState(fgPhone);
            Call.State cstate = call.getState();

            if (cstate == Call.State.ACTIVE && !c.isIncoming()) {
                long callDurationMsec = c.getDurationMillis();
                if (VDBG) Log.v(LOG_TAG, "duration is " + callDurationMsec);
                boolean vibOut = PhoneUtils.PhoneSettings.vibOutgoing(mApplication);
                if (vibOut && callDurationMsec < 200) {
                    mApplication.vibrate(100,0,0);
                }
                boolean vib60 = PhoneUtils.PhoneSettings.vibOn60Secs(mApplication);
                if (vib60) {
                    callDurationMsec = callDurationMsec % 60000;
                    mApplication.start60SecondVibration(callDurationMsec);
                }
            }

            // make sure audio is in in-call mode now
            PhoneUtils.setAudioMode(mCM);

            // if the call screen is showing, let it handle the event,
            // otherwise handle it here.
            if (!mApplication.isShowingCallScreen()) {
                mApplication.requestWakeState(PhoneGlobals.WakeState.SLEEP);
            }

            // Since we're now in-call, the Ringer should definitely *not*
            // be ringing any more.  (This is just a sanity-check; we
            // already stopped the ringer explicitly back in
            // PhoneUtils.answerCall(), before the call to phone.acceptCall().)
            // TODO: Confirm that this call really *is* unnecessary, and if so,
            // remove it!
            if (DBG) log("stopRing()... (OFFHOOK state)");
            mRinger.stopRing();

            // Post a request to update the "in-call" status bar icon.
            //
            // We don't call NotificationMgr.updateInCallNotification()
            // directly here, for two reasons:
            // (1) a single phone state change might actually trigger multiple
            //   onPhoneStateChanged() callbacks, so this prevents redundant
            //   updates of the notification.
            // (2) we suppress the status bar icon while the in-call UI is
            //   visible (see updateInCallNotification()).  But when launching
            //   an outgoing call the phone actually goes OFFHOOK slightly
            //   *before* the InCallScreen comes up, so the delay here avoids a
            //   brief flicker of the icon at that point.

            if (DBG) log("- posting UPDATE_IN_CALL_NOTIFICATION request...");
            // Remove any previous requests in the queue
            removeMessages(UPDATE_IN_CALL_NOTIFICATION);
            final int IN_CALL_NOTIFICATION_UPDATE_DELAY = 1000;  // msec
            sendEmptyMessageDelayed(UPDATE_IN_CALL_NOTIFICATION,
                                    IN_CALL_NOTIFICATION_UPDATE_DELAY);
        }

        if (fgPhone.getPhoneType() == PhoneConstants.PHONE_TYPE_CDMA) {
            Connection c = fgPhone.getForegroundCall().getLatestConnection();
            if ((c != null) && (PhoneNumberUtils.isLocalEmergencyNumber(c.getAddress(),
                                                                        mApplication))) {
                if (VDBG) log("onPhoneStateChanged: it is an emergency call.");
                Call.State callState = fgPhone.getForegroundCall().getState();
                if (mEmergencyTonePlayerVibrator == null) {
                    mEmergencyTonePlayerVibrator = new EmergencyTonePlayerVibrator();
                }

                if (callState == Call.State.DIALING || callState == Call.State.ALERTING) {
                    mIsEmergencyToneOn = Settings.Global.getInt(
                            mApplication.getContentResolver(),
                            Settings.Global.EMERGENCY_TONE, EMERGENCY_TONE_OFF);
                    if (mIsEmergencyToneOn != EMERGENCY_TONE_OFF &&
                        mCurrentEmergencyToneState == EMERGENCY_TONE_OFF) {
                        if (mEmergencyTonePlayerVibrator != null) {
                            mEmergencyTonePlayerVibrator.start();
                        }
                    }
                } else if (callState == Call.State.ACTIVE) {
                    if (mCurrentEmergencyToneState != EMERGENCY_TONE_OFF) {
                        if (mEmergencyTonePlayerVibrator != null) {
                            mEmergencyTonePlayerVibrator.stop();
                        }
                    }
                }
            }
        }

        if ((fgPhone.getPhoneType() == PhoneConstants.PHONE_TYPE_GSM)
                || (fgPhone.getPhoneType() == PhoneConstants.PHONE_TYPE_SIP)) {
            Call.State callState = mCM.getActiveFgCallState();
            if (!callState.isDialing()) {
                // If call get activated or disconnected before the ringback
                // tone stops, we have to stop it to prevent disturbing.
                if (mInCallRingbackTonePlayer != null) {
                    mInCallRingbackTonePlayer.stopTone();
                    mInCallRingbackTonePlayer = null;
                }
            }
        }
    }

    void updateCallNotifierRegistrationsAfterRadioTechnologyChange() {
        if (DBG) Log.d(LOG_TAG, "updateCallNotifierRegistrationsAfterRadioTechnologyChange...");
        // Unregister all events from the old obsolete phone
        mCM.unregisterForNewRingingConnection(this);
        mCM.unregisterForPreciseCallStateChanged(this);
        mCM.unregisterForDisconnect(this);
        mCM.unregisterForUnknownConnection(this);
        mCM.unregisterForIncomingRing(this);
        mCM.unregisterForCallWaiting(this);
        mCM.unregisterForDisplayInfo(this);
        mCM.unregisterForSignalInfo(this);
        mCM.unregisterForCdmaOtaStatusChange(this);
        mCM.unregisterForRingbackTone(this);
        mCM.unregisterForResendIncallMute(this);

<<<<<<< HEAD
        // Release the ToneGenerator used for playing SignalInfo and CallWaiting
        if (mSignalInfoToneGenerator != null) {
            mSignalInfoToneGenerator.release();
            mSignalInfoToneGenerator = null;
        }

=======
>>>>>>> 720e662f
        // Clear ringback tone player
        mInCallRingbackTonePlayer = null;

        // Clear call waiting tone player
        mCallWaitingTonePlayer = null;

        mCM.unregisterForInCallVoicePrivacyOn(this);
        mCM.unregisterForInCallVoicePrivacyOff(this);

        // Instantiate mSignalInfoToneGenerator
        createSignalInfoToneGenerator();

        // Register all events new to the new active phone
        registerForNotifications();
    }

    private void registerForNotifications() {
        mCM.registerForNewRingingConnection(this, PHONE_NEW_RINGING_CONNECTION, null);
        mCM.registerForPreciseCallStateChanged(this, PHONE_STATE_CHANGED, null);
        mCM.registerForDisconnect(this, PHONE_DISCONNECT, null);
        mCM.registerForUnknownConnection(this, PHONE_UNKNOWN_CONNECTION_APPEARED, null);
        mCM.registerForIncomingRing(this, PHONE_INCOMING_RING, null);
        mCM.registerForCdmaOtaStatusChange(this, EVENT_OTA_PROVISION_CHANGE, null);
        mCM.registerForCallWaiting(this, PHONE_CDMA_CALL_WAITING, null);
        mCM.registerForDisplayInfo(this, PHONE_STATE_DISPLAYINFO, null);
        mCM.registerForSignalInfo(this, PHONE_STATE_SIGNALINFO, null);
        mCM.registerForInCallVoicePrivacyOn(this, PHONE_ENHANCED_VP_ON, null);
        mCM.registerForInCallVoicePrivacyOff(this, PHONE_ENHANCED_VP_OFF, null);
        mCM.registerForRingbackTone(this, PHONE_RINGBACK_TONE, null);
        mCM.registerForResendIncallMute(this, PHONE_RESEND_MUTE, null);
    }

    /**
     * Implemented for CallerInfoAsyncQuery.OnQueryCompleteListener interface.
     * refreshes the CallCard data when it called.  If called with this
     * class itself, it is assumed that we have been waiting for the ringtone
     * and direct to voicemail settings to update.
     */
    @Override
    public void onQueryComplete(int token, Object cookie, CallerInfo ci) {
        if (cookie instanceof Long) {
            if (VDBG) log("CallerInfo query complete, posting missed call notification");

            mApplication.notificationMgr.notifyMissedCall(ci.name, ci.phoneNumber,
                    ci.phoneLabel, ci.cachedPhoto, ci.cachedPhotoIcon,
                    ((Long) cookie).longValue());
        } else if (cookie instanceof CallNotifier) {
            if (VDBG) log("CallerInfo query complete (for CallNotifier), "
                    + "updating state for incoming call..");

            // get rid of the timeout messages
            removeMessages(RINGER_CUSTOM_RINGTONE_QUERY_TIMEOUT);

            boolean isQueryExecutionTimeOK = false;
            synchronized (mCallerInfoQueryStateGuard) {
                if (mCallerInfoQueryState == CALLERINFO_QUERYING) {
                    mCallerInfoQueryState = CALLERINFO_QUERY_READY;
                    isQueryExecutionTimeOK = true;
                }
            }
            //if we're in the right state
            if (isQueryExecutionTimeOK) {

                // send directly to voicemail.
                if (ci.shouldSendToVoicemail) {
                    if (DBG) log("send to voicemail flag detected. hanging up.");
                    PhoneUtils.hangupRingingCall(mCM.getFirstActiveRingingCall());
                    return;
                }

                // set the ringtone uri to prepare for the ring.
                if (ci.contactRingtoneUri != null) {
                    if (DBG) log("custom ringtone found, setting up ringer.");
                    Ringer r = ((CallNotifier) cookie).mRinger;
                    r.setCustomRingtoneUri(ci.contactRingtoneUri);
                }

                // set the vibration uri to prepare for the ring.
                if (ci.contactVibrationUri != null) {
                    if (DBG) log("custom vibration found, setting up ringer.");
                    Ringer r = ((CallNotifier) cookie).mRinger;
                    r.setCustomVibrationUri(ci.contactVibrationUri);
                }
                // ring, and other post-ring actions.
                onCustomRingQueryComplete();
            }
        }
    }

    /**
     * Called when asynchronous CallerInfo query is taking too long (more than
     * {@link #RINGTONE_QUERY_WAIT_TIME} msec), but we cannot wait any more.
     *
     * This looks up in-memory fallback cache and use it when available. If not, it just calls
     * {@link #onCustomRingQueryComplete()} with default ringtone ("Send to voicemail" flag will
     * be just ignored).
     *
     * @param number The phone number used for the async query. This method will take care of
     * formatting or normalization of the number.
     */
    private void onCustomRingtoneQueryTimeout(String number) {
        // First of all, this case itself should be rare enough, though we cannot avoid it in
        // some situations (e.g. IPC is slow due to system overload, database is in sync, etc.)
        Log.w(LOG_TAG, "CallerInfo query took too long; look up local fallback cache.");

        // This method is intentionally verbose for now to detect possible bad side-effect for it.
        // TODO: Remove the verbose log when it looks stable and reliable enough.

        final CallerInfoCache.CacheEntry entry =
                mApplication.callerInfoCache.getCacheEntry(number);
        if (entry != null) {
            if (entry.sendToVoicemail) {
                log("send to voicemail flag detected (in fallback cache). hanging up.");
                PhoneUtils.hangupRingingCall(mCM.getFirstActiveRingingCall());
                return;
            }

            if (entry.customRingtone != null) {
                log("custom ringtone found (in fallback cache), setting up ringer: "
                        + entry.customRingtone);
                this.mRinger.setCustomRingtoneUri(Uri.parse(entry.customRingtone));
            }
        } else {
            // In this case we call onCustomRingQueryComplete(), just
            // like if the query had completed normally.  (But we're
            // going to get the default ringtone, since we never got
            // the chance to call Ringer.setCustomRingtoneUri()).
            log("Failed to find fallback cache. Use default ringer tone.");
        }

        onCustomRingQueryComplete();
    }

    private void onDisconnect(AsyncResult r) {
        if (VDBG) log("onDisconnect()...  CallManager state: " + mCM.getState());

        mVoicePrivacyState = false;
        Connection c = (Connection) r.result;
        if (c != null) {
            log("onDisconnect: cause = " + c.getDisconnectCause()
                  + ", incoming = " + c.isIncoming()
                  + ", date = " + c.getCreateTime());
        } else {
            Log.w(LOG_TAG, "onDisconnect: null connection");
        }

        int autoretrySetting = 0;
        if ((c != null) && (c.getCall().getPhone().getPhoneType() == PhoneConstants.PHONE_TYPE_CDMA)) {
            autoretrySetting = android.provider.Settings.Global.getInt(mApplication.
                    getContentResolver(),android.provider.Settings.Global.CALL_AUTO_RETRY, 0);
        }

        // Stop any signalInfo tone being played when a call gets ended
        stopSignalInfoTone();

        if ((c != null) && (c.getCall().getPhone().getPhoneType() == PhoneConstants.PHONE_TYPE_CDMA)) {
            // Resetting the CdmaPhoneCallState members
            mApplication.cdmaPhoneCallState.resetCdmaPhoneCallState();

            // Remove Call waiting timers
            removeMessages(CALLWAITING_CALLERINFO_DISPLAY_DONE);
            removeMessages(CALLWAITING_ADDCALL_DISABLE_TIMEOUT);
        }

        if (c != null) {
            Object o = c.getUserData();
            if (BLACKLIST.equals(o)) {
                if (VDBG) Log.i(LOG_TAG, "in blacklist so skip calllog");
                return;
            }

            boolean vibHangup = PhoneUtils.PhoneSettings.vibHangup(mApplication);
            if (vibHangup && c.getDurationMillis() > 0) {
                mApplication.vibrate(50, 100, 50);
            }
            mApplication.stopVibrationThread();
        }

        // Stop the ringer if it was ringing (for an incoming call that
        // either disconnected by itself, or was rejected by the user.)
        //
        // TODO: We technically *shouldn't* stop the ringer if the
        // foreground or background call disconnects while an incoming call
        // is still ringing, but that's a really rare corner case.
        // It's safest to just unconditionally stop the ringer here.

        // CDMA: For Call collision cases i.e. when the user makes an out going call
        // and at the same time receives an Incoming Call, the Incoming Call is given
        // higher preference. At this time framework sends a disconnect for the Out going
        // call connection hence we should *not* be stopping the ringer being played for
        // the Incoming Call
        Call ringingCall = mCM.getFirstActiveRingingCall();
        if (ringingCall.getPhone().getPhoneType() == PhoneConstants.PHONE_TYPE_CDMA) {
            if (PhoneUtils.isRealIncomingCall(ringingCall.getState())) {
                // Also we need to take off the "In Call" icon from the Notification
                // area as the Out going Call never got connected
                if (DBG) log("cancelCallInProgressNotifications()... (onDisconnect)");
                mApplication.notificationMgr.cancelCallInProgressNotifications();
            } else {
                if (DBG) log("stopRing()... (onDisconnect)");
                mRinger.stopRing();
            }
        } else { // GSM
            if (DBG) log("stopRing()... (onDisconnect)");
            mRinger.stopRing();
        }

        // stop call waiting tone if needed when disconnecting
        if (mCallWaitingTonePlayer != null) {
            mCallWaitingTonePlayer.stopTone();
            mCallWaitingTonePlayer = null;
        }

        // If this is the end of an OTASP call, pass it on to the PhoneApp.
        if (c != null && TelephonyCapabilities.supportsOtasp(c.getCall().getPhone())) {
            final String number = c.getAddress();
            if (c.getCall().getPhone().isOtaSpNumber(number)) {
                if (DBG) log("onDisconnect: this was an OTASP call!");
                mApplication.handleOtaspDisconnect();
            }
        }

        // Check for the various tones we might need to play (thru the
        // earpiece) after a call disconnects.
        int toneToPlay = InCallTonePlayer.TONE_NONE;

        // The "Busy" or "Congestion" tone is the highest priority:
        if (c != null) {
            Connection.DisconnectCause cause = c.getDisconnectCause();
            if (cause == Connection.DisconnectCause.BUSY) {
                if (DBG) log("- need to play BUSY tone!");
                toneToPlay = InCallTonePlayer.TONE_BUSY;
            } else if (cause == Connection.DisconnectCause.CONGESTION) {
                if (DBG) log("- need to play CONGESTION tone!");
                toneToPlay = InCallTonePlayer.TONE_CONGESTION;
            } else if (((cause == Connection.DisconnectCause.NORMAL)
                    || (cause == Connection.DisconnectCause.LOCAL))
                    && (mApplication.isOtaCallInActiveState())) {
                if (DBG) log("- need to play OTA_CALL_END tone!");
                toneToPlay = InCallTonePlayer.TONE_OTA_CALL_END;
            } else if (cause == Connection.DisconnectCause.CDMA_REORDER) {
                if (DBG) log("- need to play CDMA_REORDER tone!");
                toneToPlay = InCallTonePlayer.TONE_REORDER;
            } else if (cause == Connection.DisconnectCause.CDMA_INTERCEPT) {
                if (DBG) log("- need to play CDMA_INTERCEPT tone!");
                toneToPlay = InCallTonePlayer.TONE_INTERCEPT;
            } else if (cause == Connection.DisconnectCause.CDMA_DROP) {
                if (DBG) log("- need to play CDMA_DROP tone!");
                toneToPlay = InCallTonePlayer.TONE_CDMA_DROP;
            } else if (cause == Connection.DisconnectCause.OUT_OF_SERVICE) {
                if (DBG) log("- need to play OUT OF SERVICE tone!");
                toneToPlay = InCallTonePlayer.TONE_OUT_OF_SERVICE;
            } else if (cause == Connection.DisconnectCause.UNOBTAINABLE_NUMBER) {
                if (DBG) log("- need to play TONE_UNOBTAINABLE_NUMBER tone!");
                toneToPlay = InCallTonePlayer.TONE_UNOBTAINABLE_NUMBER;
            } else if (cause == Connection.DisconnectCause.ERROR_UNSPECIFIED) {
                if (DBG) log("- DisconnectCause is ERROR_UNSPECIFIED: play TONE_CALL_ENDED!");
                toneToPlay = InCallTonePlayer.TONE_CALL_ENDED;
            }
        }

        // disable noise suppression
        PhoneUtils.turnOnNoiseSuppression(mApplication.getApplicationContext(), false);

        // If we don't need to play BUSY or CONGESTION, then play the
        // "call ended" tone if this was a "regular disconnect" (i.e. a
        // normal call where one end or the other hung up) *and* this
        // disconnect event caused the phone to become idle.  (In other
        // words, we *don't* play the sound if one call hangs up but
        // there's still an active call on the other line.)
        // TODO: We may eventually want to disable this via a preference.
        if ((toneToPlay == InCallTonePlayer.TONE_NONE)
            && (mCM.getState() == PhoneConstants.State.IDLE)
            && (c != null)) {
            Connection.DisconnectCause cause = c.getDisconnectCause();
            if ((cause == Connection.DisconnectCause.NORMAL)  // remote hangup
                || (cause == Connection.DisconnectCause.LOCAL)) {  // local hangup
                if (VDBG) log("- need to play CALL_ENDED tone!");
                toneToPlay = InCallTonePlayer.TONE_CALL_ENDED;
                mIsCdmaRedialCall = false;
            }
        }

        // All phone calls are disconnected.
        if (mCM.getState() == PhoneConstants.State.IDLE) {
            // Don't reset the audio mode or bluetooth/speakerphone state
            // if we still need to let the user hear a tone through the earpiece.
            if (toneToPlay == InCallTonePlayer.TONE_NONE) {
                resetAudioStateAfterDisconnect();
            }

            mApplication.notificationMgr.cancelCallInProgressNotifications();
        }

        if (c != null) {
            mCallLogger.logCall(c);

            final String number = c.getAddress();
            final Phone phone = c.getCall().getPhone();
            final boolean isEmergencyNumber =
                    PhoneNumberUtils.isLocalEmergencyNumber(number, mApplication);

            if (phone.getPhoneType() == PhoneConstants.PHONE_TYPE_CDMA) {
                if ((isEmergencyNumber)
                        && (mCurrentEmergencyToneState != EMERGENCY_TONE_OFF)) {
                    if (mEmergencyTonePlayerVibrator != null) {
                        mEmergencyTonePlayerVibrator.stop();
                    }
                }
            }

            final long date = c.getCreateTime();
            final Connection.DisconnectCause cause = c.getDisconnectCause();
            final boolean missedCall = c.isIncoming() &&
                    (cause == Connection.DisconnectCause.INCOMING_MISSED);
            if (missedCall) {
                // Show the "Missed call" notification.
                // (Note we *don't* do this if this was an incoming call that
                // the user deliberately rejected.)
                showMissedCallNotification(c, date);
            }

            // Possibly play a "post-disconnect tone" thru the earpiece.
            // We do this here, rather than from the InCallScreen
            // activity, since we need to do this even if you're not in
            // the Phone UI at the moment the connection ends.
            if (toneToPlay != InCallTonePlayer.TONE_NONE) {
                if (VDBG) log("- starting post-disconnect tone (" + toneToPlay + ")...");
                new InCallTonePlayer(toneToPlay).start();

                // TODO: alternatively, we could start an InCallTonePlayer
                // here with an "unlimited" tone length,
                // and manually stop it later when this connection truly goes
                // away.  (The real connection over the network was closed as soon
                // as we got the BUSY message.  But our telephony layer keeps the
                // connection open for a few extra seconds so we can show the
                // "busy" indication to the user.  We could stop the busy tone
                // when *that* connection's "disconnect" event comes in.)
            }

            if (((mPreviousCdmaCallState == Call.State.DIALING)
                    || (mPreviousCdmaCallState == Call.State.ALERTING))
                    && (!isEmergencyNumber)
                    && (cause != Connection.DisconnectCause.INCOMING_MISSED )
                    && (cause != Connection.DisconnectCause.NORMAL)
                    && (cause != Connection.DisconnectCause.LOCAL)
                    && (cause != Connection.DisconnectCause.INCOMING_REJECTED)) {
                if (!mIsCdmaRedialCall) {
                    if (autoretrySetting == InCallScreen.AUTO_RETRY_ON) {
                        // TODO: (Moto): The contact reference data may need to be stored and use
                        // here when redialing a call. For now, pass in NULL as the URI parameter.
                        PhoneUtils.placeCall(mApplication, phone, number, null, false, null);
                        mIsCdmaRedialCall = true;
                    } else {
                        mIsCdmaRedialCall = false;
                    }
                } else {
                    mIsCdmaRedialCall = false;
                }
            }
        }
    }

    /**
     * Resets the audio mode and speaker state when a call ends.
     */
    private void resetAudioStateAfterDisconnect() {
        if (VDBG) log("resetAudioStateAfterDisconnect()...");

        if (mBluetoothHeadset != null) {
            mBluetoothHeadset.disconnectAudio();
        }

        // call turnOnSpeaker() with state=false and store=true even if speaker
        // is already off to reset user requested speaker state.
        PhoneUtils.turnOnSpeaker(mApplication, false, true);

        PhoneUtils.setAudioMode(mCM);
    }

    private void onMwiChanged(boolean visible) {
        if (VDBG) log("onMwiChanged(): " + visible);

        // "Voicemail" is meaningless on non-voice-capable devices,
        // so ignore MWI events.
        if (!PhoneGlobals.sVoiceCapable) {
            // ...but still log a warning, since we shouldn't have gotten this
            // event in the first place!
            // (PhoneStateListener.LISTEN_MESSAGE_WAITING_INDICATOR events
            // *should* be blocked at the telephony layer on non-voice-capable
            // capable devices.)
            Log.w(LOG_TAG, "Got onMwiChanged() on non-voice-capable device! Ignoring...");
            return;
        }

        boolean notifProp = mApplication.getResources().getBoolean(R.bool.sprint_mwi_quirk);
        boolean notifOption = Settings.System.getInt(mApplication.getPhone().getContext().getContentResolver(), Settings.System.ENABLE_MWI_NOTIFICATION, 0) == 1;
        if (notifProp && !notifOption) {
            // sprint_mwi_quirk is true, and ENABLE_MWI_NOTIFICATION is unchecked or unset (false)
            // ignore the mwi event, but log if we're debugging.
            if (VDBG) log("onMwiChanged(): mwi_notification is disabled. Ignoring...");
            return;
        }

        mApplication.notificationMgr.updateMwi(visible);
    }

    /**
     * Posts a delayed PHONE_MWI_CHANGED event, to schedule a "retry" for a
     * failed NotificationMgr.updateMwi() call.
     */
    /* package */ void sendMwiChangedDelayed(long delayMillis) {
        Message message = Message.obtain(this, PHONE_MWI_CHANGED);
        sendMessageDelayed(message, delayMillis);
    }

    private void onCfiChanged(boolean visible) {
        if (VDBG) log("onCfiChanged(): " + visible);
        mApplication.notificationMgr.updateCfi(visible);
    }

    /**
     * Indicates whether or not this ringer is ringing.
     */
    boolean isRinging() {
        return mRinger.isRinging();
    }

    /**
     * Stops the current ring, and tells the notifier that future
     * ring requests should be ignored.
     */
    void silenceRinger() {
        mSilentRingerRequested = true;
        if (DBG) log("stopRing()... (silenceRinger)");
        mRinger.stopRing();
    }

    /**
     * Restarts the ringer after having previously silenced it.
     *
     * (This is a no-op if the ringer is actually still ringing, or if the
     * incoming ringing call no longer exists.)
     */
    /* package */ void restartRinger() {
        if (DBG) log("restartRinger()...");
        // Already ringing or Silent requested; no need to restart.
        if (isRinging() || mSilentRingerRequested) return;

        final Call ringingCall = mCM.getFirstActiveRingingCall();
        // Don't check ringingCall.isRinging() here, since that'll be true
        // for the WAITING state also.  We only allow the ringer for
        // regular INCOMING calls.
        if (DBG) log("- ringingCall state: " + ringingCall.getState());
        if (ringingCall.getState() == Call.State.INCOMING) {
            mRinger.ring();
        }
    }

    /**
     * Helper class to play tones through the earpiece (or speaker / BT)
     * during a call, using the ToneGenerator.
     *
     * To use, just instantiate a new InCallTonePlayer
     * (passing in the TONE_* constant for the tone you want)
     * and start() it.
     *
     * When we're done playing the tone, if the phone is idle at that
     * point, we'll reset the audio routing and speaker state.
     * (That means that for tones that get played *after* a call
     * disconnects, like "busy" or "congestion" or "call ended", you
     * should NOT call resetAudioStateAfterDisconnect() yourself.
     * Instead, just start the InCallTonePlayer, which will automatically
     * defer the resetAudioStateAfterDisconnect() call until the tone
     * finishes playing.)
     */
    private class InCallTonePlayer extends Thread {
        private int mToneId;
        private int mState;
        // The possible tones we can play.
        public static final int TONE_NONE = 0;
        public static final int TONE_CALL_WAITING = 1;
        public static final int TONE_BUSY = 2;
        public static final int TONE_CONGESTION = 3;
        public static final int TONE_CALL_ENDED = 4;
        public static final int TONE_VOICE_PRIVACY = 5;
        public static final int TONE_REORDER = 6;
        public static final int TONE_INTERCEPT = 7;
        public static final int TONE_CDMA_DROP = 8;
        public static final int TONE_OUT_OF_SERVICE = 9;
        public static final int TONE_REDIAL = 10;
        public static final int TONE_OTA_CALL_END = 11;
        public static final int TONE_RING_BACK = 12;
        public static final int TONE_UNOBTAINABLE_NUMBER = 13;

        // The tone volume relative to other sounds in the stream
        static final int TONE_RELATIVE_VOLUME_EMERGENCY = 100;
        static final int TONE_RELATIVE_VOLUME_HIPRI = 80;
        static final int TONE_RELATIVE_VOLUME_LOPRI = 50;

        // Buffer time (in msec) to add on to tone timeout value.
        // Needed mainly when the timeout value for a tone is the
        // exact duration of the tone itself.
        static final int TONE_TIMEOUT_BUFFER = 20;

        // The tone state
        static final int TONE_OFF = 0;
        static final int TONE_ON = 1;
        static final int TONE_STOPPED = 2;

        InCallTonePlayer(int toneId) {
            super();
            mToneId = toneId;
            mState = TONE_OFF;
        }

        @Override
        public void run() {
            log("InCallTonePlayer.run(toneId = " + mToneId + ")...");

            int toneType = 0;  // passed to ToneGenerator.startTone()
            int toneVolume;  // passed to the ToneGenerator constructor
            int toneLengthMillis;
            int phoneType = mCM.getFgPhone().getPhoneType();

            switch (mToneId) {
                case TONE_CALL_WAITING:
                    toneType = ToneGenerator.TONE_SUP_CALL_WAITING;
                    toneVolume = TONE_RELATIVE_VOLUME_HIPRI;
                    // Call waiting tone is stopped by stopTone() method
                    toneLengthMillis = Integer.MAX_VALUE - TONE_TIMEOUT_BUFFER;
                    break;
                case TONE_BUSY:
                    if (phoneType == PhoneConstants.PHONE_TYPE_CDMA) {
                        toneType = ToneGenerator.TONE_CDMA_NETWORK_BUSY_ONE_SHOT;
                        toneVolume = TONE_RELATIVE_VOLUME_LOPRI;
                        toneLengthMillis = 1000;
                    } else if ((phoneType == PhoneConstants.PHONE_TYPE_GSM)
                            || (phoneType == PhoneConstants.PHONE_TYPE_SIP)) {
                        toneType = ToneGenerator.TONE_SUP_BUSY;
                        toneVolume = TONE_RELATIVE_VOLUME_HIPRI;
                        toneLengthMillis = 4000;
                    } else {
                        throw new IllegalStateException("Unexpected phone type: " + phoneType);
                    }
                    break;
                case TONE_CONGESTION:
                    toneType = ToneGenerator.TONE_SUP_CONGESTION;
                    toneVolume = TONE_RELATIVE_VOLUME_HIPRI;
                    toneLengthMillis = 4000;
                    break;

                case TONE_CALL_ENDED:
                    toneType = ToneGenerator.TONE_PROP_PROMPT;
                    toneVolume = TONE_RELATIVE_VOLUME_HIPRI;
                    toneLengthMillis = 200;
                    break;
                 case TONE_OTA_CALL_END:
                    if (mApplication.cdmaOtaConfigData.otaPlaySuccessFailureTone ==
                            OtaUtils.OTA_PLAY_SUCCESS_FAILURE_TONE_ON) {
                        toneType = ToneGenerator.TONE_CDMA_ALERT_CALL_GUARD;
                        toneVolume = TONE_RELATIVE_VOLUME_HIPRI;
                        toneLengthMillis = 750;
                    } else {
                        toneType = ToneGenerator.TONE_PROP_PROMPT;
                        toneVolume = TONE_RELATIVE_VOLUME_HIPRI;
                        toneLengthMillis = 200;
                    }
                    break;
                case TONE_VOICE_PRIVACY:
                    toneType = ToneGenerator.TONE_CDMA_ALERT_NETWORK_LITE;
                    toneVolume = TONE_RELATIVE_VOLUME_HIPRI;
                    toneLengthMillis = 5000;
                    break;
                case TONE_REORDER:
                    toneType = ToneGenerator.TONE_CDMA_REORDER;
                    toneVolume = TONE_RELATIVE_VOLUME_HIPRI;
                    toneLengthMillis = 4000;
                    break;
                case TONE_INTERCEPT:
                    toneType = ToneGenerator.TONE_CDMA_ABBR_INTERCEPT;
                    toneVolume = TONE_RELATIVE_VOLUME_LOPRI;
                    toneLengthMillis = 500;
                    break;
                case TONE_CDMA_DROP:
                case TONE_OUT_OF_SERVICE:
                    toneType = ToneGenerator.TONE_CDMA_CALLDROP_LITE;
                    toneVolume = TONE_RELATIVE_VOLUME_LOPRI;
                    toneLengthMillis = 375;
                    break;
                case TONE_REDIAL:
                    toneType = ToneGenerator.TONE_CDMA_ALERT_AUTOREDIAL_LITE;
                    toneVolume = TONE_RELATIVE_VOLUME_LOPRI;
                    toneLengthMillis = 5000;
                    break;
                case TONE_RING_BACK:
                    toneType = ToneGenerator.TONE_SUP_RINGTONE;
                    toneVolume = TONE_RELATIVE_VOLUME_HIPRI;
                    // Call ring back tone is stopped by stopTone() method
                    toneLengthMillis = Integer.MAX_VALUE - TONE_TIMEOUT_BUFFER;
                    break;
                case TONE_UNOBTAINABLE_NUMBER:
                    toneType = ToneGenerator.TONE_SUP_ERROR;
                    toneVolume = TONE_RELATIVE_VOLUME_HIPRI;
                    toneLengthMillis = 4000;
                    break;
                default:
                    throw new IllegalArgumentException("Bad toneId: " + mToneId);
            }

            // If the mToneGenerator creation fails, just continue without it.  It is
            // a local audio signal, and is not as important.
            ToneGenerator toneGenerator;
            try {
                int stream;
                if (mBluetoothHeadset != null) {
                    stream = mBluetoothHeadset.isAudioOn() ? AudioManager.STREAM_BLUETOOTH_SCO:
                        AudioManager.STREAM_VOICE_CALL;
                } else {
                    stream = AudioManager.STREAM_VOICE_CALL;
                }
                toneGenerator = new ToneGenerator(stream, toneVolume);
                // if (DBG) log("- created toneGenerator: " + toneGenerator);
            } catch (RuntimeException e) {
                Log.w(LOG_TAG,
                      "InCallTonePlayer: Exception caught while creating ToneGenerator: " + e);
                toneGenerator = null;
            }

            // Using the ToneGenerator (with the CALL_WAITING / BUSY /
            // CONGESTION tones at least), the ToneGenerator itself knows
            // the right pattern of tones to play; we do NOT need to
            // manually start/stop each individual tone, or manually
            // insert the correct delay between tones.  (We just start it
            // and let it run for however long we want the tone pattern to
            // continue.)
            //
            // TODO: When we stop the ToneGenerator in the middle of a
            // "tone pattern", it sounds bad if we cut if off while the
            // tone is actually playing.  Consider adding API to the
            // ToneGenerator to say "stop at the next silent part of the
            // pattern", or simply "play the pattern N times and then
            // stop."
            boolean needToStopTone = true;
            boolean okToPlayTone = false;

            if (toneGenerator != null) {
                int ringerMode = mAudioManager.getRingerMode();
                if (phoneType == PhoneConstants.PHONE_TYPE_CDMA) {
                    if (toneType == ToneGenerator.TONE_CDMA_ALERT_CALL_GUARD) {
                        if ((ringerMode != AudioManager.RINGER_MODE_SILENT) &&
                                (ringerMode != AudioManager.RINGER_MODE_VIBRATE)) {
                            if (DBG) log("- InCallTonePlayer: start playing call tone=" + toneType);
                            okToPlayTone = true;
                            needToStopTone = false;
                        }
                    } else if ((toneType == ToneGenerator.TONE_CDMA_NETWORK_BUSY_ONE_SHOT) ||
                            (toneType == ToneGenerator.TONE_CDMA_REORDER) ||
                            (toneType == ToneGenerator.TONE_CDMA_ABBR_REORDER) ||
                            (toneType == ToneGenerator.TONE_CDMA_ABBR_INTERCEPT) ||
                            (toneType == ToneGenerator.TONE_CDMA_CALLDROP_LITE)) {
                        if (ringerMode != AudioManager.RINGER_MODE_SILENT) {
                            if (DBG) log("InCallTonePlayer:playing call fail tone:" + toneType);
                            okToPlayTone = true;
                            needToStopTone = false;
                        }
                    } else if ((toneType == ToneGenerator.TONE_CDMA_ALERT_AUTOREDIAL_LITE) ||
                               (toneType == ToneGenerator.TONE_CDMA_ALERT_NETWORK_LITE)) {
                        if ((ringerMode != AudioManager.RINGER_MODE_SILENT) &&
                                (ringerMode != AudioManager.RINGER_MODE_VIBRATE)) {
                            if (DBG) log("InCallTonePlayer:playing tone for toneType=" + toneType);
                            okToPlayTone = true;
                            needToStopTone = false;
                        }
                    } else { // For the rest of the tones, always OK to play.
                        okToPlayTone = true;
                    }
                } else {  // Not "CDMA"
                    okToPlayTone = true;
                }

                synchronized (this) {
                    if (okToPlayTone && mState != TONE_STOPPED) {
                        mState = TONE_ON;
                        toneGenerator.startTone(toneType);
                        try {
                            wait(toneLengthMillis + TONE_TIMEOUT_BUFFER);
                        } catch  (InterruptedException e) {
                            Log.w(LOG_TAG,
                                  "InCallTonePlayer stopped: " + e);
                        }
                        if (needToStopTone) {
                            toneGenerator.stopTone();
                        }
                    }
                    // if (DBG) log("- InCallTonePlayer: done playing.");
                    toneGenerator.release();
                    mState = TONE_OFF;
                }
            }

            // Finally, do the same cleanup we otherwise would have done
            // in onDisconnect().
            //
            // (But watch out: do NOT do this if the phone is in use,
            // since some of our tones get played *during* a call (like
            // CALL_WAITING) and we definitely *don't*
            // want to reset the audio mode / speaker / bluetooth after
            // playing those!
            // This call is really here for use with tones that get played
            // *after* a call disconnects, like "busy" or "congestion" or
            // "call ended", where the phone has already become idle but
            // we need to defer the resetAudioStateAfterDisconnect() call
            // till the tone finishes playing.)
            if (mCM.getState() == PhoneConstants.State.IDLE) {
                resetAudioStateAfterDisconnect();
            }
        }

        public void stopTone() {
            synchronized (this) {
                if (mState == TONE_ON) {
                    notify();
                }
                mState = TONE_STOPPED;
            }
        }
    }

    /**
     * Displays a notification when the phone receives a DisplayInfo record.
     */
    private void onDisplayInfo(AsyncResult r) {
        // Extract the DisplayInfo String from the message
        CdmaDisplayInfoRec displayInfoRec = (CdmaDisplayInfoRec)(r.result);

        if (displayInfoRec != null) {
            String displayInfo = displayInfoRec.alpha;
            if (DBG) log("onDisplayInfo: displayInfo=" + displayInfo);
            CdmaDisplayInfo.displayInfoRecord(mApplication, displayInfo);

            // start a 2 second timer
            sendEmptyMessageDelayed(DISPLAYINFO_NOTIFICATION_DONE,
                    DISPLAYINFO_NOTIFICATION_TIME);
        }
    }

    /**
     * Helper class to play SignalInfo tones using the ToneGenerator.
     *
     * To use, just instantiate a new SignalInfoTonePlayer
     * (passing in the ToneID constant for the tone you want)
     * and start() it.
     */
    private class SignalInfoTonePlayer extends Thread {
        private int mToneId;

        SignalInfoTonePlayer(int toneId) {
            super();
            mToneId = toneId;
        }

        @Override
        public void run() {
            log("SignalInfoTonePlayer.run(toneId = " + mToneId + ")...");

            if (mSignalInfoToneGenerator != null) {
                //First stop any ongoing SignalInfo tone
                mSignalInfoToneGenerator.stopTone();

                //Start playing the new tone if its a valid tone
                mSignalInfoToneGenerator.startTone(mToneId);
            }
        }
    }

    /**
     * Plays a tone when the phone receives a SignalInfo record.
     */
    private void onSignalInfo(AsyncResult r) {
        // Signal Info are totally ignored on non-voice-capable devices.
        if (!PhoneGlobals.sVoiceCapable) {
            Log.w(LOG_TAG, "Got onSignalInfo() on non-voice-capable device! Ignoring...");
            return;
        }

        if (PhoneUtils.isRealIncomingCall(mCM.getFirstActiveRingingCall().getState())) {
            // Do not start any new SignalInfo tone when Call state is INCOMING
            // and stop any previous SignalInfo tone which is being played
            stopSignalInfoTone();
        } else {
            // Extract the SignalInfo String from the message
            CdmaSignalInfoRec signalInfoRec = (CdmaSignalInfoRec)(r.result);
            // Only proceed if a Signal info is present.
            if (signalInfoRec != null) {
                boolean isPresent = signalInfoRec.isPresent;
                if (DBG) log("onSignalInfo: isPresent=" + isPresent);
                if (isPresent) {// if tone is valid
                    int uSignalType = signalInfoRec.signalType;
                    int uAlertPitch = signalInfoRec.alertPitch;
                    int uSignal = signalInfoRec.signal;

                    if (DBG) log("onSignalInfo: uSignalType=" + uSignalType + ", uAlertPitch=" +
                            uAlertPitch + ", uSignal=" + uSignal);
                    //Map the Signal to a ToneGenerator ToneID only if Signal info is present
                    int toneID = SignalToneUtil.getAudioToneFromSignalInfo
                            (uSignalType, uAlertPitch, uSignal);

                    //Create the SignalInfo tone player and pass the ToneID
                    new SignalInfoTonePlayer(toneID).start();
                }
            }
        }
    }

    /**
     * Stops a SignalInfo tone in the following condition
     * 1 - On receiving a New Ringing Call
     * 2 - On disconnecting a call
     * 3 - On answering a Call Waiting Call
     */
    /* package */ void stopSignalInfoTone() {
        if (DBG) log("stopSignalInfoTone: Stopping SignalInfo tone player");
        new SignalInfoTonePlayer(ToneGenerator.TONE_CDMA_SIGNAL_OFF).start();
    }

    /**
     * Plays a Call waiting tone if it is present in the second incoming call.
     */
    private void onCdmaCallWaiting(AsyncResult r) {
        // Remove any previous Call waiting timers in the queue
        removeMessages(CALLWAITING_CALLERINFO_DISPLAY_DONE);
        removeMessages(CALLWAITING_ADDCALL_DISABLE_TIMEOUT);

        // Set the Phone Call State to SINGLE_ACTIVE as there is only one connection
        // else we would not have received Call waiting
        mApplication.cdmaPhoneCallState.setCurrentCallState(
                CdmaPhoneCallState.PhoneCallState.SINGLE_ACTIVE);

        // Display the incoming call to the user if the InCallScreen isn't
        // already in the foreground.
        if (!mApplication.isShowingCallScreen()) {
            if (DBG) log("- showing incoming call (CDMA call waiting)...");
            showIncomingCall();
        }

        // Start timer for CW display
        mCallWaitingTimeOut = false;
        sendEmptyMessageDelayed(CALLWAITING_CALLERINFO_DISPLAY_DONE,
                CALLWAITING_CALLERINFO_DISPLAY_TIME);

        // Set the mAddCallMenuStateAfterCW state to false
        mApplication.cdmaPhoneCallState.setAddCallMenuStateAfterCallWaiting(false);

        // Start the timer for disabling "Add Call" menu option
        sendEmptyMessageDelayed(CALLWAITING_ADDCALL_DISABLE_TIMEOUT,
                CALLWAITING_ADDCALL_DISABLE_TIME);

        // Extract the Call waiting information
        CdmaCallWaitingNotification infoCW = (CdmaCallWaitingNotification) r.result;
        int isPresent = infoCW.isPresent;
        if (DBG) log("onCdmaCallWaiting: isPresent=" + isPresent);
        if (isPresent == 1 ) {//'1' if tone is valid
            int uSignalType = infoCW.signalType;
            int uAlertPitch = infoCW.alertPitch;
            int uSignal = infoCW.signal;
            if (DBG) log("onCdmaCallWaiting: uSignalType=" + uSignalType + ", uAlertPitch="
                    + uAlertPitch + ", uSignal=" + uSignal);
            //Map the Signal to a ToneGenerator ToneID only if Signal info is present
            int toneID =
                SignalToneUtil.getAudioToneFromSignalInfo(uSignalType, uAlertPitch, uSignal);

            //Create the SignalInfo tone player and pass the ToneID
            new SignalInfoTonePlayer(toneID).start();
        }
    }

    /**
     * Posts a event causing us to clean up after rejecting (or timing-out) a
     * CDMA call-waiting call.
     *
     * This method is safe to call from any thread.
     * @see #onCdmaCallWaitingReject()
     */
    /* package */ void sendCdmaCallWaitingReject() {
        sendEmptyMessage(CDMA_CALL_WAITING_REJECT);
    }

    /**
     * Performs Call logging based on Timeout or Ignore Call Waiting Call for CDMA,
     * and finally calls Hangup on the Call Waiting connection.
     *
     * This method should be called only from the UI thread.
     * @see #sendCdmaCallWaitingReject()
     */
    private void onCdmaCallWaitingReject() {
        final Call ringingCall = mCM.getFirstActiveRingingCall();

        // Call waiting timeout scenario
        if (ringingCall.getState() == Call.State.WAITING) {
            // Code for perform Call logging and missed call notification
            Connection c = ringingCall.getLatestConnection();

            if (c != null) {
                final int callLogType = mCallWaitingTimeOut ?
                        Calls.MISSED_TYPE : Calls.INCOMING_TYPE;

                // TODO: This callLogType override is not ideal. Connection should be astracted away
                // at a telephony-phone layer that can understand and edit the callTypes within
                // the abstraction for CDMA devices.
                mCallLogger.logCall(c, callLogType);

                final long date = c.getCreateTime();
                if (callLogType == Calls.MISSED_TYPE) {
                    // Add missed call notification
                    showMissedCallNotification(c, date);
                } else {
                    // Remove Call waiting 20 second display timer in the queue
                    removeMessages(CALLWAITING_CALLERINFO_DISPLAY_DONE);
                }

                // Hangup the RingingCall connection for CW
                PhoneUtils.hangup(c);
            }

            //Reset the mCallWaitingTimeOut boolean
            mCallWaitingTimeOut = false;
        }
    }

    /**
     * Return the private variable mPreviousCdmaCallState.
     */
    /* package */ Call.State getPreviousCdmaCallState() {
        return mPreviousCdmaCallState;
    }

    /**
     * Return the private variable mVoicePrivacyState.
     */
    /* package */ boolean getVoicePrivacyState() {
        return mVoicePrivacyState;
    }

    /**
     * Return the private variable mIsCdmaRedialCall.
     */
    /* package */ boolean getIsCdmaRedialCall() {
        return mIsCdmaRedialCall;
    }

    /**
     * Helper function used to show a missed call notification.
     */
    private void showMissedCallNotification(Connection c, final long date) {
        PhoneUtils.CallerInfoToken info =
                PhoneUtils.startGetCallerInfo(mApplication, c, this, Long.valueOf(date));
        if (info != null) {
            // at this point, we've requested to start a query, but it makes no
            // sense to log this missed call until the query comes back.
            if (VDBG) log("showMissedCallNotification: Querying for CallerInfo on missed call...");
            if (info.isFinal) {
                // it seems that the query we have actually is up to date.
                // send the notification then.
                CallerInfo ci = info.currentInfo;

                // Check number presentation value; if we have a non-allowed presentation,
                // then display an appropriate presentation string instead as the missed
                // call.
                String name = ci.name;
                String number = ci.phoneNumber;
                if (ci.numberPresentation == PhoneConstants.PRESENTATION_RESTRICTED) {
                    name = mApplication.getString(R.string.private_num);
                } else if (ci.numberPresentation != PhoneConstants.PRESENTATION_ALLOWED) {
                    name = mApplication.getString(R.string.unknown);
                } else {
                    number = PhoneUtils.modifyForSpecialCnapCases(mApplication,
                            ci, number, ci.numberPresentation);
                }
                mApplication.notificationMgr.notifyMissedCall(name, number,
                        ci.phoneLabel, ci.cachedPhoto, ci.cachedPhotoIcon, date);
            }
        } else {
            // getCallerInfo() can return null in rare cases, like if we weren't
            // able to get a valid phone number out of the specified Connection.
            Log.w(LOG_TAG, "showMissedCallNotification: got null CallerInfo for Connection " + c);
        }
    }

    /**
     *  Inner class to handle emergency call tone and vibrator
     */
    private class EmergencyTonePlayerVibrator {
        private final int EMG_VIBRATE_LENGTH = 1000;  // ms.
        private final int EMG_VIBRATE_PAUSE  = 1000;  // ms.
        private final long[] mVibratePattern =
                new long[] { EMG_VIBRATE_LENGTH, EMG_VIBRATE_PAUSE };

        private ToneGenerator mToneGenerator;
        // We don't rely on getSystemService(Context.VIBRATOR_SERVICE) to make sure this vibrator
        // object will be isolated from others.
        private Vibrator mEmgVibrator = new SystemVibrator();
        private int mInCallVolume;

        /**
         * constructor
         */
        public EmergencyTonePlayerVibrator() {
        }

        /**
         * Start the emergency tone or vibrator.
         */
        private void start() {
            if (VDBG) log("call startEmergencyToneOrVibrate.");
            int ringerMode = mAudioManager.getRingerMode();

            if ((mIsEmergencyToneOn == EMERGENCY_TONE_ALERT) &&
                    (ringerMode == AudioManager.RINGER_MODE_NORMAL)) {
                log("EmergencyTonePlayerVibrator.start(): emergency tone...");
                mToneGenerator = new ToneGenerator (AudioManager.STREAM_VOICE_CALL,
                        InCallTonePlayer.TONE_RELATIVE_VOLUME_EMERGENCY);
                if (mToneGenerator != null) {
                    mInCallVolume = mAudioManager.getStreamVolume(AudioManager.STREAM_VOICE_CALL);
                    mAudioManager.setStreamVolume(AudioManager.STREAM_VOICE_CALL,
                            mAudioManager.getStreamMaxVolume(AudioManager.STREAM_VOICE_CALL),
                            0);
                    mToneGenerator.startTone(ToneGenerator.TONE_CDMA_EMERGENCY_RINGBACK);
                    mCurrentEmergencyToneState = EMERGENCY_TONE_ALERT;
                }
            } else if (mIsEmergencyToneOn == EMERGENCY_TONE_VIBRATE) {
                log("EmergencyTonePlayerVibrator.start(): emergency vibrate...");
                if (mEmgVibrator != null) {
                    mEmgVibrator.vibrate(mVibratePattern, 0);
                    mCurrentEmergencyToneState = EMERGENCY_TONE_VIBRATE;
                }
            }
        }

        /**
         * If the emergency tone is active, stop the tone or vibrator accordingly.
         */
        private void stop() {
            if (VDBG) log("call stopEmergencyToneOrVibrate.");

            if ((mCurrentEmergencyToneState == EMERGENCY_TONE_ALERT)
                    && (mToneGenerator != null)) {
                mToneGenerator.stopTone();
                mToneGenerator.release();
                mAudioManager.setStreamVolume(AudioManager.STREAM_VOICE_CALL,
                        mInCallVolume,
                        0);
            } else if ((mCurrentEmergencyToneState == EMERGENCY_TONE_VIBRATE)
                    && (mEmgVibrator != null)) {
                mEmgVibrator.cancel();
            }
            mCurrentEmergencyToneState = EMERGENCY_TONE_OFF;
        }
    }

     private BluetoothProfile.ServiceListener mBluetoothProfileServiceListener =
        new BluetoothProfile.ServiceListener() {
        public void onServiceConnected(int profile, BluetoothProfile proxy) {
            mBluetoothHeadset = (BluetoothHeadset) proxy;
            if (VDBG) log("- Got BluetoothHeadset: " + mBluetoothHeadset);
        }

        public void onServiceDisconnected(int profile) {
            mBluetoothHeadset = null;
        }
    };

    private void onRingbackTone(AsyncResult r) {
        boolean playTone = (Boolean)(r.result);

        if (playTone == true) {
            // Only play when foreground call is in DIALING or ALERTING.
            // to prevent a late coming playtone after ALERTING.
            // Don't play ringback tone if it is in play, otherwise it will cut
            // the current tone and replay it
            if (mCM.getActiveFgCallState().isDialing() &&
                mInCallRingbackTonePlayer == null) {
                mInCallRingbackTonePlayer = new InCallTonePlayer(InCallTonePlayer.TONE_RING_BACK);
                mInCallRingbackTonePlayer.start();
            }
        } else {
            if (mInCallRingbackTonePlayer != null) {
                mInCallRingbackTonePlayer.stopTone();
                mInCallRingbackTonePlayer = null;
            }
        }
    }

    /**
     * Toggle mute and unmute requests while keeping the same mute state
     */
    private void onResendMute() {
        boolean muteState = PhoneUtils.getMute();
        PhoneUtils.setMute(!muteState);
        PhoneUtils.setMute(muteState);
    }

    private void log(String msg) {
        Log.d(LOG_TAG, msg);
    }
}<|MERGE_RESOLUTION|>--- conflicted
+++ resolved
@@ -941,15 +941,12 @@
         mCM.unregisterForRingbackTone(this);
         mCM.unregisterForResendIncallMute(this);
 
-<<<<<<< HEAD
         // Release the ToneGenerator used for playing SignalInfo and CallWaiting
         if (mSignalInfoToneGenerator != null) {
             mSignalInfoToneGenerator.release();
             mSignalInfoToneGenerator = null;
         }
 
-=======
->>>>>>> 720e662f
         // Clear ringback tone player
         mInCallRingbackTonePlayer = null;
 
