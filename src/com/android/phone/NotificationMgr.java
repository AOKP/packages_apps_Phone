/*
 * Copyright (C) 2006 The Android Open Source Project
 *
 * Licensed under the Apache License, Version 2.0 (the "License");
 * you may not use this file except in compliance with the License.
 * You may obtain a copy of the License at
 *
 *      http://www.apache.org/licenses/LICENSE-2.0
 *
 * Unless required by applicable law or agreed to in writing, software
 * distributed under the License is distributed on an "AS IS" BASIS,
 * WITHOUT WARRANTIES OR CONDITIONS OF ANY KIND, either express or implied.
 * See the License for the specific language governing permissions and
 * limitations under the License.
 */

package com.android.phone;

import android.app.Notification;
import android.app.NotificationManager;
import android.app.PendingIntent;
import android.app.StatusBarManager;
import android.content.AsyncQueryHandler;
import android.content.ComponentName;
import android.content.ContentResolver;
import android.content.Context;
import android.content.Intent;
import android.content.SharedPreferences;
import android.database.Cursor;
import android.media.AudioManager;
import android.net.Uri;
import android.os.IBinder;
import android.os.SystemClock;
import android.os.SystemProperties;
import android.preference.PreferenceManager;
import android.provider.Settings;
import android.provider.CallLog.Calls;
import android.provider.ContactsContract.PhoneLookup;
import android.telephony.PhoneNumberUtils;
import android.telephony.ServiceState;
import android.text.TextUtils;
import android.util.Log;
import android.widget.RemoteViews;
import android.widget.Toast;

import com.android.internal.telephony.Call;
import com.android.internal.telephony.CallerInfo;
import com.android.internal.telephony.CallerInfoAsyncQuery;
import com.android.internal.telephony.Connection;
import com.android.internal.telephony.Phone;
import com.android.internal.telephony.PhoneBase;


/**
 * NotificationManager-related utility code for the Phone app.
 */
public class NotificationMgr implements CallerInfoAsyncQuery.OnQueryCompleteListener{
    private static final String LOG_TAG = "NotificationMgr";
    private static final boolean DBG = (PhoneApp.DBG_LEVEL >= 2);

    private static final String[] CALL_LOG_PROJECTION = new String[] {
        Calls._ID,
        Calls.NUMBER,
        Calls.DATE,
        Calls.DURATION,
        Calls.TYPE,
    };

    // notification types
    static final int MISSED_CALL_NOTIFICATION = 1;
    static final int IN_CALL_NOTIFICATION = 2;
    static final int MMI_NOTIFICATION = 3;
    static final int NETWORK_SELECTION_NOTIFICATION = 4;
    static final int VOICEMAIL_NOTIFICATION = 5;
    static final int CALL_FORWARD_NOTIFICATION = 6;
    static final int DATA_DISCONNECTED_ROAMING_NOTIFICATION = 7;
    static final int SELECTED_OPERATOR_FAIL_NOTIFICATION = 8;

    private static NotificationMgr sMe = null;
    private Phone mPhone;

    private Context mContext;
    private NotificationManager mNotificationMgr;
    private StatusBarManager mStatusBar;
    private StatusBarMgr mStatusBarMgr;
    private Toast mToast;
    private boolean mShowingSpeakerphoneIcon;
    private boolean mShowingMuteIcon;

    // used to track the missed call counter, default to 0.
    private int mNumberMissedCalls = 0;

    // Currently-displayed resource IDs for some status bar icons (or zero
    // if no notification is active):
    private int mInCallResId;

    // used to track the notification of selected network unavailable
    private boolean mSelectedUnavailableNotify = false;

    // Retry params for the getVoiceMailNumber() call; see updateMwi().
    private static final int MAX_VM_NUMBER_RETRIES = 5;
    private static final int VM_NUMBER_RETRY_DELAY_MILLIS = 10000;
    private int mVmNumberRetriesRemaining = MAX_VM_NUMBER_RETRIES;

    // Query used to look up caller-id info for the "call log" notification.
    private QueryHandler mQueryHandler = null;
    private static final int CALL_LOG_TOKEN = -1;
    private static final int CONTACT_TOKEN = -2;

    NotificationMgr(Context context) {
        mContext = context;
        mNotificationMgr = (NotificationManager)
            context.getSystemService(Context.NOTIFICATION_SERVICE);

        mStatusBar = (StatusBarManager) context.getSystemService(Context.STATUS_BAR_SERVICE);

        PhoneApp app = PhoneApp.getInstance();
        mPhone = app.phone;
    }

    static void init(Context context) {
        sMe = new NotificationMgr(context);

        // update the notifications that need to be touched at startup.
        sMe.updateNotificationsAtStartup();
    }

    static NotificationMgr getDefault() {
        return sMe;
    }

    /**
     * Class that controls the status bar.  This class maintains a set
     * of state and acts as an interface between the Phone process and
     * the Status bar.  All interaction with the status bar should be
     * though the methods contained herein.
     */

    /**
     * Factory method
     */
    StatusBarMgr getStatusBarMgr() {
        if (mStatusBarMgr == null) {
            mStatusBarMgr = new StatusBarMgr();
        }
        return mStatusBarMgr;
    }

    /**
     * StatusBarMgr implementation
     */
    class StatusBarMgr {
        // current settings
        private boolean mIsNotificationEnabled = true;
        private boolean mIsExpandedViewEnabled = true;

        private StatusBarMgr () {
        }

        /**
         * Sets the notification state (enable / disable
         * vibrating notifications) for the status bar,
         * updates the status bar service if there is a change.
         * Independent of the remaining Status Bar
         * functionality, including icons and expanded view.
         */
        void enableNotificationAlerts(boolean enable) {
            if (mIsNotificationEnabled != enable) {
                mIsNotificationEnabled = enable;
                updateStatusBar();
            }
        }

        /**
         * Sets the ability to expand the notifications for the
         * status bar, updates the status bar service if there
         * is a change. Independent of the remaining Status Bar
         * functionality, including icons and notification
         * alerts.
         */
        void enableExpandedView(boolean enable) {
            if (mIsExpandedViewEnabled != enable) {
                mIsExpandedViewEnabled = enable;
                updateStatusBar();
            }
        }

        /**
         * Method to synchronize status bar state with our current
         * state.
         */
        void updateStatusBar() {
            int state = StatusBarManager.DISABLE_NONE;

            if (!mIsExpandedViewEnabled) {
                state |= StatusBarManager.DISABLE_EXPAND;
            }

            if (!mIsNotificationEnabled) {
                state |= StatusBarManager.DISABLE_NOTIFICATION_ALERTS;
            }

            // send the message to the status bar manager.
            if (DBG) log("updating status bar state: " + state);
            mStatusBar.disable(state);
        }
    }

    /**
     * Makes sure phone-related notifications are up to date on a
     * freshly-booted device.
     */
    private void updateNotificationsAtStartup() {
        if (DBG) log("updateNotificationsAtStartup()...");

        // instantiate query handler
        mQueryHandler = new QueryHandler(mContext.getContentResolver());

        // setup query spec, look for all Missed calls that are new.
        StringBuilder where = new StringBuilder("type=");
        where.append(Calls.MISSED_TYPE);
        where.append(" AND new=1");

        // start the query
        if (DBG) log("- start call log query...");
        mQueryHandler.startQuery(CALL_LOG_TOKEN, null, Calls.CONTENT_URI,  CALL_LOG_PROJECTION,
                where.toString(), null, Calls.DEFAULT_SORT_ORDER);

        // Update (or cancel) the in-call notification
        updateInCallNotification();

        // Depend on android.app.StatusBarManager to be set to
        // disable(DISABLE_NONE) upon startup.  This will be the
        // case even if the phone app crashes.
    }

    /** The projection to use when querying the phones table */
    static final String[] PHONES_PROJECTION = new String[] {
        PhoneLookup.NUMBER,
        PhoneLookup.DISPLAY_NAME
    };

    /**
     * Class used to run asynchronous queries to re-populate
     * the notifications we care about.
     */
    private class QueryHandler extends AsyncQueryHandler {

        /**
         * Used to store relevant fields for the Missed Call
         * notifications.
         */
        private class NotificationInfo {
            public String name;
            public String number;
            public String label;
            public long date;
        }

        public QueryHandler(ContentResolver cr) {
            super(cr);
        }

        /**
         * Handles the query results.  There are really 2 steps to this,
         * similar to what happens in RecentCallsListActivity.
         *  1. Find the list of missed calls
         *  2. For each call, run a query to retrieve the caller's name.
         */
        @Override
        protected void onQueryComplete(int token, Object cookie, Cursor cursor) {
            // TODO: it would be faster to use a join here, but for the purposes
            // of this small record set, it should be ok.

            // Note that CursorJoiner is not useable here because the number
            // comparisons are not strictly equals; the comparisons happen in
            // the SQL function PHONE_NUMBERS_EQUAL, which is not available for
            // the CursorJoiner.

            // Executing our own query is also feasible (with a join), but that
            // will require some work (possibly destabilizing) in Contacts
            // Provider.

            // At this point, we will execute subqueries on each row just as
            // RecentCallsListActivity.java does.
            switch (token) {
                case CALL_LOG_TOKEN:
                    if (DBG) log("call log query complete.");

                    // initial call to retrieve the call list.
                    if (cursor != null) {
                        while (cursor.moveToNext()) {
                            // for each call in the call log list, create
                            // the notification object and query contacts
                            NotificationInfo n = getNotificationInfo (cursor);

                            if (DBG) log("query contacts for number: " + n.number);

                            mQueryHandler.startQuery(CONTACT_TOKEN, n,
                                    Uri.withAppendedPath(PhoneLookup.CONTENT_FILTER_URI, n.number),
                                    PHONES_PROJECTION, null, null, PhoneLookup.NUMBER);
                        }

                        if (DBG) log("closing call log cursor.");
                        cursor.close();
                    }
                    break;
                case CONTACT_TOKEN:
                    if (DBG) log("contact query complete.");

                    // subqueries to get the caller name.
                    if ((cursor != null) && (cookie != null)){
                        NotificationInfo n = (NotificationInfo) cookie;

                        if (cursor.moveToFirst()) {
                            // we have contacts data, get the name.
                            if (DBG) log("contact :" + n.name + " found for phone: " + n.number);
                            n.name = cursor.getString(
                                    cursor.getColumnIndexOrThrow(PhoneLookup.DISPLAY_NAME));
                        }

                        // send the notification
                        if (DBG) log("sending notification.");
                        notifyMissedCall(n.name, n.number, n.label, n.date);

                        if (DBG) log("closing contact cursor.");
                        cursor.close();
                    }
                    break;
                default:
            }
        }

        /**
         * Factory method to generate a NotificationInfo object given a
         * cursor from the call log table.
         */
        private final NotificationInfo getNotificationInfo(Cursor cursor) {
            NotificationInfo n = new NotificationInfo();
            n.name = null;
            n.number = cursor.getString(cursor.getColumnIndexOrThrow(Calls.NUMBER));
            n.label = cursor.getString(cursor.getColumnIndexOrThrow(Calls.TYPE));
            n.date = cursor.getLong(cursor.getColumnIndexOrThrow(Calls.DATE));

            // make sure we update the number depending upon saved values in
            // CallLog.addCall().  If either special values for unknown or
            // private number are detected, we need to hand off the message
            // to the missed call notification.
            if ( (n.number.equals(CallerInfo.UNKNOWN_NUMBER)) ||
                 (n.number.equals(CallerInfo.PRIVATE_NUMBER)) ||
                 (n.number.equals(CallerInfo.PAYPHONE_NUMBER)) ) {
                n.number = null;
            }

            if (DBG) log("NotificationInfo constructed for number: " + n.number);

            return n;
        }
    }

    /**
     * Configures a Notification to emit the blinky green message-waiting/
     * missed-call signal.
     */
    private static void configureLedNotification(Notification note) {
        note.flags |= Notification.FLAG_SHOW_LIGHTS;
        note.defaults |= Notification.DEFAULT_LIGHTS;
    }

    /**
     * Displays a notification about a missed call.
     *
     * @param nameOrNumber either the contact name, or the phone number if no contact
     * @param label the label of the number if nameOrNumber is a name, null if it is a number
     */
    void notifyMissedCall(String name, String number, String label, long date) {
        // title resource id
        int titleResId;
        // the text in the notification's line 1 and 2.
        String expandedText, callName;

        // increment number of missed calls.
        mNumberMissedCalls++;

        // get the name for the ticker text
        // i.e. "Missed call from <caller name or number>"
        if (name != null && TextUtils.isGraphic(name)) {
            callName = name;
        } else if (!TextUtils.isEmpty(number)){
            callName = number;
        } else {
            // use "unknown" if the caller is unidentifiable.
            callName = mContext.getString(R.string.unknown);
        }

        // display the first line of the notification:
        // 1 missed call: call name
        // more than 1 missed call: <number of calls> + "missed calls"
        if (mNumberMissedCalls == 1) {
            titleResId = R.string.notification_missedCallTitle;
            expandedText = callName;
        } else {
            titleResId = R.string.notification_missedCallsTitle;
            expandedText = mContext.getString(R.string.notification_missedCallsMsg,
                    mNumberMissedCalls);
        }

        // create the target call log intent
        final Intent intent = PhoneApp.createCallLogIntent();

        // make the notification
        Notification note = new Notification(mContext, // context
                android.R.drawable.stat_notify_missed_call, // icon
                mContext.getString(R.string.notification_missedCallTicker, callName), // tickerText
                date, // when
                mContext.getText(titleResId), // expandedTitle
                expandedText, // expandedText
                intent // contentIntent
                );
        configureLedNotification(note);
        mNotificationMgr.notify(MISSED_CALL_NOTIFICATION, note);
    }

    void cancelMissedCallNotification() {
        // reset the number of missed calls to 0.
        mNumberMissedCalls = 0;
        mNotificationMgr.cancel(MISSED_CALL_NOTIFICATION);
    }

    void notifySpeakerphone() {
        if (!mShowingSpeakerphoneIcon) {
            mStatusBar.setIcon("speakerphone", android.R.drawable.stat_sys_speakerphone, 0);
            mShowingSpeakerphoneIcon = true;
        }
    }

    void cancelSpeakerphone() {
        if (mShowingSpeakerphoneIcon) {
            mStatusBar.removeIcon("speakerphone");
            mShowingSpeakerphoneIcon = false;
        }
    }

    /**
     * Calls either notifySpeakerphone() or cancelSpeakerphone() based on
     * the actual current state of the speaker.
     */
    void updateSpeakerNotification() {
        AudioManager audioManager = (AudioManager) mContext.getSystemService(Context.AUDIO_SERVICE);

        if ((mPhone.getState() == Phone.State.OFFHOOK) && audioManager.isSpeakerphoneOn()) {
            if (DBG) log("updateSpeakerNotification: speaker ON");
            notifySpeakerphone();
        } else {
            if (DBG) log("updateSpeakerNotification: speaker OFF (or not offhook)");
            cancelSpeakerphone();
        }
    }

    void notifyMute() {
        if (mShowingMuteIcon) {
            mStatusBar.setIcon("mute", android.R.drawable.stat_notify_call_mute, 0);
            mShowingMuteIcon = true;
        }
    }

    void cancelMute() {
        if (mShowingMuteIcon) {
            mStatusBar.removeIcon("mute");
            mShowingMuteIcon = false;
        }
    }

    /**
     * Calls either notifyMute() or cancelMute() based on
     * the actual current mute state of the Phone.
     */
    void updateMuteNotification() {
        if ((mPhone.getState() == Phone.State.OFFHOOK) && mPhone.getMute()) {
            if (DBG) log("updateMuteNotification: MUTED");
            notifyMute();
        } else {
            if (DBG) log("updateMuteNotification: not muted (or not offhook)");
            cancelMute();
        }
    }

    /**
     * Updates the phone app's status bar notification based on the
     * current telephony state, or cancels the notification if the phone
     * is totally idle.
     */
    void updateInCallNotification() {
        int resId;
        if (DBG) log("updateInCallNotification()...");

        if (mPhone.getState() == Phone.State.IDLE) {
            cancelInCall();
            return;
        }

        final boolean hasRingingCall = !mPhone.getRingingCall().isIdle();
        final boolean hasActiveCall = !mPhone.getForegroundCall().isIdle();
        final boolean hasHoldingCall = !mPhone.getBackgroundCall().isIdle();

<<<<<<< HEAD
        // Display the appropriate "in-call" icon in the status bar,
        // which depends on the current phone and/or bluetooth state.
        boolean enhancedVoicePrivacy = PhoneApp.getInstance().notifier.getVoicePrivacyState();
=======
        // Display the appropriate icon in the status bar,
        // based on the current phone and/or bluetooth state.

        boolean enhancedVoicePrivacy = PhoneApp.getInstance().notifier.getCdmaVoicePrivacyState();
>>>>>>> 6fb11010
        if (DBG) log("updateInCallNotification: enhancedVoicePrivacy = " + enhancedVoicePrivacy);

        if (hasRingingCall) {
            // There's an incoming ringing call.
            // TODO: still need artwork for a "ringing" variant of stat_sys_phone_call.
            // For now, just use the standard green "in call" icon.
            resId = android.R.drawable.stat_sys_phone_call;
        } else if (!hasActiveCall && hasHoldingCall) {
            // There's only one call, and it's on hold.
            if (enhancedVoicePrivacy) {
                resId = android.R.drawable.stat_sys_vp_phone_call_on_hold;
            } else {
                resId = android.R.drawable.stat_sys_phone_call_on_hold;
            }
        } else if (PhoneApp.getInstance().showBluetoothIndication()) {
            // Bluetooth is active.
            if (enhancedVoicePrivacy) {
                resId = com.android.internal.R.drawable.stat_sys_vp_phone_call_bluetooth;
            } else {
                resId = com.android.internal.R.drawable.stat_sys_phone_call_bluetooth;
            }
        } else {
            if (enhancedVoicePrivacy) {
                resId = android.R.drawable.stat_sys_vp_phone_call;
            } else {
                resId = android.R.drawable.stat_sys_phone_call;
            }
        }

        // Note we can't just bail out now if (resId == mInCallResId),
        // since even if the status icon hasn't changed, some *other*
        // notification-related info may be different from the last time
        // we were here (like the caller-id info of the foreground call,
        // if the user swapped calls...)

        if (DBG) log("- Updating status bar icon: resId = " + resId);
        mInCallResId = resId;

        // Even if both lines are in use, we only show a single item in
        // the expanded Notifications UI.  It's labeled "Ongoing call"
        // (or "On hold" if there's only one call, and it's on hold.)

        // The icon in the expanded view is the same as in the status bar.
        int expandedViewIcon = mInCallResId;

        // Also, we don't have room to display caller-id info from two
        // different calls.  So if both lines are in use, display info
        // from the foreground call.  And if there's a ringing call,
        // display that regardless of the state of the other calls.
        Call currentCall;
        if (hasRingingCall) {
            currentCall = mPhone.getRingingCall();
        } else if (hasActiveCall) {
            currentCall = mPhone.getForegroundCall();
        } else {
            currentCall = mPhone.getBackgroundCall();
        }
        Connection currentConn = currentCall.getEarliestConnection();

        // When expanded, the "Ongoing call" notification is (visually)
        // different from most other Notifications, so we need to use a
        // custom view hierarchy.

        Notification notification = new Notification();
        notification.icon = mInCallResId;
        notification.contentIntent = PendingIntent.getActivity(mContext, 0,
                PhoneApp.createInCallIntent(), 0);
        notification.flags |= Notification.FLAG_ONGOING_EVENT;

        // Our custom view, which includes an icon (either "ongoing call" or
        // "on hold") and 2 lines of text: (1) the label (either "ongoing
        // call" with time counter, or "on hold), and (2) the compact name of
        // the current Connection.
        RemoteViews contentView = new RemoteViews(mContext.getPackageName(),
                                                   R.layout.ongoing_call_notification);
        contentView.setImageViewResource(R.id.icon, expandedViewIcon);

        // if the connection is valid, then build what we need for the
        // first line of notification information, and start the chronometer.
        // Otherwise, don't bother and just stick with line 2.
        if (currentConn != null) {
            // Determine the "start time" of the current connection, in terms
            // of the SystemClock.elapsedRealtime() timebase (which is what
            // the Chronometer widget needs.)
            //   We can't use currentConn.getConnectTime(), because (1) that's
            // in the currentTimeMillis() time base, and (2) it's zero when
            // the phone first goes off hook, since the getConnectTime counter
            // doesn't start until the DIALING -> ACTIVE transition.
            //   Instead we start with the current connection's duration,
            // and translate that into the elapsedRealtime() timebase.
            long callDurationMsec = currentConn.getDurationMillis();
            long chronometerBaseTime = SystemClock.elapsedRealtime() - callDurationMsec;

            // Line 1 of the expanded view (in bold text):
            String expandedViewLine1;
            if (hasRingingCall) {
                // Incoming call is ringing.
                // Note this isn't a format string!  (We want "Incoming call"
                // here, not "Incoming call (1:23)".)  But that's OK; if you
                // call String.format() with more arguments than format
                // specifiers, the extra arguments are ignored.
                expandedViewLine1 = mContext.getString(R.string.notification_incoming_call);
            } else if (hasHoldingCall && !hasActiveCall) {
                // Only one call, and it's on hold.
                // Note this isn't a format string either (see comment above.)
                expandedViewLine1 = mContext.getString(R.string.notification_on_hold);
            } else {
                // Normal ongoing call.
                // Format string with a "%s" where the current call time should go.
                expandedViewLine1 = mContext.getString(R.string.notification_ongoing_call_format);
            }

            if (DBG) log("- Updating expanded view: line 1 '" + expandedViewLine1 + "'");

            // Text line #1 is actually a Chronometer, not a plain TextView.
            // We format the elapsed time of the current call into a line like
            // "Ongoing call (01:23)".
            contentView.setChronometer(R.id.text1,
                                       chronometerBaseTime,
                                       expandedViewLine1,
                                       true);
        } else if (DBG) {
            Log.w(LOG_TAG, "updateInCallNotification: null connection, can't set exp view line 1.");
        }

        // display conference call string if this call is a conference
        // call, otherwise display the connection information.

        // Line 2 of the expanded view (smaller text).  This is usually a
        // contact name or phone number.
        String expandedViewLine2 = "";
        // TODO: it may not make sense for every point to make separate
        // checks for isConferenceCall, so we need to think about
        // possibly including this in startGetCallerInfo or some other
        // common point.
        if (PhoneUtils.isConferenceCall(currentCall)) {
            // if this is a conference call, just use that as the caller name.
            expandedViewLine2 = mContext.getString(R.string.card_title_conf_call);
        } else {
            // If necessary, start asynchronous query to do the caller-id lookup.
            PhoneUtils.CallerInfoToken cit =
                PhoneUtils.startGetCallerInfo(mContext, currentCall, this, this);
            expandedViewLine2 = PhoneUtils.getCompactNameFromCallerInfo(cit.currentInfo, mContext);
            // Note: For an incoming call, the very first time we get here we
            // won't have a contact name yet, since we only just started the
            // caller-id query.  So expandedViewLine2 will start off as a raw
            // phone number, but we'll update it very quickly when the query
            // completes (see onQueryComplete() below.)
        }

        if (DBG) log("- Updating expanded view: line 2 '" + expandedViewLine2 + "'");
        contentView.setTextViewText(R.id.text2, expandedViewLine2);
        notification.contentView = contentView;

        // TODO: We also need to *update* this notification in some cases,
        // like when a call ends on one line but the other is still in use
        // (ie. make sure the caller info here corresponds to the active
        // line), and maybe even when the user swaps calls (ie. if we only
        // show info here for the "current active call".)

        if (DBG) log("Notifying IN_CALL_NOTIFICATION: " + notification);
        mNotificationMgr.notify(IN_CALL_NOTIFICATION,
                                notification);

        // Finally, refresh the mute and speakerphone notifications (since
        // some phone state changes can indirectly affect the mute and/or
        // speaker state).
        updateSpeakerNotification();
        updateMuteNotification();
    }

    /**
     * Implemented for CallerInfoAsyncQuery.OnQueryCompleteListener interface.
     * refreshes the contentView when called.
     */
    public void onQueryComplete(int token, Object cookie, CallerInfo ci){
        if (DBG) log("CallerInfo query complete (for NotificationMgr), "
                     + "updating in-call notification..");
        if (DBG) log("- cookie: " + cookie);
        if (DBG) log("- ci: " + ci);

        if (cookie == this) {
            // Ok, this is the caller-id query we fired off in
            // updateInCallNotification(), presumably when an incoming call
            // first appeared.  If the caller-id info matched any contacts,
            // compactName should now be a real person name rather than a raw
            // phone number:
            if (DBG) log("- compactName is now: "
                         + PhoneUtils.getCompactNameFromCallerInfo(ci, mContext));

            // Now that our CallerInfo object has been fully filled-in,
            // refresh the in-call notification.
            updateInCallNotification();
        } else {
            Log.w(LOG_TAG, "onQueryComplete: caller-id query from unknown source! "
                  + "cookie = " + cookie);
        }
    }

    private void cancelInCall() {
        if (DBG) log("cancelInCall()...");
        cancelMute();
        cancelSpeakerphone();
        mNotificationMgr.cancel(IN_CALL_NOTIFICATION);
        mInCallResId = 0;
    }

    void cancelCallInProgressNotification() {
        if (DBG) log("cancelCallInProgressNotification()...");
        if (mInCallResId == 0) {
            return;
        }

        if (DBG) log("cancelCallInProgressNotification: " + mInCallResId);
        cancelInCall();
    }

    /**
     * Updates the message waiting indicator (voicemail) notification.
     *
     * @param visible true if there are messages waiting
     */
    /* package */ void updateMwi(boolean visible) {
        if (DBG) log("updateMwi(): " + visible);
        if (visible) {
            int resId = android.R.drawable.stat_notify_voicemail;

            // This Notification can get a lot fancier once we have more
            // information about the current voicemail messages.
            // (For example, the current voicemail system can't tell
            // us the caller-id or timestamp of a message, or tell us the
            // message count.)

            // But for now, the UI is ultra-simple: if the MWI indication
            // is supposed to be visible, just show a single generic
            // notification.

            String notificationTitle = mContext.getString(R.string.notification_voicemail_title);
            String vmNumber = mPhone.getVoiceMailNumber();
            if (DBG) log("- got vm number: '" + vmNumber + "'");

            // Watch out: vmNumber may be null, for two possible reasons:
            //
            //   (1) This phone really has no voicemail number
            //
            //   (2) This phone *does* have a voicemail number, but
            //       the SIM isn't ready yet.
            //
            // Case (2) *does* happen in practice if you have voicemail
            // messages when the device first boots: we get an MWI
            // notification as soon as we register on the network, but the
            // SIM hasn't finished loading yet.
            //
            // So handle case (2) by retrying the lookup after a short
            // delay.

            if ((vmNumber == null) && !mPhone.getIccRecordsLoaded()) {
                if (DBG) log("- Null vm number: SIM records not loaded (yet)...");

                // TODO: rather than retrying after an arbitrary delay, it
                // would be cleaner to instead just wait for a
                // SIM_RECORDS_LOADED notification.
                // (Unfortunately right now there's no convenient way to
                // get that notification in phone app code.  We'd first
                // want to add a call like registerForSimRecordsLoaded()
                // to Phone.java and GSMPhone.java, and *then* we could
                // listen for that in the CallNotifier class.)

                // Limit the number of retries (in case the SIM is broken
                // or missing and can *never* load successfully.)
                if (mVmNumberRetriesRemaining-- > 0) {
                    if (DBG) log("  - Retrying in " + VM_NUMBER_RETRY_DELAY_MILLIS + " msec...");
                    PhoneApp.getInstance().notifier.sendMwiChangedDelayed(
                            VM_NUMBER_RETRY_DELAY_MILLIS);
                    return;
                } else {
                    Log.w(LOG_TAG, "NotificationMgr.updateMwi: getVoiceMailNumber() failed after "
                          + MAX_VM_NUMBER_RETRIES + " retries; giving up.");
                    // ...and continue with vmNumber==null, just as if the
                    // phone had no VM number set up in the first place.
                }
            }

            if (TelephonyCapabilities.supportsVoiceMessageCount(mPhone)) {
                int vmCount = mPhone.getVoiceMessageCount();
                String titleFormat = mContext.getString(R.string.notification_voicemail_title_count);
                notificationTitle = String.format(titleFormat, vmCount);
            }

            String notificationText;
            if (TextUtils.isEmpty(vmNumber)) {
                notificationText = mContext.getString(
                        R.string.notification_voicemail_no_vm_number);
            } else {
                notificationText = String.format(
                        mContext.getString(R.string.notification_voicemail_text_format),
                        PhoneNumberUtils.formatNumber(vmNumber));
            }

            Intent intent = new Intent(Intent.ACTION_CALL,
                    Uri.fromParts("voicemail", "", null));
            PendingIntent pendingIntent = PendingIntent.getActivity(mContext, 0, intent, 0);

            Notification notification = new Notification(
                    resId,  // icon
                    null, // tickerText
                    System.currentTimeMillis()  // Show the time the MWI notification came in,
                                                // since we don't know the actual time of the
                                                // most recent voicemail message
                    );
            notification.setLatestEventInfo(
                    mContext,  // context
                    notificationTitle,  // contentTitle
                    notificationText,  // contentText
                    pendingIntent  // contentIntent
                    );
            notification.defaults |= Notification.DEFAULT_SOUND;
            notification.flags |= Notification.FLAG_NO_CLEAR;
            configureLedNotification(notification);
            mNotificationMgr.notify(VOICEMAIL_NOTIFICATION, notification);
        } else {
            mNotificationMgr.cancel(VOICEMAIL_NOTIFICATION);
        }
    }

    /**
     * Updates the message call forwarding indicator notification.
     *
     * @param visible true if there are messages waiting
     */
    /* package */ void updateCfi(boolean visible) {
        if (DBG) log("updateCfi(): " + visible);
        if (visible) {
            // If Unconditional Call Forwarding (forward all calls) for VOICE
            // is enabled, just show a notification.  We'll default to expanded
            // view for now, so the there is less confusion about the icon.  If
            // it is deemed too weird to have CF indications as expanded views,
            // then we'll flip the flag back.

            // TODO: We may want to take a look to see if the notification can
            // display the target to forward calls to.  This will require some
            // effort though, since there are multiple layers of messages that
            // will need to propagate that information.

            Notification notification;
            final boolean showExpandedNotification = true;
            if (showExpandedNotification) {
                Intent intent = new Intent(Intent.ACTION_MAIN);
                intent.addFlags(Intent.FLAG_ACTIVITY_NEW_TASK);
                intent.setClassName("com.android.phone",
                        "com.android.phone.CallFeaturesSetting");

                notification = new Notification(
                        mContext,  // context
                        android.R.drawable.stat_sys_phone_call_forward,  // icon
                        null, // tickerText
                        0,  // The "timestamp" of this notification is meaningless;
                            // we only care about whether CFI is currently on or not.
                        mContext.getString(R.string.labelCF), // expandedTitle
                        mContext.getString(R.string.sum_cfu_enabled_indicator),  // expandedText
                        intent // contentIntent
                        );

            } else {
                notification = new Notification(
                        android.R.drawable.stat_sys_phone_call_forward,  // icon
                        null,  // tickerText
                        System.currentTimeMillis()  // when
                        );
            }

            notification.flags |= Notification.FLAG_ONGOING_EVENT;  // also implies FLAG_NO_CLEAR

            mNotificationMgr.notify(
                    CALL_FORWARD_NOTIFICATION,
                    notification);
        } else {
            mNotificationMgr.cancel(CALL_FORWARD_NOTIFICATION);
        }
    }

    /**
     * Shows the "data disconnected due to roaming" notification, which
     * appears when you lose data connectivity because you're roaming and
     * you have the "data roaming" feature turned off.
     */
    /* package */ void showDataDisconnectedRoaming() {
        if (DBG) log("showDataDisconnectedRoaming()...");

        Intent intent = new Intent(mContext,
                                   Settings.class);  // "Mobile network settings" screen

        Notification notification = new Notification(
                mContext,  // context
                android.R.drawable.stat_sys_warning,  // icon
                null, // tickerText
                System.currentTimeMillis(),
                mContext.getString(R.string.roaming), // expandedTitle
                mContext.getString(R.string.roaming_reenable_message),  // expandedText
                intent // contentIntent
                );
        mNotificationMgr.notify(
                DATA_DISCONNECTED_ROAMING_NOTIFICATION,
                notification);
    }

    /**
     * Turns off the "data disconnected due to roaming" notification.
     */
    /* package */ void hideDataDisconnectedRoaming() {
        if (DBG) log("hideDataDisconnectedRoaming()...");
        mNotificationMgr.cancel(DATA_DISCONNECTED_ROAMING_NOTIFICATION);
    }

    /**
     * Display the network selection "no service" notification
     * @param operator is the numeric operator number
     */
    private void showNetworkSelection(String operator) {
        if (DBG) log("showNetworkSelection(" + operator + ")...");

        String titleText = mContext.getString(
                R.string.notification_network_selection_title);
        String expandedText = mContext.getString(
                R.string.notification_network_selection_text, operator);

        Notification notification = new Notification();
        notification.icon = com.android.internal.R.drawable.stat_sys_warning;
        notification.when = 0;
        notification.flags = Notification.FLAG_ONGOING_EVENT;
        notification.tickerText = null;

        // create the target network operators settings intent
        Intent intent = new Intent(Intent.ACTION_MAIN);
        intent.setFlags(Intent.FLAG_ACTIVITY_NEW_TASK |
                Intent.FLAG_ACTIVITY_RESET_TASK_IF_NEEDED);
        // Use NetworkSetting to handle the selection intent
        intent.setComponent(new ComponentName("com.android.phone",
                "com.android.phone.NetworkSetting"));
        PendingIntent pi = PendingIntent.getActivity(mContext, 0, intent, 0);

        notification.setLatestEventInfo(mContext, titleText, expandedText, pi);

        mNotificationMgr.notify(SELECTED_OPERATOR_FAIL_NOTIFICATION, notification);
    }

    /**
     * Turn off the network selection "no service" notification
     */
    private void cancelNetworkSelection() {
        if (DBG) log("cancelNetworkSelection()...");
        mNotificationMgr.cancel(SELECTED_OPERATOR_FAIL_NOTIFICATION);
    }

    /**
     * Update notification about no service of user selected operator
     *
     * @param serviceState Phone service state
     */
    void updateNetworkSelection(int serviceState) {
        if (TelephonyCapabilities.supportsNetworkSelection(mPhone)) {
            // get the shared preference of network_selection.
            // empty is auto mode, otherwise it is the operator alpha name
            // in case there is no operator name, check the operator numeric
            SharedPreferences sp =
                    PreferenceManager.getDefaultSharedPreferences(mContext);
            String networkSelection =
                    sp.getString(PhoneBase.NETWORK_SELECTION_NAME_KEY, "");
            if (TextUtils.isEmpty(networkSelection)) {
                networkSelection =
                        sp.getString(PhoneBase.NETWORK_SELECTION_KEY, "");
            }

            if (DBG) log("updateNetworkSelection()..." + "state = " +
                    serviceState + " new network " + networkSelection);

            if (serviceState == ServiceState.STATE_OUT_OF_SERVICE
                    && !TextUtils.isEmpty(networkSelection)) {
                if (!mSelectedUnavailableNotify) {
                    showNetworkSelection(networkSelection);
                    mSelectedUnavailableNotify = true;
                }
            } else {
                if (mSelectedUnavailableNotify) {
                    cancelNetworkSelection();
                    mSelectedUnavailableNotify = false;
                }
            }
        }
    }

    /* package */ void postTransientNotification(int notifyId, CharSequence msg) {
        if (mToast != null) {
            mToast.cancel();
        }

        mToast = Toast.makeText(mContext, msg, Toast.LENGTH_LONG);
        mToast.show();
    }

    private void log(String msg) {
        Log.d(LOG_TAG, msg);
    }
}<|MERGE_RESOLUTION|>--- conflicted
+++ resolved
@@ -503,16 +503,10 @@
         final boolean hasActiveCall = !mPhone.getForegroundCall().isIdle();
         final boolean hasHoldingCall = !mPhone.getBackgroundCall().isIdle();
 
-<<<<<<< HEAD
-        // Display the appropriate "in-call" icon in the status bar,
-        // which depends on the current phone and/or bluetooth state.
-        boolean enhancedVoicePrivacy = PhoneApp.getInstance().notifier.getVoicePrivacyState();
-=======
         // Display the appropriate icon in the status bar,
         // based on the current phone and/or bluetooth state.
 
-        boolean enhancedVoicePrivacy = PhoneApp.getInstance().notifier.getCdmaVoicePrivacyState();
->>>>>>> 6fb11010
+        boolean enhancedVoicePrivacy = PhoneApp.getInstance().notifier.getVoicePrivacyState();
         if (DBG) log("updateInCallNotification: enhancedVoicePrivacy = " + enhancedVoicePrivacy);
 
         if (hasRingingCall) {
