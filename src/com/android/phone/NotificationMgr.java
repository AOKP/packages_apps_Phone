/*
 * Copyright (C) 2006 The Android Open Source Project
 *
 * Licensed under the Apache License, Version 2.0 (the "License");
 * you may not use this file except in compliance with the License.
 * You may obtain a copy of the License at
 *
 *      http://www.apache.org/licenses/LICENSE-2.0
 *
 * Unless required by applicable law or agreed to in writing, software
 * distributed under the License is distributed on an "AS IS" BASIS,
 * WITHOUT WARRANTIES OR CONDITIONS OF ANY KIND, either express or implied.
 * See the License for the specific language governing permissions and
 * limitations under the License.
 */

package com.android.phone;

import android.app.Notification;
import android.app.NotificationManager;
import android.app.PendingIntent;
import android.app.StatusBarManager;
import android.content.AsyncQueryHandler;
import android.content.ContentResolver;
import android.content.Context;
import android.content.Intent;
import android.database.Cursor;
import android.media.AudioManager;
import android.net.Uri;
import android.os.Handler;
import android.os.IBinder;
import android.os.Message;
import android.os.SystemClock;
import android.provider.CallLog.Calls;
import android.provider.Contacts.Phones;
import android.telephony.PhoneNumberUtils;
import android.text.TextUtils;
import android.util.Log;
import android.widget.RemoteViews;
import android.widget.Toast;

import com.android.internal.telephony.Call;
import com.android.internal.telephony.CallerInfo;
import com.android.internal.telephony.CallerInfoAsyncQuery;
import com.android.internal.telephony.Connection;
import com.android.internal.telephony.Phone;


/**
 * NotificationManager-related utility code for the Phone app.
 */
public class NotificationMgr implements CallerInfoAsyncQuery.OnQueryCompleteListener{
    private static final String LOG_TAG = PhoneApp.LOG_TAG;
    private static final boolean DBG = false;
    private static final int EVENT_ENHANCED_VP_ON  = 1;
    private static final int EVENT_ENHANCED_VP_OFF = 2;

    // **Callback for enhanced voice privacy return value
    private Handler mEnhancedVPHandler = new Handler() {
        boolean enhancedVoicePrivacy = false;
        @Override
        public void handleMessage(Message msg) {
            switch (msg.what) {
            case EVENT_ENHANCED_VP_ON:
                enhancedVoicePrivacy = true;
                break;
            case EVENT_ENHANCED_VP_OFF:
                enhancedVoicePrivacy = false;
                break;
            default:
                // We should never reach this
            }
            updateInCallNotification(enhancedVoicePrivacy);
        }
    };

    private static final String[] CALL_LOG_PROJECTION = new String[] {
        Calls._ID,
        Calls.NUMBER,
        Calls.DATE,
        Calls.DURATION,
        Calls.TYPE,
    };

    // notification types
    static final int MISSED_CALL_NOTIFICATION = 1;
    static final int IN_CALL_NOTIFICATION = 2;
    static final int MMI_NOTIFICATION = 3;
    static final int NETWORK_SELECTION_NOTIFICATION = 4;
    static final int VOICEMAIL_NOTIFICATION = 5;
    static final int CALL_FORWARD_NOTIFICATION = 6;
    static final int DATA_DISCONNECTED_ROAMING_NOTIFICATION = 7;

    private static NotificationMgr sMe = null;
    private Phone mPhone;

    private Context mContext;
    private NotificationManager mNotificationMgr;
    private StatusBarManager mStatusBar;
    private StatusBarMgr mStatusBarMgr;
    private Toast mToast;
    private IBinder mSpeakerphoneIcon;
    private IBinder mMuteIcon;

    // used to track the missed call counter, default to 0.
    private int mNumberMissedCalls = 0;

    // Currently-displayed resource IDs for some status bar icons (or zero
    // if no notification is active):
    private int mInCallResId;

    // Retry params for the getVoiceMailNumber() call; see updateMwi().
    private static final int MAX_VM_NUMBER_RETRIES = 5;
    private static final int VM_NUMBER_RETRY_DELAY_MILLIS = 10000;
    private int mVmNumberRetriesRemaining = MAX_VM_NUMBER_RETRIES;

    // Query used to look up caller-id info for the "call log" notification.
    private QueryHandler mQueryHandler = null;
    private static final int CALL_LOG_TOKEN = -1;
    private static final int CONTACT_TOKEN = -2;

    NotificationMgr(Context context) {
        mContext = context;
        mNotificationMgr = (NotificationManager)
            context.getSystemService(Context.NOTIFICATION_SERVICE);

        mStatusBar = (StatusBarManager) context.getSystemService(Context.STATUS_BAR_SERVICE);

        PhoneApp app = PhoneApp.getInstance();
        mPhone = app.phone;
        mPhone.registerForInCallVoicePrivacyOn(mEnhancedVPHandler,  EVENT_ENHANCED_VP_ON,  null);
        mPhone.registerForInCallVoicePrivacyOff(mEnhancedVPHandler, EVENT_ENHANCED_VP_OFF, null);
    }

    static void init(Context context) {
        sMe = new NotificationMgr(context);
        
        // update the notifications that need to be touched at startup.
        sMe.updateNotifications();
    }

    static NotificationMgr getDefault() {
        return sMe;
    }

    /**
     * Class that controls the status bar.  This class maintains a set
     * of state and acts as an interface between the Phone process and
     * the Status bar.  All interaction with the status bar should be
     * though the methods contained herein.
     */
    
    /** 
     * Factory method 
     */
    StatusBarMgr getStatusBarMgr() {
        if (mStatusBarMgr == null) {
            mStatusBarMgr = new StatusBarMgr();
        }
        return mStatusBarMgr;
    }
    
    /**
     * StatusBarMgr implementation
     */ 
    class StatusBarMgr {
        // current settings
        private boolean mIsNotificationEnabled = true;
        private boolean mIsExpandedViewEnabled = true;
        
        private StatusBarMgr () {
        }
        
        /**
         * Sets the notification state (enable / disable 
         * vibrating notifications) for the status bar,
         * updates the status bar service if there is a change.
         * Independent of the remaining Status Bar 
         * functionality, including icons and expanded view.
         */
        void enableNotificationAlerts(boolean enable) {
            if (mIsNotificationEnabled != enable) {
                mIsNotificationEnabled = enable;
                updateStatusBar();
            }
        }
        
        /**
         * Sets the ability to expand the notifications for the 
         * status bar, updates the status bar service if there 
         * is a change. Independent of the remaining Status Bar 
         * functionality, including icons and notification 
         * alerts.
         */
        void enableExpandedView(boolean enable) {
            if (mIsExpandedViewEnabled != enable) {
                mIsExpandedViewEnabled = enable;
                updateStatusBar();
            }
        }
        
        /**
         * Method to synchronize status bar state with our current 
         * state.
         */
        void updateStatusBar() {
            int state = StatusBarManager.DISABLE_NONE;
            
            if (!mIsExpandedViewEnabled) {
                state |= StatusBarManager.DISABLE_EXPAND;
            }
            
            if (!mIsNotificationEnabled) {
                state |= StatusBarManager.DISABLE_NOTIFICATION_ALERTS;
            }
            
            // send the message to the status bar manager.
            if (DBG) log("updating status bar state: " + state);
            mStatusBar.disable(state);
        }
    }
    
    /**
     * Makes sure notifications are up to date.
     */
    void updateNotifications() {
        if (DBG) log("begin querying call log");

        // instantiate query handler
        mQueryHandler = new QueryHandler(mContext.getContentResolver());

        // setup query spec, look for all Missed calls that are new.
        StringBuilder where = new StringBuilder("type=");
        where.append(Calls.MISSED_TYPE);
        where.append(" AND new=1");
        
        // start the query
        mQueryHandler.startQuery(CALL_LOG_TOKEN, null, Calls.CONTENT_URI,  CALL_LOG_PROJECTION,
                where.toString(), null, Calls.DEFAULT_SORT_ORDER);
        
        // synchronize the in call notification
        if (mPhone.getState() != Phone.State.OFFHOOK) {
            if (DBG) log("Phone is idle, canceling notification.");
            cancelInCall();
        } else {
            if (DBG) log("Phone is offhook, updating notification.");
            updateInCallNotification();
        }
        
        // Depend on android.app.StatusBarManager to be set to
        // disable(DISABLE_NONE) upon startup.  This will be the
        // case even if the phone app crashes.
    }
    
    /** The projection to use when querying the phones table */
    static final String[] PHONES_PROJECTION = new String[] {
            Phones.NUMBER,
            Phones.NAME
    };
    
    /**
     * Class used to run asynchronous queries to re-populate
     * the notifications we care about.
     */
    private class QueryHandler extends AsyncQueryHandler {
        
        /**
         * Used to store relevant fields for the Missed Call 
         * notifications. 
         */
        private class NotificationInfo {
            public String name;
            public String number;
            public String label;
            public long date;
        }
        
        public QueryHandler(ContentResolver cr) {
            super(cr);
        }

        /**
         * Handles the query results.  There are really 2 steps to this,
         * similar to what happens in RecentCallsListActivity.
         *  1. Find the list of missed calls
         *  2. For each call, run a query to retrieve the caller's name. 
         */
        @Override
        protected void onQueryComplete(int token, Object cookie, Cursor cursor) {
            // TODO: it would be faster to use a join here, but for the purposes
            // of this small record set, it should be ok.
            
            // Note that CursorJoiner is not useable here because the number 
            // comparisons are not strictly equals; the comparisons happen in 
            // the SQL function PHONE_NUMBERS_EQUAL, which is not available for 
            // the CursorJoiner.
            
            // Executing our own query is also feasible (with a join), but that
            // will require some work (possibly destabilizing) in Contacts
            // Provider.
            
            // At this point, we will execute subqueries on each row just as
            // RecentCallsListActivity.java does.
            switch (token) {
                case CALL_LOG_TOKEN:
                    if (DBG) log("call log query complete.");
                    
                    // initial call to retrieve the call list.
                    if (cursor != null) {
                        while (cursor.moveToNext()) {
                            // for each call in the call log list, create 
                            // the notification object and query contacts
                            NotificationInfo n = getNotificationInfo (cursor);
                            
                            if (DBG) log("query contacts for number: " + n.number);
                            
                            mQueryHandler.startQuery(CONTACT_TOKEN, n, 
                                    Uri.withAppendedPath(Phones.CONTENT_FILTER_URL, n.number), 
                                    PHONES_PROJECTION, null, null, Phones.DEFAULT_SORT_ORDER);
                        }
                        
                        if (DBG) log("closing call log cursor.");
                        cursor.close();
                    }
                    break;
                case CONTACT_TOKEN:
                    if (DBG) log("contact query complete.");
                    
                    // subqueries to get the caller name.
                    if ((cursor != null) && (cookie != null)){
                        NotificationInfo n = (NotificationInfo) cookie;
                        
                        if (cursor.moveToFirst()) {
                            // we have contacts data, get the name.
                            if (DBG) log("contact :" + n.name + " found for phone: " + n.number);
                            n.name = cursor.getString(cursor.getColumnIndexOrThrow(Phones.NAME));
                        }
                        
                        // send the notification
                        if (DBG) log("sending notification.");
                        notifyMissedCall(n.name, n.number, n.label, n.date);
                        
                        if (DBG) log("closing contact cursor.");
                        cursor.close();
                    }
                    break;
                default:
            }
        }
        
        /**
         * Factory method to generate a NotificationInfo object given a
         * cursor from the call log table. 
         */
        private final NotificationInfo getNotificationInfo(Cursor cursor) {
            NotificationInfo n = new NotificationInfo();
            n.name = null;
            n.number = cursor.getString(cursor.getColumnIndexOrThrow(Calls.NUMBER));
            n.label = cursor.getString(cursor.getColumnIndexOrThrow(Calls.TYPE));
            n.date = cursor.getLong(cursor.getColumnIndexOrThrow(Calls.DATE));
            
            // make sure we update the number depending upon saved values in
            // CallLog.addCall().  If either special values for unknown or
            // private number are detected, we need to hand off the message
            // to the missed call notification.
            if ( (n.number.equals(CallerInfo.UNKNOWN_NUMBER)) || 
                 (n.number.equals(CallerInfo.PRIVATE_NUMBER)) ||
                 (n.number.equals(CallerInfo.PAYPHONE_NUMBER)) ) {
                n.number = null;
            }
            
            if (DBG) log("NotificationInfo constructed for number: " + n.number);

            return n;
        }
    }
    
    /**
     * Displays a notification about a missed call.
     *
     * @param nameOrNumber either the contact name, or the phone number if no contact
     * @param label the label of the number if nameOrNumber is a name, null if it is a number
     */
    void notifyMissedCall(String name, String number, String label, long date) {
        // title resource id
        int titleResId;
        // the text in the notification's line 1 and 2.
        String expandedText, callName;
        
        // increment number of missed calls.
        mNumberMissedCalls++;

        // get the name for the ticker text
        // i.e. "Missed call from <caller name or number>"
        if (name != null && TextUtils.isGraphic(name)) {
            callName = name;
        } else if (!TextUtils.isEmpty(number)){
            callName = number;
        } else {
            // use "unknown" if the caller is unidentifiable.
            callName = mContext.getString(R.string.unknown);
        }
        
        // display the first line of the notification:
        // 1 missed call: call name
        // more than 1 missed call: <number of calls> + "missed calls"
        if (mNumberMissedCalls == 1) {
            titleResId = R.string.notification_missedCallTitle;
            expandedText = callName;
        } else {
            titleResId = R.string.notification_missedCallsTitle;
            expandedText = mContext.getString(R.string.notification_missedCallsMsg, 
                    mNumberMissedCalls);
        }
        
        // create the target call log intent
        final Intent intent = PhoneApp.createCallLogIntent();
        
        // make the notification
        mNotificationMgr.notify(
                MISSED_CALL_NOTIFICATION,
                new Notification(
                    mContext,  // context
                    android.R.drawable.stat_notify_missed_call,  // icon
                    mContext.getString(
                            R.string.notification_missedCallTicker, callName), // tickerText
                    date, // when
                    mContext.getText(titleResId), // expandedTitle
                    expandedText,  // expandedText
                    intent // contentIntent
                    ));
    }

    void cancelMissedCallNotification() {
        // reset the number of missed calls to 0.
        mNumberMissedCalls = 0;
        mNotificationMgr.cancel(MISSED_CALL_NOTIFICATION);
    }

    void notifySpeakerphone() {
        if (mSpeakerphoneIcon == null) {
            mSpeakerphoneIcon = mStatusBar.addIcon("speakerphone",
                    android.R.drawable.stat_sys_speakerphone, 0);
        }
    }

    void cancelSpeakerphone() {
        if (mSpeakerphoneIcon != null) {
            mStatusBar.removeIcon(mSpeakerphoneIcon);
            mSpeakerphoneIcon = null;
        }
    }

    /**
     * Calls either notifySpeakerphone() or cancelSpeakerphone() based on
     * the actual current state of the speaker.
     */
    void updateSpeakerNotification() {
        AudioManager audioManager = (AudioManager) mContext.getSystemService(Context.AUDIO_SERVICE);

        if ((mPhone.getState() == Phone.State.OFFHOOK) && audioManager.isSpeakerphoneOn()) {
            if (DBG) log("updateSpeakerNotification: speaker ON");
            notifySpeakerphone();
        } else {
            if (DBG) log("updateSpeakerNotification: speaker OFF (or not offhook)");
            cancelSpeakerphone();
        }
    }

    void notifyMute() {
        if (mMuteIcon == null) {
            mMuteIcon = mStatusBar.addIcon("mute", android.R.drawable.stat_notify_call_mute, 0);
        }
    }

    void cancelMute() {
        if (mMuteIcon != null) {
            mStatusBar.removeIcon(mMuteIcon);
            mMuteIcon = null;
        }
    }

    /**
     * Calls either notifyMute() or cancelMute() based on
     * the actual current mute state of the Phone.
     */
    void updateMuteNotification() {
        if ((mPhone.getState() == Phone.State.OFFHOOK) && mPhone.getMute()) {
            if (DBG) log("updateMuteNotification: MUTED");
            notifyMute();
        } else {
            if (DBG) log("updateMuteNotification: not muted (or not offhook)");
            cancelMute();
        }
    }

    private void updateInCallNotification(boolean enhancedVoicePrivacy) {
        // WINK:TODO: Teleca, what is the correct code here.
        int resId;
        if (DBG) log("updateInCallNotification()...");

        if (mPhone.getState() != Phone.State.OFFHOOK) {
            return;
        }

        final boolean hasActiveCall = !mPhone.getForegroundCall().isIdle();
        final boolean hasHoldingCall = !mPhone.getBackgroundCall().isIdle();

        // Display the appropriate "in-call" icon in the status bar,
        // which depends on the current phone and/or bluetooth state.
<<<<<<< HEAD
        resId = 0;
        if (enhancedVoicePrivacy) {
            resId = android.R.drawable.stat_sys_vp_phone_call;
        } else {
            resId = android.R.drawable.stat_sys_phone_call;
        }
=======


>>>>>>> 09328f1b
        if (!hasActiveCall && hasHoldingCall) {
            // There's only one call, and it's on hold.
            if (enhancedVoicePrivacy) {
                resId = android.R.drawable.stat_sys_vp_phone_call_on_hold;
            } else {
                resId = android.R.drawable.stat_sys_phone_call_on_hold;
            }
        } else if (PhoneApp.getInstance().showBluetoothIndication()) {
            // Bluetooth is active.
            resId = com.android.internal.R.drawable.stat_sys_phone_call_bluetooth;
        } else if (enhancedVoicePrivacy) {
            resId = android.R.drawable.stat_sys_vp_phone_call;
        } else {
            resId = android.R.drawable.stat_sys_phone_call;
        }

        // Note we can't just bail out now if (resId == mInCallResId),
        // since even if the status icon hasn't changed, some *other*
        // notification-related info may be different from the last time
        // we were here (like the caller-id info of the foreground call,
        // if the user swapped calls...)

        if (DBG) log("- Updating status bar icon: " + resId);
        mInCallResId = resId;

        // Even if both lines are in use, we only show a single item in
        // the expanded Notifications UI.  It's labeled "Ongoing call"
        // (or "On hold" if there's only one call, and it's on hold.)

        // The icon in the expanded view is the same as in the status bar.
        int expandedViewIcon = mInCallResId;

        // Also, we don't have room to display caller-id info from two
        // different calls.  So if there's only one call, use that, but if
        // both lines are in use we display the caller-id info from the
        // foreground call and totally ignore the background call.
        Call currentCall = hasActiveCall ? mPhone.getForegroundCall()
                : mPhone.getBackgroundCall();
        Connection currentConn = currentCall.getEarliestConnection();

        // When expanded, the "Ongoing call" notification is (visually)
        // different from most other Notifications, so we need to use a
        // custom view hierarchy.

        Notification notification = new Notification();
        notification.icon = mInCallResId;
        notification.contentIntent = PendingIntent.getActivity(mContext, 0,
                PhoneApp.createInCallIntent(), 0);
        notification.flags |= Notification.FLAG_ONGOING_EVENT;

        // Our custom view, which includes an icon (either "ongoing call" or
        // "on hold") and 2 lines of text: (1) the label (either "ongoing
        // call" with time counter, or "on hold), and (2) the compact name of
        // the current Connection.
        RemoteViews contentView = new RemoteViews(mContext.getPackageName(),
                                                   R.layout.ongoing_call_notification);
        contentView.setImageViewResource(R.id.icon, expandedViewIcon);
        
        // if the connection is valid, then build what we need for the
        // first line of notification information, and start the chronometer.
        // Otherwise, don't bother and just stick with line 2.
        if (currentConn != null) {
            // Determine the "start time" of the current connection, in terms
            // of the SystemClock.elapsedRealtime() timebase (which is what
            // the Chronometer widget needs.)
            //   We can't use currentConn.getConnectTime(), because (1) that's
            // in the currentTimeMillis() time base, and (2) it's zero when
            // the phone first goes off hook, since the getConnectTime counter
            // doesn't start until the DIALING -> ACTIVE transition.
            //   Instead we start with the current connection's duration,
            // and translate that into the elapsedRealtime() timebase.
            long callDurationMsec = currentConn.getDurationMillis();
            long chronometerBaseTime = SystemClock.elapsedRealtime() - callDurationMsec;

            // Line 1 of the expanded view (in bold text):
            String expandedViewLine1;
            if (hasHoldingCall && !hasActiveCall) {
                // Only one call, and it's on hold!
                // Note this isn't a format string!  (We want "On hold" here,
                // not "On hold (1:23)".)  That's OK; if you call
                // String.format() with more arguments than format specifiers,
                // the extra arguments are ignored.
                expandedViewLine1 = mContext.getString(R.string.notification_on_hold);
            } else {
                // Format string with a "%s" where the current call time should go.
                expandedViewLine1 = mContext.getString(R.string.notification_ongoing_call_format);
            }

            if (DBG) log("- Updating expanded view: line 1 '" + expandedViewLine1 + "'");
    
            // Text line #1 is actually a Chronometer, not a plain TextView.
            // We format the elapsed time of the current call into a line like
            // "Ongoing call (01:23)".
            contentView.setChronometer(R.id.text1,
                                       chronometerBaseTime,
                                       expandedViewLine1,
                                       true);
        } else if (DBG) {
            log("updateInCallNotification: connection is null, call status not updated.");
        }
        
        // display conference call string if this call is a conference 
        // call, otherwise display the connection information.
        
        // TODO: it may not make sense for every point to make separate 
        // checks for isConferenceCall, so we need to think about
        // possibly including this in startGetCallerInfo or some other
        // common point.
        String expandedViewLine2 = ""; 
        if (PhoneUtils.isConferenceCall(currentCall)) {
            // if this is a conference call, just use that as the caller name.
            expandedViewLine2 = mContext.getString(R.string.card_title_conf_call);
        } else {
            // Start asynchronous call to get the compact name.
            PhoneUtils.CallerInfoToken cit = 
                PhoneUtils.startGetCallerInfo (mContext, currentCall, this, contentView);
            // Line 2 of the expanded view (smaller text):
            expandedViewLine2 = PhoneUtils.getCompactNameFromCallerInfo(cit.currentInfo, mContext);
        }
        
        if (DBG) log("- Updating expanded view: line 2 '" + expandedViewLine2 + "'");
        contentView.setTextViewText(R.id.text2, expandedViewLine2);
        notification.contentView = contentView;

        // TODO: We also need to *update* this notification in some cases,
        // like when a call ends on one line but the other is still in use
        // (ie. make sure the caller info here corresponds to the active
        // line), and maybe even when the user swaps calls (ie. if we only
        // show info here for the "current active call".)

        if (DBG) log("Notifying IN_CALL_NOTIFICATION: " + notification);
        mNotificationMgr.notify(IN_CALL_NOTIFICATION,
                                notification);

        // Finally, refresh the mute and speakerphone notifications (since
        // some phone state changes can indirectly affect the mute and/or
        // speaker state).
        updateSpeakerNotification();
        updateMuteNotification();
    }

    void updateInCallNotification() {
        updateInCallNotification(false);
    }

    /**
     * Implemented for CallerInfoAsyncQuery.OnQueryCompleteListener interface.
     * refreshes the contentView when called. 
     */
    public void onQueryComplete(int token, Object cookie, CallerInfo ci){
        if (DBG) log("callerinfo query complete, updating ui.");

        ((RemoteViews) cookie).setTextViewText(R.id.text2, 
                PhoneUtils.getCompactNameFromCallerInfo(ci, mContext));
    }

    private void cancelInCall() {
        if (DBG) log("cancelInCall()...");
        cancelMute();
        cancelSpeakerphone();
        mNotificationMgr.cancel(IN_CALL_NOTIFICATION);
        mInCallResId = 0;
    }

    void cancelCallInProgressNotification() {
        if (DBG) log("cancelCallInProgressNotification()...");
        if (mInCallResId == 0) {
            return;
        }

        if (DBG) log("cancelCallInProgressNotification: " + mInCallResId);
        cancelInCall();
    }

    /**
     * Updates the message waiting indicator (voicemail) notification.
     *
     * @param visible true if there are messages waiting
     */
    /* package */ void updateMwi(boolean visible) {
        if (DBG) log("updateMwi(): " + visible);
        if (visible) {
            int resId = android.R.drawable.stat_notify_voicemail;

            // This Notification can get a lot fancier once we have more
            // information about the current voicemail messages. 
            // (For example, the current voicemail system can't tell
            // us the caller-id or timestamp of a message, or tell us the
            // message count.)

            // But for now, the UI is ultra-simple: if the MWI indication
            // is supposed to be visible, just show a single generic
            // notification.

            String notificationTitle = mContext.getString(R.string.notification_voicemail_title);
            String vmNumber = mPhone.getVoiceMailNumber();
            if (DBG) log("- got vm number: '" + vmNumber + "'");

            // Watch out: vmNumber may be null, for two possible reasons:
            //
            //   (1) This phone really has no voicemail number
            //
            //   (2) This phone *does* have a voicemail number, but
            //       the SIM isn't ready yet.
            //
            // Case (2) *does* happen in practice if you have voicemail
            // messages when the device first boots: we get an MWI
            // notification as soon as we register on the network, but the
            // SIM hasn't finished loading yet.
            //
            // So handle case (2) by retrying the lookup after a short
            // delay.

            if ((vmNumber == null) && !mPhone.getIccRecordsLoaded()) {
                if (DBG) log("- Null vm number: SIM records not loaded (yet)...");

                // TODO: rather than retrying after an arbitrary delay, it
                // would be cleaner to instead just wait for a
                // SIM_RECORDS_LOADED notification.
                // (Unfortunately right now there's no convenient way to
                // get that notification in phone app code.  We'd first
                // want to add a call like registerForSimRecordsLoaded()
                // to Phone.java and GSMPhone.java, and *then* we could
                // listen for that in the CallNotifier class.)

                // Limit the number of retries (in case the SIM is broken
                // or missing and can *never* load successfully.)
                if (mVmNumberRetriesRemaining-- > 0) {
                    if (DBG) log("  - Retrying in " + VM_NUMBER_RETRY_DELAY_MILLIS + " msec...");
                    PhoneApp.getInstance().notifier.sendMwiChangedDelayed(
                            VM_NUMBER_RETRY_DELAY_MILLIS);
                    return;
                } else {
                    Log.w(LOG_TAG, "NotificationMgr.updateMwi: getVoiceMailNumber() failed after "
                          + MAX_VM_NUMBER_RETRIES + " retries; giving up.");
                    // ...and continue with vmNumber==null, just as if the
                    // phone had no VM number set up in the first place.
                }
            }

            String notificationText;
            if (TextUtils.isEmpty(vmNumber)) {
                notificationText = mContext.getString(
                        R.string.notification_voicemail_no_vm_number);
            } else {
                notificationText = String.format(
                        mContext.getString(R.string.notification_voicemail_text_format),
                        PhoneNumberUtils.formatNumber(vmNumber));
            }

            Intent intent = new Intent(Intent.ACTION_CALL,
                    Uri.fromParts("voicemail", "", null));
            PendingIntent pendingIntent = PendingIntent.getActivity(mContext, 0, intent, 0);
            
            Notification notification = new Notification(
                    resId,  // icon
                    null, // tickerText
                    System.currentTimeMillis()  // Show the time the MWI notification came in,
                                                // since we don't know the actual time of the
                                                // most recent voicemail message
                    );
            notification.setLatestEventInfo(
                    mContext,  // context
                    notificationTitle,  // contentTitle
                    notificationText,  // contentText
                    pendingIntent  // contentIntent
                    );
            notification.defaults |= Notification.DEFAULT_SOUND;
            notification.flags |= Notification.FLAG_NO_CLEAR;
            notification.flags |= Notification.FLAG_SHOW_LIGHTS;
            notification.ledARGB = 0xff00ff00;
            notification.ledOnMS = 500;
            notification.ledOffMS = 2000;
            
            mNotificationMgr.notify(
                    VOICEMAIL_NOTIFICATION,
                    notification);
        } else {
            mNotificationMgr.cancel(VOICEMAIL_NOTIFICATION);
        }
    }

    /**
     * Updates the message call forwarding indicator notification.
     *
     * @param visible true if there are messages waiting
     */
    /* package */ void updateCfi(boolean visible) {
        if (DBG) log("updateCfi(): " + visible);
        if (visible) {
            // If Unconditional Call Forwarding (forward all calls) for VOICE
            // is enabled, just show a notification.  We'll default to expanded
            // view for now, so the there is less confusion about the icon.  If
            // it is deemed too weird to have CF indications as expanded views, 
            // then we'll flip the flag back.

            // TODO: We may want to take a look to see if the notification can 
            // display the target to forward calls to.  This will require some 
            // effort though, since there are multiple layers of messages that 
            // will need to propagate that information.

            Notification notification;
            final boolean showExpandedNotification = true;
            if (showExpandedNotification) {
                Intent intent = new Intent(Intent.ACTION_MAIN);
                intent.addFlags(Intent.FLAG_ACTIVITY_NEW_TASK);
                intent.setClassName("com.android.phone",
                        "com.android.phone.CallFeaturesSetting");

                notification = new Notification(
                        mContext,  // context
                        android.R.drawable.stat_sys_phone_call_forward,  // icon
                        null, // tickerText
                        0,  // The "timestamp" of this notification is meaningless;
                            // we only care about whether CFI is currently on or not.
                        mContext.getString(R.string.labelCF), // expandedTitle
                        mContext.getString(R.string.sum_cfu_enabled_indicator),  // expandedText
                        intent // contentIntent
                        );

            } else {
                notification = new Notification(
                        android.R.drawable.stat_sys_phone_call_forward,  // icon
                        null,  // tickerText
                        System.currentTimeMillis()  // when
                        );
            }

            notification.flags |= Notification.FLAG_ONGOING_EVENT;  // also implies FLAG_NO_CLEAR

            mNotificationMgr.notify(
                    CALL_FORWARD_NOTIFICATION,
                    notification);
        } else {
            mNotificationMgr.cancel(CALL_FORWARD_NOTIFICATION);
        }
    }

    /**
     * Shows the "data disconnected due to roaming" notification, which
     * appears when you lose data connectivity because you're roaming and
     * you have the "data roaming" feature turned off.
     */
    /* package */ void showDataDisconnectedRoaming() {
        if (DBG) log("showDataDisconnectedRoaming()...");

        Intent intent = new Intent(mContext,
                                   Settings.class);  // "Mobile network settings" screen

        Notification notification = new Notification(
                mContext,  // context
                android.R.drawable.stat_sys_warning,  // icon
                null, // tickerText
                System.currentTimeMillis(),
                mContext.getString(R.string.roaming), // expandedTitle
                mContext.getString(R.string.roaming_reenable_message),  // expandedText
                intent // contentIntent
                );
        mNotificationMgr.notify(
                DATA_DISCONNECTED_ROAMING_NOTIFICATION,
                notification);
    }

    /**
     * Turns off the "data disconnected due to roaming" notification.
     */
    /* package */ void hideDataDisconnectedRoaming() {
        if (DBG) log("hideDataDisconnectedRoaming()...");
        mNotificationMgr.cancel(DATA_DISCONNECTED_ROAMING_NOTIFICATION);
    }

    /* package */ void postTransientNotification(int notifyId, CharSequence msg) {
        if (mToast != null) {
            mToast.cancel();
        }

        mToast = Toast.makeText(mContext, msg, Toast.LENGTH_LONG);
        mToast.show();
    }

    private void log(String msg) {
        Log.d(LOG_TAG, "[NotificationMgr] " + msg);
    }
}<|MERGE_RESOLUTION|>--- conflicted
+++ resolved
@@ -508,17 +508,8 @@
 
         // Display the appropriate "in-call" icon in the status bar,
         // which depends on the current phone and/or bluetooth state.
-<<<<<<< HEAD
-        resId = 0;
-        if (enhancedVoicePrivacy) {
-            resId = android.R.drawable.stat_sys_vp_phone_call;
-        } else {
-            resId = android.R.drawable.stat_sys_phone_call;
-        }
-=======
-
-
->>>>>>> 09328f1b
+
+
         if (!hasActiveCall && hasHoldingCall) {
             // There's only one call, and it's on hold.
             if (enhancedVoicePrivacy) {
