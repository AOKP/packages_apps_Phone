/*
 * Copyright (C) 2007 The Android Open Source Project
 *
 * Licensed under the Apache License, Version 2.0 (the "License");
 * you may not use this file except in compliance with the License.
 * You may obtain a copy of the License at
 *
 *      http://www.apache.org/licenses/LICENSE-2.0
 *
 * Unless required by applicable law or agreed to in writing, software
 * distributed under the License is distributed on an "AS IS" BASIS,
 * WITHOUT WARRANTIES OR CONDITIONS OF ANY KIND, either express or implied.
 * See the License for the specific language governing permissions and
 * limitations under the License.
 */

package com.android.phone;

import android.app.ProgressDialog;
import android.content.ContentProviderOperation;
import android.content.ContentResolver;
import android.content.ContentValues;
import android.content.DialogInterface;
import android.content.Intent;
import android.content.OperationApplicationException;
import android.content.DialogInterface.OnCancelListener;
import android.content.DialogInterface.OnClickListener;
import android.database.Cursor;
import android.net.Uri;
import android.os.Bundle;
import android.os.RemoteException;
import android.provider.ContactsContract;
import android.provider.ContactsContract.Data;
import android.provider.ContactsContract.RawContacts;
import android.provider.ContactsContract.CommonDataKinds.Phone;
import android.provider.ContactsContract.CommonDataKinds.StructuredName;
import android.text.TextUtils;
import android.util.Log;
import android.view.ContextMenu;
import android.view.KeyEvent;
import android.view.Menu;
import android.view.MenuItem;
import android.view.View;
import android.widget.AdapterView;
import android.widget.CursorAdapter;
import android.widget.ListView;
import android.widget.SimpleCursorAdapter;
import android.widget.TextView;

import java.util.ArrayList;

/**
 * SIM Address Book UI for the Phone app.
 */
public class SimContacts extends ADNList {
    private static final String LOG_TAG = "SimContacts";

    static final ContentValues sEmptyContentValues = new ContentValues();

    private static final int MENU_IMPORT_ONE = 1;
    private static final int MENU_IMPORT_ALL = 2;
    private ProgressDialog mProgressDialog;
<<<<<<< HEAD


    @Override
    protected void onCreate(Bundle icicle) {
        super.onCreate(icicle);
        registerForContextMenu(getListView());
=======
    
    private static class NamePhoneTypePair {
        final String name;
        final int phoneType;
        public NamePhoneTypePair(String nameWithPhoneType) {
            // Look for /W /H /M or /O at the end of the name signifying the type
            int nameLen = nameWithPhoneType.length();
            if (nameLen - 2 >= 0 && nameWithPhoneType.charAt(nameLen - 2) == '/') {
                char c = Character.toUpperCase(nameWithPhoneType.charAt(nameLen - 1));
                if (c == 'W') {
                    phoneType = Phone.TYPE_WORK;
                } else if (c == 'M' || c == 'O') {
                    phoneType = Phone.TYPE_MOBILE;
                } else if (c == 'H') {
                    phoneType = Phone.TYPE_HOME;
                } else {
                    phoneType = Phone.TYPE_OTHER;
                }
                name = nameWithPhoneType.substring(0, nameLen - 2);
            } else {
                phoneType = Phone.TYPE_OTHER;
                name = nameWithPhoneType;
            }
        }
>>>>>>> ced63bc5
    }

    private class ImportAllSimContactsThread extends Thread
            implements OnCancelListener, OnClickListener {
        boolean mCanceled = false;
<<<<<<< HEAD

        public ImportAllThread() {
            super("ImportAllThread");
=======
        
        public ImportAllSimContactsThread() {
            super("ImportAllSimContactsThread");
>>>>>>> ced63bc5
        }

        @Override
        public void run() {
<<<<<<< HEAD
            ContentValues map = new ContentValues();
            ContentResolver cr = getContentResolver();
            Object[] parsed = new Object[2];

            mCursor.moveToPosition(-1);
            while (!mCanceled && mCursor.moveToNext()) {
                String name = mCursor.getString(0);
                String number = mCursor.getString(1);
                String email = mCursor.getString(2);
                String[] emails = null;
                if (email != null) {
                    emails = email.split(",");
                }
                Uri personUrl = parseName(name, parsed);

                if (personUrl == null) {
                    map.clear();
                    map.put(Contacts.People.NAME, (String) parsed[0]);
                    personUrl = People.createPersonInMyContactsGroup(cr, map);
                    if (personUrl == null) {
                        Log.e(TAG, "Error inserting person " + map);
                        continue;
                    }
                }

                map.clear();
                map.put(Contacts.People.Phones.NUMBER, number);
                map.put(Contacts.People.Phones.TYPE, (Integer) parsed[1]);
                // TODO() : Add email address to contacts.
                // The provider is being changed.
                Uri numberUrl = cr.insert(
                        Uri.withAppendedPath(personUrl, Contacts.People.Phones.CONTENT_DIRECTORY),
                        map);

=======
            final ContentValues emptyContentValues = new ContentValues();
            final ContentResolver resolver = getContentResolver();

            mCursor.moveToPosition(-1);
            while (!mCanceled && mCursor.moveToNext()) {
                actuallyImportOneSimContact(mCursor, resolver);
>>>>>>> ced63bc5
                mProgressDialog.incrementProgressBy(1);
            }

            mProgressDialog.dismiss();
            finish();
        }

        public void onCancel(DialogInterface dialog) {
            mCanceled = true;
        }

        public void onClick(DialogInterface dialog, int which) {
            if (which == DialogInterface.BUTTON_NEGATIVE) {
                mCanceled = true;
                mProgressDialog.dismiss();
            } else {
                Log.e(LOG_TAG, "Unknown button event has come: " + dialog.toString());
            }
        }
    }

    private static void actuallyImportOneSimContact(
            final Cursor cursor, final ContentResolver resolver) {
        final NamePhoneTypePair namePhoneTypePair =
            new NamePhoneTypePair(cursor.getString(NAME_COLUMN));
        final String name = namePhoneTypePair.name;
        final int phoneType = namePhoneTypePair.phoneType;
        final String phoneNumber = cursor.getString(NUMBER_COLUMN);

        final ArrayList<ContentProviderOperation> operationList =
            new ArrayList<ContentProviderOperation>();
        ContentProviderOperation.Builder builder =
            ContentProviderOperation.newInsert(RawContacts.CONTENT_URI);
        // TODO: We need account selection.
        builder.withValues(sEmptyContentValues);
        operationList.add(builder.build());

        builder = ContentProviderOperation.newInsert(Data.CONTENT_URI);
        builder.withValueBackReference(StructuredName.RAW_CONTACT_ID, 0);
        builder.withValue(Data.MIMETYPE, StructuredName.CONTENT_ITEM_TYPE);
        builder.withValue(StructuredName.DISPLAY_NAME, name);
        operationList.add(builder.build());

        builder = ContentProviderOperation.newInsert(Data.CONTENT_URI);
        builder.withValueBackReference(Phone.RAW_CONTACT_ID, 0);
        builder.withValue(Data.MIMETYPE, Phone.CONTENT_ITEM_TYPE);
        builder.withValue(Phone.TYPE, phoneType);
        builder.withValue(Phone.NUMBER, phoneNumber);
        builder.withValue(Data.IS_PRIMARY, 1);
        operationList.add(builder.build());

        // TODO: We should insert this into MyGroups if possible.

        try {
            resolver.applyBatch(ContactsContract.AUTHORITY, operationList);
        } catch (RemoteException e) {
            Log.e(LOG_TAG, String.format("%s: %s", e.toString(), e.getMessage()));
        } catch (OperationApplicationException e) {
            Log.e(LOG_TAG, String.format("%s: %s", e.toString(), e.getMessage()));
        }
    }

    private void importOneSimContact(int position) {
        final ContentResolver resolver = getContentResolver();
        if (mCursor.moveToPosition(position)) {
            actuallyImportOneSimContact(mCursor, resolver);
        } else {
            Log.e(LOG_TAG, "Failed to move the cursor to the position \"" + position + "\"");
        }
    }

    /* Followings are overridden methods */

    @Override
    protected void onCreate(Bundle icicle) {
        super.onCreate(icicle);
        registerForContextMenu(getListView());
    }

    @Override
    protected CursorAdapter newAdapter() {
        return new SimpleCursorAdapter(this, R.layout.sim_import_list_entry, mCursor,
                new String[] { "name" }, new int[] { android.R.id.text1 });
    }

    @Override
    protected Uri resolveIntent() {
        Intent intent = getIntent();
        intent.setData(Uri.parse("content://icc/adn"));
        if (Intent.ACTION_PICK.equals(intent.getAction())) {
            // "index" is 1-based
            mInitialSelection = intent.getIntExtra("index", 0) - 1;
        }
        return intent.getData();
    }

    @Override
    public boolean onCreateOptionsMenu(Menu menu) {
        super.onCreateOptionsMenu(menu);
        menu.add(0, MENU_IMPORT_ALL, 0, R.string.importAllSimEntries);
        return true;
    }

    @Override
    public boolean onOptionsItemSelected(MenuItem item) {
        switch (item.getItemId()) {
            case MENU_IMPORT_ALL:
                CharSequence title = getString(R.string.importAllSimEntries);
                CharSequence message = getString(R.string.importingSimContacts);

                ImportAllSimContactsThread thread = new ImportAllSimContactsThread();

                mProgressDialog = new ProgressDialog(this);
                mProgressDialog.setTitle(title);
                mProgressDialog.setMessage(message);
                mProgressDialog.setProgressStyle(ProgressDialog.STYLE_HORIZONTAL);
                mProgressDialog.setButton(DialogInterface.BUTTON_NEGATIVE,
                        getString(R.string.cancel), thread);
                mProgressDialog.setProgress(0);
                mProgressDialog.setMax(mCursor.getCount());
                mProgressDialog.show();

                thread.start();

                return true;
        }
        return super.onOptionsItemSelected(item);
    }

    @Override
    public boolean onContextItemSelected(MenuItem item) {
        switch (item.getItemId()) {
            case MENU_IMPORT_ONE:
                ContextMenu.ContextMenuInfo menuInfo = item.getMenuInfo();
                if (menuInfo instanceof AdapterView.AdapterContextMenuInfo) {
                    int position = ((AdapterView.AdapterContextMenuInfo)menuInfo).position;
                    importOneSimContact(position);
                    return true;
                }
        }
        return super.onContextItemSelected(item);
    }

<<<<<<< HEAD

=======
    @Override
>>>>>>> ced63bc5
    public void onCreateContextMenu(ContextMenu menu, View v,
            ContextMenu.ContextMenuInfo menuInfo) {
        if (menuInfo instanceof AdapterView.AdapterContextMenuInfo) {
            AdapterView.AdapterContextMenuInfo itemInfo =
                    (AdapterView.AdapterContextMenuInfo) menuInfo;
            TextView textView = (TextView) itemInfo.targetView.findViewById(android.R.id.text1);
            if (textView != null) {
                menu.setHeaderTitle(textView.getText());
            }
            menu.add(0, MENU_IMPORT_ONE, 0, R.string.importSimEntry);
        }
    }

    @Override
    public void onListItemClick(ListView l, View v, int position, long id) {
<<<<<<< HEAD
        importOne(position);
    }

    private void importOne(int position) {
        if (mCursor.moveToPosition(position)) {
            String name = mCursor.getString(NAME_COLUMN);
            String number = mCursor.getString(NUMBER_COLUMN);
            String email = mCursor.getString(EMAILS_COLUMN);
            Object[] parsed = new Object[2];
            Uri personUrl = parseName(name, parsed);
            String[] emails = null;
            Log.d(TAG, "Email string is " + email);
            if (email != null) {
                emails = email.split(",");
            }

            Intent intent;
            if (personUrl == null) {
                // Add a new contact
                intent = new Intent(Contacts.Intents.Insert.ACTION,
                        Contacts.People.CONTENT_URI);
                intent.putExtra(Contacts.Intents.Insert.NAME, (String)parsed[0]);
                intent.putExtra(Contacts.Intents.Insert.PHONE, number);
                intent.putExtra(Contacts.Intents.Insert.PHONE_TYPE, ((Integer)parsed[1]).intValue());
                // TODO() : Add email address to contacts.
                // The provider is being changed.
            } else {
                // Add the number to an existing contact
                intent = new Intent(Intent.ACTION_EDIT, personUrl);
                intent.putExtra(Contacts.Intents.Insert.PHONE, number);
                intent.putExtra(Contacts.Intents.Insert.PHONE_TYPE, ((Integer)parsed[1]).intValue());
                // TODO() : Add email address to contacts.
                // The provider is being changed.
            }
            startActivity(intent);
        }
    }

    /**
     * Parse the name looking for /W /H /M or /O at the end, signifying the type.
     *
     * @param name The name from the SIM card
     * @param parsed slot 0 is filled in with the name, and slot 1 is filled
     * in with the type
     */
    private Uri parseName(String name, Object[] parsed) {
        // default to TYPE_MOBILE so you can send SMSs to the numbers
        int type = Contacts.PhonesColumns.TYPE_MOBILE;

        // Look for /W /H /M or /O at the end of the name signifying the type
        int nameLen = name.length();
        if (nameLen - 2 >= 0 && name.charAt(nameLen - 2) == '/') {
            char c = Character.toUpperCase(name.charAt(nameLen - 1));
            if (c == 'W') {
                type = Contacts.PhonesColumns.TYPE_WORK;
            } else if (c == 'M') {
                type = Contacts.PhonesColumns.TYPE_MOBILE;
            } else if (c == 'H') {
                type = Contacts.PhonesColumns.TYPE_HOME;
            } else if (c == 'O') {
                type = Contacts.PhonesColumns.TYPE_MOBILE;
            }
            name = name.substring(0, nameLen - 2);
        }
        parsed[0] = name;
        parsed[1] = type;

        StringBuilder where = new StringBuilder(Contacts.People.NAME);
        where.append('=');
        DatabaseUtils.appendEscapedSQLString(where, name);
        Uri url = null;
        Cursor c = getContentResolver().query(Contacts.People.CONTENT_URI,
                new String[] {Contacts.People._ID},
                where.toString(), null, null);
        if (c != null) {
            if (c.moveToFirst()) {
                url = ContentUris.withAppendedId(Contacts.People.CONTENT_URI, c.getLong(0));
            }
            c.deactivate();
        }
        return url;
=======
        importOneSimContact(position);
>>>>>>> ced63bc5
    }

    @Override
    public boolean onKeyDown(int keyCode, KeyEvent event) {
        switch (keyCode) {
            case KeyEvent.KEYCODE_CALL: {
                if (mCursor != null && mCursor.moveToPosition(getSelectedItemPosition())) {
                    String phoneNumber = mCursor.getString(NUMBER_COLUMN);
                    if (phoneNumber == null || !TextUtils.isGraphic(phoneNumber)) {
                        // There is no number entered.
                        //TODO play error sound or something...
                        return true;
                    }
                    Intent intent = new Intent(Intent.ACTION_CALL_PRIVILEGED,
                            Uri.fromParts("tel", phoneNumber, null));
                    intent.setFlags(Intent.FLAG_ACTIVITY_NEW_TASK
                                          | Intent.FLAG_ACTIVITY_EXCLUDE_FROM_RECENTS);
                    startActivity(intent);
                    finish();
                    return true;
                }
            }
        }
        return super.onKeyDown(keyCode, event);
    }
}<|MERGE_RESOLUTION|>--- conflicted
+++ resolved
@@ -60,15 +60,7 @@
     private static final int MENU_IMPORT_ONE = 1;
     private static final int MENU_IMPORT_ALL = 2;
     private ProgressDialog mProgressDialog;
-<<<<<<< HEAD
-
-
-    @Override
-    protected void onCreate(Bundle icicle) {
-        super.onCreate(icicle);
-        registerForContextMenu(getListView());
-=======
-    
+
     private static class NamePhoneTypePair {
         final String name;
         final int phoneType;
@@ -92,68 +84,25 @@
                 name = nameWithPhoneType;
             }
         }
->>>>>>> ced63bc5
     }
 
     private class ImportAllSimContactsThread extends Thread
             implements OnCancelListener, OnClickListener {
+
         boolean mCanceled = false;
-<<<<<<< HEAD
-
-        public ImportAllThread() {
-            super("ImportAllThread");
-=======
-        
+
         public ImportAllSimContactsThread() {
             super("ImportAllSimContactsThread");
->>>>>>> ced63bc5
         }
 
         @Override
         public void run() {
-<<<<<<< HEAD
-            ContentValues map = new ContentValues();
-            ContentResolver cr = getContentResolver();
-            Object[] parsed = new Object[2];
-
-            mCursor.moveToPosition(-1);
-            while (!mCanceled && mCursor.moveToNext()) {
-                String name = mCursor.getString(0);
-                String number = mCursor.getString(1);
-                String email = mCursor.getString(2);
-                String[] emails = null;
-                if (email != null) {
-                    emails = email.split(",");
-                }
-                Uri personUrl = parseName(name, parsed);
-
-                if (personUrl == null) {
-                    map.clear();
-                    map.put(Contacts.People.NAME, (String) parsed[0]);
-                    personUrl = People.createPersonInMyContactsGroup(cr, map);
-                    if (personUrl == null) {
-                        Log.e(TAG, "Error inserting person " + map);
-                        continue;
-                    }
-                }
-
-                map.clear();
-                map.put(Contacts.People.Phones.NUMBER, number);
-                map.put(Contacts.People.Phones.TYPE, (Integer) parsed[1]);
-                // TODO() : Add email address to contacts.
-                // The provider is being changed.
-                Uri numberUrl = cr.insert(
-                        Uri.withAppendedPath(personUrl, Contacts.People.Phones.CONTENT_DIRECTORY),
-                        map);
-
-=======
             final ContentValues emptyContentValues = new ContentValues();
             final ContentResolver resolver = getContentResolver();
 
             mCursor.moveToPosition(-1);
             while (!mCanceled && mCursor.moveToNext()) {
                 actuallyImportOneSimContact(mCursor, resolver);
->>>>>>> ced63bc5
                 mProgressDialog.incrementProgressBy(1);
             }
 
@@ -297,11 +246,7 @@
         return super.onContextItemSelected(item);
     }
 
-<<<<<<< HEAD
-
-=======
-    @Override
->>>>>>> ced63bc5
+    @Override
     public void onCreateContextMenu(ContextMenu menu, View v,
             ContextMenu.ContextMenuInfo menuInfo) {
         if (menuInfo instanceof AdapterView.AdapterContextMenuInfo) {
@@ -317,91 +262,7 @@
 
     @Override
     public void onListItemClick(ListView l, View v, int position, long id) {
-<<<<<<< HEAD
-        importOne(position);
-    }
-
-    private void importOne(int position) {
-        if (mCursor.moveToPosition(position)) {
-            String name = mCursor.getString(NAME_COLUMN);
-            String number = mCursor.getString(NUMBER_COLUMN);
-            String email = mCursor.getString(EMAILS_COLUMN);
-            Object[] parsed = new Object[2];
-            Uri personUrl = parseName(name, parsed);
-            String[] emails = null;
-            Log.d(TAG, "Email string is " + email);
-            if (email != null) {
-                emails = email.split(",");
-            }
-
-            Intent intent;
-            if (personUrl == null) {
-                // Add a new contact
-                intent = new Intent(Contacts.Intents.Insert.ACTION,
-                        Contacts.People.CONTENT_URI);
-                intent.putExtra(Contacts.Intents.Insert.NAME, (String)parsed[0]);
-                intent.putExtra(Contacts.Intents.Insert.PHONE, number);
-                intent.putExtra(Contacts.Intents.Insert.PHONE_TYPE, ((Integer)parsed[1]).intValue());
-                // TODO() : Add email address to contacts.
-                // The provider is being changed.
-            } else {
-                // Add the number to an existing contact
-                intent = new Intent(Intent.ACTION_EDIT, personUrl);
-                intent.putExtra(Contacts.Intents.Insert.PHONE, number);
-                intent.putExtra(Contacts.Intents.Insert.PHONE_TYPE, ((Integer)parsed[1]).intValue());
-                // TODO() : Add email address to contacts.
-                // The provider is being changed.
-            }
-            startActivity(intent);
-        }
-    }
-
-    /**
-     * Parse the name looking for /W /H /M or /O at the end, signifying the type.
-     *
-     * @param name The name from the SIM card
-     * @param parsed slot 0 is filled in with the name, and slot 1 is filled
-     * in with the type
-     */
-    private Uri parseName(String name, Object[] parsed) {
-        // default to TYPE_MOBILE so you can send SMSs to the numbers
-        int type = Contacts.PhonesColumns.TYPE_MOBILE;
-
-        // Look for /W /H /M or /O at the end of the name signifying the type
-        int nameLen = name.length();
-        if (nameLen - 2 >= 0 && name.charAt(nameLen - 2) == '/') {
-            char c = Character.toUpperCase(name.charAt(nameLen - 1));
-            if (c == 'W') {
-                type = Contacts.PhonesColumns.TYPE_WORK;
-            } else if (c == 'M') {
-                type = Contacts.PhonesColumns.TYPE_MOBILE;
-            } else if (c == 'H') {
-                type = Contacts.PhonesColumns.TYPE_HOME;
-            } else if (c == 'O') {
-                type = Contacts.PhonesColumns.TYPE_MOBILE;
-            }
-            name = name.substring(0, nameLen - 2);
-        }
-        parsed[0] = name;
-        parsed[1] = type;
-
-        StringBuilder where = new StringBuilder(Contacts.People.NAME);
-        where.append('=');
-        DatabaseUtils.appendEscapedSQLString(where, name);
-        Uri url = null;
-        Cursor c = getContentResolver().query(Contacts.People.CONTENT_URI,
-                new String[] {Contacts.People._ID},
-                where.toString(), null, null);
-        if (c != null) {
-            if (c.moveToFirst()) {
-                url = ContentUris.withAppendedId(Contacts.People.CONTENT_URI, c.getLong(0));
-            }
-            c.deactivate();
-        }
-        return url;
-=======
         importOneSimContact(position);
->>>>>>> ced63bc5
     }
 
     @Override
@@ -427,4 +288,5 @@
         }
         return super.onKeyDown(keyCode, event);
     }
-}+}
+<