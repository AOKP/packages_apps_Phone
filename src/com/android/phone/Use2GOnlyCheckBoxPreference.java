--- conflicted
+++ resolved
@@ -59,15 +59,7 @@
     @Override
     protected void  onClick() {
         super.onClick();
-
-<<<<<<< HEAD
-        int bestAvailableType = (mPhone.getLteOnGsmMode() == 0) ?
-                                Phone.NT_MODE_WCDMA_PREF : Phone.NT_MODE_LTE_GSM_WCDMA;
-        int networkType = isChecked() ? Phone.NT_MODE_GSM_ONLY : bestAvailableType;
-
-=======
         int networkType = isChecked() ? Phone.NT_MODE_GSM_ONLY : getDefaultNetworkMode();
->>>>>>> 720e662f
         Log.i(LOG_TAG, "set preferred network type="+networkType);
         android.provider.Settings.Global.putInt(mPhone.getContext().getContentResolver(),
                 android.provider.Settings.Global.PREFERRED_NETWORK_MODE, networkType);
