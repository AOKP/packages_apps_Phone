--- conflicted
+++ resolved
@@ -372,7 +372,6 @@
 
     TTYHandler ttyHandler;
 
-<<<<<<< HEAD
     private boolean mForeground;
 
     @Override
@@ -380,7 +379,7 @@
         super.onPause();
         mForeground = false;
     }
-=======
+
     /**
      * We have to pull current settings from the network for all kinds of
      * voicemail providers so we can tell whether we have to update them,
@@ -388,7 +387,6 @@
      * default provider and should therefore save them out when done.
      */
     private boolean mReadingSettingsForDefaultProvider = false;
->>>>>>> 83ec8b15
 
     /*
      * Click Listeners, handle click based on objects attached to UI.
@@ -843,19 +841,13 @@
         }
         if (done) {
             if (DBG) Log.d(LOG_TAG, "Done receiving fwd info");
-<<<<<<< HEAD
             dismissDialogSafely(VOICEMAIL_FWD_READING_DIALOG);
-            maybeSaveSettingsForVoicemailProvider(DEFAULT_VM_PROVIDER_KEY,
-                    new VoiceMailProviderSettings(this.mOldVmNumber, mForwardingReadResults));
-=======
-            dismissDialog(VOICEMAIL_FWD_READING_DIALOG);
             if (mReadingSettingsForDefaultProvider) {
                 maybeSaveSettingsForVoicemailProvider(DEFAULT_VM_PROVIDER_KEY,
                         new VoiceMailProviderSettings(this.mOldVmNumber,
                                 mForwardingReadResults));
                 mReadingSettingsForDefaultProvider = false;
             }
->>>>>>> 83ec8b15
             saveVoiceMailAndForwardingNumberStage2();
         } else {
             if (DBG) Log.d(LOG_TAG, "Not done receiving fwd info");
