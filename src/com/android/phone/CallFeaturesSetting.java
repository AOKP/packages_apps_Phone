/*
 * Copyright (C) 2008 The Android Open Source Project
 *
 * Licensed under the Apache License, Version 2.0 (the "License");
 * you may not use this file except in compliance with the License.
 * You may obtain a copy of the License at
 *
 *      http://www.apache.org/licenses/LICENSE-2.0
 *
 * Unless required by applicable law or agreed to in writing, software
 * distributed under the License is distributed on an "AS IS" BASIS,
 * WITHOUT WARRANTIES OR CONDITIONS OF ANY KIND, either express or implied.
 * See the License for the specific language governing permissions and
 * limitations under the License.
 */

package com.android.phone;

import static com.android.phone.TimeConsumingPreferenceActivity.EXCEPTION_ERROR;
import static com.android.phone.TimeConsumingPreferenceActivity.RESPONSE_ERROR;

import com.android.internal.telephony.CallForwardInfo;
import com.android.internal.telephony.CommandsInterface;
import com.android.internal.telephony.Phone;
import com.android.internal.telephony.PhoneFactory;
import com.android.internal.telephony.cdma.TtyIntent;

import android.app.Activity;
import android.app.AlertDialog;
import android.app.Dialog;
import android.app.ProgressDialog;
import android.content.Context;
import android.content.DialogInterface;
import android.content.Intent;
import android.content.SharedPreferences;
import android.content.SharedPreferences.Editor;
import android.content.pm.ActivityInfo;
import android.content.pm.PackageManager;
import android.content.pm.ResolveInfo;
import android.database.Cursor;
import android.media.AudioManager;
import android.os.AsyncResult;
import android.os.Bundle;
import android.os.Handler;
import android.os.Message;
import android.preference.CheckBoxPreference;
import android.preference.ListPreference;
import android.preference.Preference;
import android.preference.PreferenceActivity;
import android.preference.PreferenceScreen;
import android.provider.ContactsContract.CommonDataKinds;
import android.provider.Settings;
import android.telephony.PhoneNumberUtils;
import android.text.TextUtils;

import android.util.Log;
import android.view.WindowManager;
import android.widget.ListAdapter;

import java.util.Collection;
import java.util.HashMap;
import java.util.HashSet;
import java.util.Iterator;
import java.util.List;
import java.util.Map;


public class CallFeaturesSetting extends PreferenceActivity
        implements DialogInterface.OnClickListener,
        Preference.OnPreferenceChangeListener,
        EditPhoneNumberPreference.OnDialogClosedListener,
        EditPhoneNumberPreference.GetDefaultNumberListener{

    // intent action to bring up voice mail settings
    public static final String ACTION_ADD_VOICEMAIL =
        "com.android.phone.CallFeaturesSetting.ADD_VOICEMAIL";
    // intent action sent by this activity to a voice mail provider
    // to trigger its configuration UI
    public static final String ACTION_CONFIGURE_VOICEMAIL =
        "com.android.phone.CallFeaturesSetting.CONFIGURE_VOICEMAIL";
    // Extra put in the return from VM provider config containing voicemail number to set
    public static final String VM_NUMBER_EXTRA = "com.android.phone.VoicemailNumber";
    // Extra put in the return from VM provider config containing call forwarding number to set
    public static final String FWD_NUMBER_EXTRA = "com.android.phone.ForwardingNumber";
    // Extra put in the return from VM provider config containing call forwarding number to set
    public static final String FWD_NUMBER_TIME_EXTRA = "com.android.phone.ForwardingNumberTime";
    // If the VM provider returns non null value in this extra we will force the user to
    // choose another VM provider
    public static final String SIGNOUT_EXTRA = "com.android.phone.Signout";

    // Used to tell the saving logic to leave forwarding number as is
    public static final CallForwardInfo[] FWD_SETTINGS_DONT_TOUCH = null;
    // Suffix appended to provider key for storing vm number
    public static final String VM_NUMBER_TAG = "#VMNumber";
    // Suffix appended to provider key for storing forwarding settings
    public static final String FWD_SETTINGS_TAG = "#FWDSettings";
    // Suffix appended to forward settings key for storing length of settings array
    public static final String FWD_SETTINGS_LENGTH_TAG = "#Length";
    // Suffix appended to forward settings key for storing an individual setting
    public static final String FWD_SETTING_TAG = "#Setting";
    // Suffixes appended to forward setting key for storing an individual setting properties
    public static final String FWD_SETTING_STATUS = "#Status";
    public static final String FWD_SETTING_REASON = "#Reason";
    public static final String FWD_SETTING_NUMBER = "#Number";
    public static final String FWD_SETTING_TIME = "#Time";

    // Key identifying the default vocie mail provider
    public static final String DEFAULT_VM_PROVIDER_KEY = "";

    // Extra put into ACTION_ADD_VOICEMAIL call to indicate which provider
    // to remove from the list of providers presented to the user
    public static final String IGNORE_PROVIDER_EXTRA = "com.android.phone.ProviderToIgnore";

    // debug data
    private static final String LOG_TAG = "CallFeaturesSetting";
    private static final boolean DBG = (PhoneApp.DBG_LEVEL >= 2);

    // string constants
    private static final String NUM_PROJECTION[] = {CommonDataKinds.Phone.NUMBER};

    // String keys for preference lookup
    private static final String BUTTON_VOICEMAIL_KEY = "button_voicemail_key";
    private static final String BUTTON_VOICEMAIL_PROVIDER_KEY = "button_voicemail_provider_key";
    private static final String BUTTON_VOICEMAIL_SETTING_KEY = "button_voicemail_setting_key";
    private static final String BUTTON_FDN_KEY   = "button_fdn_key";

    private static final String BUTTON_DTMF_KEY   = "button_dtmf_settings";
    private static final String BUTTON_RETRY_KEY  = "button_auto_retry_key";
    private static final String BUTTON_TTY_KEY    = "button_tty_mode_key";
    private static final String BUTTON_HAC_KEY    = "button_hac_key";

    private static final String BUTTON_GSM_UMTS_OPTIONS = "button_gsm_more_expand_key";
    private static final String BUTTON_CDMA_OPTIONS = "button_cdma_more_expand_key";

    private static final String VM_NUMBERS_SHARED_PREFERENCES_NAME = "vm_numbers";

    private Intent mContactListIntent;

    /** Event for Async voicemail change call */
    private static final int EVENT_VOICEMAIL_CHANGED        = 500;
    private static final int EVENT_FORWARDING_CHANGED       = 501;
    private static final int EVENT_FORWARDING_GET_COMPLETED = 502;

    // preferred TTY mode
    // Phone.TTY_MODE_xxx
    static final int preferredTtyMode = Phone.TTY_MODE_OFF;

    // Dtmf tone types
    static final int DTMF_TONE_TYPE_NORMAL = 0;
    static final int DTMF_TONE_TYPE_LONG   = 1;

    public static final String HAC_KEY = "HACSetting";
    public static final String HAC_VAL_ON = "ON";
    public static final String HAC_VAL_OFF = "OFF";

    /** Handle to voicemail pref */
    private static final int VOICEMAIL_PREF_ID = 1;
    private static final int VOICEMAIL_PROVIDER_CFG_ID = 2;

    private Phone mPhone;

    private AudioManager mAudioManager;

    private static final int VM_NOCHANGE_ERROR = 400;
    private static final int VM_RESPONSE_ERROR = 500;
    private static final int FW_SET_RESPONSE_ERROR = 501;
    private static final int FW_GET_RESPONSE_ERROR = 502;


    // dialog identifiers for voicemail
    private static final int VOICEMAIL_DIALOG_CONFIRM = 600;
    private static final int VOICEMAIL_FWD_SAVING_DIALOG = 601;
    private static final int VOICEMAIL_FWD_READING_DIALOG = 602;
    private static final int VOICEMAIL_REVERTING_DIALOG = 603;

    // status message sent back from handlers
    private static final int MSG_OK = 100;

    // special statuses for voicemail controls.
    private static final int MSG_VM_EXCEPTION = 400;
    private static final int MSG_FW_SET_EXCEPTION = 401;
    private static final int MSG_FW_GET_EXCEPTION = 402;
    private static final int MSG_VM_OK = 600;
    private static final int MSG_VM_NOCHANGE = 700;

    private EditPhoneNumberPreference mSubMenuVoicemailSettings;

    private CheckBoxPreference mButtonAutoRetry;
    private CheckBoxPreference mButtonHAC;
    private ListPreference mButtonDTMF;
    private ListPreference mButtonTTY;
    private ListPreference mVoicemailProviders;
    private PreferenceScreen mVoicemailSettings;

    private class VoiceMailProvider {
        public VoiceMailProvider(String name, Intent intent) {
            this.name = name;
            this.intent = intent;
        }
        public String name;
        public Intent intent;
    }

    /**
     * Forwarding settings we are going to save.
     */
    static final int [] FORWARDING_SETTINGS_REASONS = new int[] {
        CommandsInterface.CF_REASON_UNCONDITIONAL,
        CommandsInterface.CF_REASON_BUSY,
        CommandsInterface.CF_REASON_NO_REPLY,
        CommandsInterface.CF_REASON_NOT_REACHABLE
    };

    private class VoiceMailProviderSettings {
        /**
         * Constructs settings object, setting all conditional forwarding to the specified number
         */
        public VoiceMailProviderSettings(String voicemailNumber, String forwardingNumber,
                int timeSeconds) {
            this.voicemailNumber = voicemailNumber;
            if (forwardingNumber == null || forwardingNumber.length() == 0) {
                this.forwardingSettings = FWD_SETTINGS_DONT_TOUCH;
            } else {
                this.forwardingSettings = new CallForwardInfo[FORWARDING_SETTINGS_REASONS.length];
                for (int i = 0; i < this.forwardingSettings.length; i++) {
                    CallForwardInfo fi = new CallForwardInfo();
                    this.forwardingSettings[i] = fi;
                    fi.reason = FORWARDING_SETTINGS_REASONS[i];
                    fi.status = (fi.reason == CommandsInterface.CF_REASON_UNCONDITIONAL) ? 0 : 1;
                    fi.serviceClass = CommandsInterface.SERVICE_CLASS_VOICE;
                    fi.toa = PhoneNumberUtils.TOA_International;
                    fi.number = forwardingNumber;
                    fi.timeSeconds = timeSeconds;
                }
            }
        }

        public VoiceMailProviderSettings(String voicemailNumber, CallForwardInfo[] infos) {
            this.voicemailNumber = voicemailNumber;
            this.forwardingSettings = infos;
        }

        @Override
        public boolean equals(Object o) {
            if (o == null) return false;
            if (!(o instanceof VoiceMailProviderSettings)) return false;
            final VoiceMailProviderSettings v = (VoiceMailProviderSettings)o;

            return ((this.voicemailNumber == null &&
                        v.voicemailNumber == null) ||
                    this.voicemailNumber != null &&
                        this.voicemailNumber.equals(v.voicemailNumber))
                    &&
                    forwardingSettingsEqual(this.forwardingSettings,
                            v.forwardingSettings);
        }

        private boolean forwardingSettingsEqual(CallForwardInfo[] infos1,
                CallForwardInfo[] infos2) {
            if (infos1 == infos2) return true;
            if (infos1 == null || infos2 == null) return false;
            if (infos1.length != infos2.length) return false;
            for (int i = 0; i < infos1.length; i++) {
                CallForwardInfo i1 = infos1[i];
                CallForwardInfo i2 = infos2[i];
                if (i1.status != i2.status ||
                    i1.reason != i2.reason ||
                    i1.serviceClass != i2.serviceClass ||
                    i1.toa != i2.toa ||
                    i1.number != i2.number ||
                    i1.timeSeconds != i2.timeSeconds) {
                    return false;
                }
            }
            return true;
        }

        @Override
        public String toString() {
            return voicemailNumber + ((forwardingSettings != null ) ? (", " +
                    forwardingSettings.toString()) : "");
        }

        public String voicemailNumber;
        public CallForwardInfo[] forwardingSettings;
    }

    SharedPreferences mPerProviderSavedVMNumbers;

    /**
     * Results of reading forwarding settings
     */
    CallForwardInfo[] mForwardingReadResults = null;

    /**
     * Result of forwarding number change.
     * Keys are reasons (eg. unconditional forwarding).
     */
    private Map<Integer, AsyncResult> mForwardingChangeResults = null;

    /**
     * Expected CF read result types.
     * This set keeps track of the CF types for which we've issued change
     * commands so we can tell when we've received all of the responses.
     */
    private Collection<Integer> mExpectedChangeResultReasons = null;

    /**
     * Result of vm number change
     */
    AsyncResult mVoicemailChangeResult = null;

    /**
     * Previous VM provider setting so we can return to it in case of failure.
     */
    String mPreviousVMProviderKey = null;

    /**
     * Id of the dialog being currently shown.
     */
    int mCurrentDialogId = 0;

    /**
     * Flag indicating that we are invoking settings for the voicemail provider programmatically
     * due to vm provider change.
     */
    boolean mVMProviderSettingsForced = false;

    /**
     * Flag indicating that we are making changes to vm or fwd numbers
     * due to vm provider change.
     */
    boolean mChangingVMorFwdDueToProviderChange = false;

    /**
     * True if we are in the process of vm & fwd number change and vm has already been changed.
     * This is used to decide what to do in case of rollback.
     */
    boolean mVMChangeCompletedSuccesfully = false;

    /**
     * True if we had full or partial failure setting forwarding numbers and so need to roll them
     * back.
     */
    boolean mFwdChangesRequireRollback = false;

    /**
     * Id of error msg to display to user once we are done reverting the VM provider to the previous
     * one.
     */
    int mVMOrFwdSetError = 0;

    /**
     * Data about discovered voice mail settings providers.
     * Is populated by querying which activities can handle ACTION_CONFIGURE_VOICEMAIL.
     * They key in this map is package name + activity name.
     * We always add an entry for the default provider with a key of empty
     * string and intent value of null.
     * @see #initVoiceMailProviders.
     */
    private Map<String, VoiceMailProvider> mVMProvidersData =
        new HashMap<String, VoiceMailProvider>();

    /** string to hold old voicemail number as it is being updated. */
    private String mOldVmNumber;

    // New call forwarding settings and vm number we will be setting
    // Need to save these since before we get to saving we need to asynchronously
    // query the existing forwarding settings.
    private CallForwardInfo[] mNewFwdSettings;
    String mNewVMNumber;

<<<<<<< HEAD
    TTYHandler ttyHandler;

    private boolean mForeground;

    @Override
    public void onPause() {
        super.onPause();
        mForeground = false;
    }

=======
>>>>>>> 3cdfe2a5
    /**
     * We have to pull current settings from the network for all kinds of
     * voicemail providers so we can tell whether we have to update them,
     * so use this bit to keep track of whether we're reading settings for the
     * default provider and should therefore save them out when done.
     */
    private boolean mReadingSettingsForDefaultProvider = false;

    /*
     * Click Listeners, handle click based on objects attached to UI.
     */

    // Click listener for all toggle events
    @Override
    public boolean onPreferenceTreeClick(PreferenceScreen preferenceScreen, Preference preference) {
        if (preference == mSubMenuVoicemailSettings) {
            return true;
        } else if (preference == mButtonDTMF) {
            return true;
        } else if (preference == mButtonTTY) {
            return true;
        } else if (preference == mButtonAutoRetry) {
            android.provider.Settings.System.putInt(mPhone.getContext().getContentResolver(),
                    android.provider.Settings.System.CALL_AUTO_RETRY,
                    mButtonAutoRetry.isChecked() ? 1 : 0);
            return true;
        } else if (preference == mButtonHAC) {
            int hac = mButtonHAC.isChecked() ? 1 : 0;
            // Update HAC value in Settings database
            Settings.System.putInt(mPhone.getContext().getContentResolver(),
                    Settings.System.HEARING_AID, hac);

            // Update HAC Value in AudioManager
            mAudioManager.setParameter(HAC_KEY, hac != 0 ? HAC_VAL_ON : HAC_VAL_OFF);
            return true;
        } else if (preference == mVoicemailSettings) {
            if (preference.getIntent() != null) {
                if (DBG) log("Invoking cfg intent " + preference.getIntent().getPackage());
                this.startActivityForResult(preference.getIntent(), VOICEMAIL_PROVIDER_CFG_ID);
            } else {
                if (DBG) log("Opening VM number cfg dialog");
                updateVoiceNumberField();
                mSubMenuVoicemailSettings.showPhoneNumberDialog();
            }
            return true;
        }
        return false;
    }

    /**
     * Implemented to support onPreferenceChangeListener to look for preference
     * changes.
     *
     * @param preference is the preference to be changed
     * @param objValue should be the value of the selection, NOT its localized
     * display value.
     */
    public boolean onPreferenceChange(Preference preference, Object objValue) {
        if (preference == mButtonDTMF) {
            int index = mButtonDTMF.findIndexOfValue((String) objValue);
            Settings.System.putInt(mPhone.getContext().getContentResolver(),
                    Settings.System.DTMF_TONE_TYPE_WHEN_DIALING, index);
        } else if (preference == mButtonTTY) {
            handleTTYChange(preference, objValue);
        } else if (preference == mVoicemailProviders) {
            final String currentProviderKey = getCurrentVoicemailProviderKey();
            final String newProviderKey = (String)objValue;
            if (DBG) log("VM provider changes to " + newProviderKey + " from " +
                    mPreviousVMProviderKey);
            if (mPreviousVMProviderKey.equals(newProviderKey)) {
                if (DBG) log("No change ");
                return true;
            }
            updateVMPreferenceWidgets(newProviderKey);

            mPreviousVMProviderKey = currentProviderKey;

            updateVMPreferenceWidgets(newProviderKey);

            final VoiceMailProviderSettings newProviderSettings =
                    loadSettingsForVoiceMailProvider(newProviderKey);

            // If the user switches to a voice mail provider and we have a
            // numbers stored for it we will automatically change the
            // phone's
            // voice mail and forwarding number to the stored ones.
            // Otherwise we will bring up provider's configuration UI.

            if (newProviderSettings == null) {
                // Force the user into a configuration of the chosen provider
                if (DBG) log("Saved preferences not found - invoking config");
                mVMProviderSettingsForced = true;
                simulatePreferenceClick(mVoicemailSettings);
            } else {
                if (DBG) log("Saved preferences found - switching to them");
                // Set this flag so if we get a failure we revert to previous provider
                mChangingVMorFwdDueToProviderChange = true;
                saveVoiceMailAndForwardingNumber(newProviderKey, newProviderSettings);
            }
        }
        // always let the preference setting proceed.
        return true;
    }

    // Preference click listener invoked on OnDialogClosed for EditPhoneNumberPreference.
    public void onDialogClosed(EditPhoneNumberPreference preference, int buttonClicked) {
        if (DBG) log("onPreferenceClick: request preference click on dialog close: " +
                buttonClicked);
        if (buttonClicked == DialogInterface.BUTTON_NEGATIVE) {
            return;
        }
        if (preference instanceof EditPhoneNumberPreference) {
            EditPhoneNumberPreference epn = preference;

            if (epn == mSubMenuVoicemailSettings) {
                handleVMBtnClickRequest();
            }
        }
    }

    /**
     * Implemented for EditPhoneNumberPreference.GetDefaultNumberListener.
     * This method set the default values for the various
     * EditPhoneNumberPreference dialogs.
     */
    public String onGetDefaultNumber(EditPhoneNumberPreference preference) {
        if (preference == mSubMenuVoicemailSettings) {
            // update the voicemail number field, which takes care of the
            // mSubMenuVoicemailSettings itself, so we should return null.
            if (DBG) log("updating default for voicemail dialog");
            updateVoiceNumberField();
            return null;
        }

        String vmDisplay = mPhone.getVoiceMailNumber();
        if (TextUtils.isEmpty(vmDisplay)) {
            // if there is no voicemail number, we just return null to
            // indicate no contribution.
            return null;
        }

        // Return the voicemail number prepended with "VM: "
        if (DBG) log("updating default for call forwarding dialogs");
        return getString(R.string.voicemail_abbreviated) + " " + vmDisplay;
    }


    // override the startsubactivity call to make changes in state consistent.
    @Override
    public void startActivityForResult(Intent intent, int requestCode) {
        if (requestCode == -1) {
            // this is an intent requested from the preference framework.
            super.startActivityForResult(intent, requestCode);
            return;
        }

        if (DBG) log("startSubActivity: starting requested subactivity");
        super.startActivityForResult(intent, requestCode);
    }

    private void switchToPreviousVoicemailProvider() {
        if (DBG) log("switchToPreviousVoicemailProvider " + mPreviousVMProviderKey);
        if (mPreviousVMProviderKey != null) {
            if (mVMChangeCompletedSuccesfully || mFwdChangesRequireRollback) {
                // we have to revert with carrier
                showDialog(VOICEMAIL_REVERTING_DIALOG);
                VoiceMailProviderSettings prevSettings =
                    loadSettingsForVoiceMailProvider(mPreviousVMProviderKey);
                if (mVMChangeCompletedSuccesfully) {
                    mNewVMNumber = prevSettings.voicemailNumber;
                    if (DBG) log("have to revert VM to " + mNewVMNumber);
                    mPhone.setVoiceMailNumber(
                            mPhone.getVoiceMailAlphaTag().toString(),
                            mNewVMNumber,
                            Message.obtain(mRevertOptionComplete, EVENT_VOICEMAIL_CHANGED));
                }
                if (mFwdChangesRequireRollback) {
                    if (DBG) log("have to revert fwd");
                    final CallForwardInfo[] prevFwdSettings =
                        prevSettings.forwardingSettings;
                    if (prevFwdSettings != null) {
                        Map<Integer, AsyncResult> results =
                            mForwardingChangeResults;
                        resetForwardingChangeState();
                        for (int i = 0; i < prevFwdSettings.length; i++) {
                            CallForwardInfo fi = prevFwdSettings[i];
                            if (DBG) log("Reverting fwd #: " + i + ": " + fi.toString());
                            // Only revert the settings for which the update
                            // succeeded
                            AsyncResult result = results.get(fi.reason);
                            if (result != null && result.exception == null) {
                                mExpectedChangeResultReasons.add(fi.reason);
                                mPhone.setCallForwardingOption(
                                        (fi.status == 1 ?
                                                CommandsInterface.CF_ACTION_REGISTRATION :
                                                CommandsInterface.CF_ACTION_DISABLE),
                                        fi.reason,
                                        fi.number,
                                        fi.timeSeconds,
                                        mRevertOptionComplete.obtainMessage(
                                                EVENT_FORWARDING_CHANGED, i, 0));
                            }
                        }
                    }
                }
            } else {
                if (DBG) log("No need to revert");
                onRevertDone();
            }
        }
    }

    void onRevertDone() {
        if (DBG) log("Flipping provider key back to " + mPreviousVMProviderKey);
        mVoicemailProviders.setValue(mPreviousVMProviderKey);
        updateVMPreferenceWidgets(mPreviousVMProviderKey);
        updateVoiceNumberField();
        if (mVMOrFwdSetError != 0) {
            showVMDialog(mVMOrFwdSetError);
            mVMOrFwdSetError = 0;
        }
    }

    // asynchronous result call after contacts are selected or after we return from
    // a call to the VM settings provider.
    @Override
    protected void onActivityResult(int requestCode, int resultCode, Intent data) {
        // there are cases where the contact picker may end up sending us more than one
        // request.  We want to ignore the request if we're not in the correct state.
        if (requestCode ==  VOICEMAIL_PROVIDER_CFG_ID) {
            boolean failure = false;

            // No matter how the processing of result goes lets clear the flag
            if (DBG) log("mVMProviderSettingsForced: " + mVMProviderSettingsForced);
            final boolean isVMProviderSettingsForced = mVMProviderSettingsForced;
            mVMProviderSettingsForced = false;

            String vmNum = null;
            if (resultCode != RESULT_OK) {
                if (DBG) log("onActivityResult: vm provider cfg result not OK.");
                failure = true;
            } else {
                if (data == null) {
                    if (DBG) log("onActivityResult: vm provider cfg result has no data");
                    failure = true;
                } else {
                    if (data.getBooleanExtra(SIGNOUT_EXTRA, false)) {
                        if (DBG) log("Provider requested signout");
                        if (isVMProviderSettingsForced) {
                            if (DBG) log("Going back to previous provider on signout");
                            switchToPreviousVoicemailProvider();
                        } else {
                            final String victim = getCurrentVoicemailProviderKey();
                            if (DBG) log("Relaunching activity and ignoring " + victim);
                            Intent i = new Intent(ACTION_ADD_VOICEMAIL);
                            i.putExtra(IGNORE_PROVIDER_EXTRA, victim);
                            i.setFlags(Intent.FLAG_ACTIVITY_CLEAR_TOP);
                            this.startActivity(i);
                        }
                        return;
                    }
                    vmNum = data.getStringExtra(VM_NUMBER_EXTRA);
                    if (vmNum == null || vmNum.length() == 0) {
                        if (DBG) log("onActivityResult: vm provider cfg result has no vmnum");
                        failure = true;
                    }
                }
            }
            if (failure) {
                if (DBG) log("Failure in return from voicemail provider");
                if (isVMProviderSettingsForced) {
                    switchToPreviousVoicemailProvider();
                } else {
                    if (DBG) log("Not switching back the provider since this is not forced config");
                }
                return;
            }
            mChangingVMorFwdDueToProviderChange = isVMProviderSettingsForced;
            final String fwdNum = data.getStringExtra(FWD_NUMBER_EXTRA);

            // TODO(iliat): It would be nice to load the current network setting for this and
            // send it to the provider when it's config is invoked so it can use this as default
            final int fwdNumTime = data.getIntExtra(FWD_NUMBER_TIME_EXTRA, 20);

            if (DBG) log("onActivityResult: vm provider cfg result " +
                    (fwdNum != null ? "has" : " does not have") + " forwarding number");
            saveVoiceMailAndForwardingNumber(getCurrentVoicemailProviderKey(),
                    new VoiceMailProviderSettings(vmNum, fwdNum, fwdNumTime));
            return;
        }

        if (resultCode != RESULT_OK) {
            if (DBG) log("onActivityResult: contact picker result not OK.");
            return;
        }

        Cursor cursor = getContentResolver().query(data.getData(),
                NUM_PROJECTION, null, null, null);
        if ((cursor == null) || (!cursor.moveToFirst())) {
            if (DBG) log("onActivityResult: bad contact data, no results found.");
            return;
        }

        switch (requestCode) {
            case VOICEMAIL_PREF_ID:
                mSubMenuVoicemailSettings.onPickActivityResult(cursor.getString(0));
                break;
            default:
                // TODO: may need exception here.
        }
    }

    // Voicemail button logic
    private void handleVMBtnClickRequest() {
        // normally called on the dialog close.

        // Since we're stripping the formatting out on the getPhoneNumber()
        // call now, we won't need to do so here anymore.

        saveVoiceMailAndForwardingNumber(
                getCurrentVoicemailProviderKey(),
                new VoiceMailProviderSettings(mSubMenuVoicemailSettings.getPhoneNumber(),
                        FWD_SETTINGS_DONT_TOUCH));
    }

    private void showDialogIfForeground(int id) {
        if (mForeground) {
            showDialog(id);
        }
    }

    private void dismissDialogSafely(int id) {
        try {
            dismissDialog(id);
        } catch (IllegalArgumentException e) {
            // This is expected in the case where we were in the background
            // at the time we would normally have shown the dialog, so we didn't
            // show it.
        }
    }

    private void saveVoiceMailAndForwardingNumber(String key,
            VoiceMailProviderSettings newSettings) {
        if (DBG) log("saveVoiceMailAndForwardingNumber: " + newSettings.toString());
        mNewVMNumber = newSettings.voicemailNumber;
        // empty vm number == clearing the vm number ?
        if (mNewVMNumber == null) {
            mNewVMNumber = "";
        }

        mNewFwdSettings = newSettings.forwardingSettings;
        if (DBG) log("newFwdNumber " +
                String.valueOf((mNewFwdSettings != null ? mNewFwdSettings.length : 0))
                + " settings");

        // No fwd settings on CDMA
        if (mPhone.getPhoneType() == Phone.PHONE_TYPE_CDMA) {
            if (DBG) log("ignoring forwarding setting since this is CDMA phone");
            mNewFwdSettings = FWD_SETTINGS_DONT_TOUCH;
        }

        //throw a warning if the vm is the same and we do not touch forwarding.
        if (mNewVMNumber.equals(mOldVmNumber) && mNewFwdSettings == FWD_SETTINGS_DONT_TOUCH) {
            showVMDialog(MSG_VM_NOCHANGE);
            return;
        }

        maybeSaveSettingsForVoicemailProvider(key, newSettings);
        mVMChangeCompletedSuccesfully = false;
        mFwdChangesRequireRollback = false;
        mVMOrFwdSetError = 0;
        if (!key.equals(mPreviousVMProviderKey)) {
            mReadingSettingsForDefaultProvider =
                mPreviousVMProviderKey.equals(DEFAULT_VM_PROVIDER_KEY);
            if (DBG) log("Reading current forwarding settings");
            mForwardingReadResults = new CallForwardInfo[FORWARDING_SETTINGS_REASONS.length];
            for (int i = 0; i < FORWARDING_SETTINGS_REASONS.length; i++) {
                mForwardingReadResults[i] = null;
                mPhone.getCallForwardingOption(FORWARDING_SETTINGS_REASONS[i],
                        mGetOptionComplete.obtainMessage(EVENT_FORWARDING_GET_COMPLETED, i, 0));
            }
            showDialogIfForeground(VOICEMAIL_FWD_READING_DIALOG);
        } else {
            saveVoiceMailAndForwardingNumberStage2();
        }
    }

    private Handler mGetOptionComplete = new Handler() {
        @Override
        public void handleMessage(Message msg) {
            AsyncResult result = (AsyncResult) msg.obj;
            switch (msg.what) {
                case EVENT_FORWARDING_GET_COMPLETED:
                    handleForwardingSettingsReadResult(result, msg.arg1);
                    break;
            }
        }
    };

    void handleForwardingSettingsReadResult(AsyncResult ar, int idx) {
        if (DBG) Log.d(LOG_TAG, "handleForwardingSettingsReadResult: " + idx);
        Throwable error = null;
        if (ar.exception != null) {
            if (DBG) Log.d(LOG_TAG, "FwdRead: ar.exception=" +
                    ar.exception.getMessage());
            error = ar.exception;
        }
        if (ar.userObj instanceof Throwable) {
            if (DBG) Log.d(LOG_TAG, "FwdRead: userObj=" +
                    ((Throwable)ar.userObj).getMessage());
            error = (Throwable)ar.userObj;
        }

        // We may have already gotten an error and decided to ignore the other results.
        if (mForwardingReadResults == null) {
            if (DBG) Log.d(LOG_TAG, "ignoring fwd reading result: " + idx);
            return;
        }

        // In case of error ignore other results, show an error dialog
        if (error != null) {
            if (DBG) Log.d(LOG_TAG, "Error discovered for fwd read : " + idx);
            mForwardingReadResults = null;
            dismissDialogSafely(VOICEMAIL_FWD_READING_DIALOG);
            showVMDialog(MSG_FW_GET_EXCEPTION);
            return;
        }

        // Get the forwarding info
        final CallForwardInfo cfInfoArray[] = (CallForwardInfo[]) ar.result;
        CallForwardInfo fi = null;
        for (int i = 0 ; i < cfInfoArray.length; i++) {
            if ((cfInfoArray[i].serviceClass & CommandsInterface.SERVICE_CLASS_VOICE) != 0) {
                fi = cfInfoArray[i];
                break;
            }
        }
        if (fi == null) {

            // In case we go nothing it means we need this reason disabled
            // so create a CallForwardInfo for capturing this
            if (DBG) Log.d(LOG_TAG, "Creating default info for " + idx);
            fi = new CallForwardInfo();
            fi.status = 0;
            fi.reason = FORWARDING_SETTINGS_REASONS[idx];
            fi.serviceClass = CommandsInterface.SERVICE_CLASS_VOICE;
        } else {
            if (DBG) Log.d(LOG_TAG, "Got  " + fi.toString() + " for " + idx);
        }
        mForwardingReadResults[idx] = fi;

        // Check if we got all the results already
        boolean done = true;
        for (int i = 0; i < mForwardingReadResults.length; i++) {
            if (mForwardingReadResults[i] == null) {
                done = false;
                break;
            }
        }
        if (done) {
            if (DBG) Log.d(LOG_TAG, "Done receiving fwd info");
            dismissDialogSafely(VOICEMAIL_FWD_READING_DIALOG);
            if (mReadingSettingsForDefaultProvider) {
                maybeSaveSettingsForVoicemailProvider(DEFAULT_VM_PROVIDER_KEY,
                        new VoiceMailProviderSettings(this.mOldVmNumber,
                                mForwardingReadResults));
                mReadingSettingsForDefaultProvider = false;
            }
            saveVoiceMailAndForwardingNumberStage2();
        } else {
            if (DBG) Log.d(LOG_TAG, "Not done receiving fwd info");
        }
    }

    private CallForwardInfo infoForReason(CallForwardInfo[] infos, int reason) {
        CallForwardInfo result = null;
        if (null != infos) {
            for (CallForwardInfo info : infos) {
                if (info.reason == reason) {
                    result = info;
                    break;
                }
            }
        }
        return result;
    }

    private boolean isUpdateRequired(CallForwardInfo oldInfo,
            CallForwardInfo newInfo) {
        boolean result = true;
        if (0 == newInfo.status) {
            // If we're disabling a type of forwarding, and it's already
            // disabled for the account, don't make any change
            if (oldInfo != null && oldInfo.status == 0) {
                result = false;
            }
        }
        return result;
    }

    private void resetForwardingChangeState() {
        mForwardingChangeResults = new HashMap<Integer, AsyncResult>();
        mExpectedChangeResultReasons = new HashSet<Integer>();
    }

    // Called after we are done saving the previous forwarding settings if
    // we needed.
    private void saveVoiceMailAndForwardingNumberStage2() {
        mForwardingChangeResults = null;
        mVoicemailChangeResult = null;
        if (mNewFwdSettings != FWD_SETTINGS_DONT_TOUCH) {
            resetForwardingChangeState();
            for (int i = 0; i < mNewFwdSettings.length; i++) {
                CallForwardInfo fi = mNewFwdSettings[i];

                final boolean doUpdate = isUpdateRequired(infoForReason(
                            mForwardingReadResults, fi.reason), fi);

                if (doUpdate) {
                    if (DBG) log("Setting fwd #: " + i + ": " + fi.toString());
                    mExpectedChangeResultReasons.add(i);

                    mPhone.setCallForwardingOption(
                            fi.status == 1 ?
                                    CommandsInterface.CF_ACTION_REGISTRATION :
                                    CommandsInterface.CF_ACTION_DISABLE,
                            fi.reason,
                            fi.number,
                            fi.timeSeconds,
                            mSetOptionComplete.obtainMessage(
                                    EVENT_FORWARDING_CHANGED, fi.reason, 0));
                }
             }
             showDialogIfForeground(VOICEMAIL_FWD_SAVING_DIALOG);
        } else {
            if (DBG) log("Not touching fwd #");
            setVMNumberWithCarrier();
        }
    }

    void setVMNumberWithCarrier() {
        if (DBG) log("save voicemail #: " + mNewVMNumber);
        mPhone.setVoiceMailNumber(
                mPhone.getVoiceMailAlphaTag().toString(),
                mNewVMNumber,
                Message.obtain(mSetOptionComplete, EVENT_VOICEMAIL_CHANGED));
    }

    /**
     * Callback to handle option update completions
     */
    private Handler mSetOptionComplete = new Handler() {
        @Override
        public void handleMessage(Message msg) {
            AsyncResult result = (AsyncResult) msg.obj;
            boolean done = false;
            switch (msg.what) {
                case EVENT_VOICEMAIL_CHANGED:
                    mVoicemailChangeResult = result;
                    mVMChangeCompletedSuccesfully = checkVMChangeSuccess() == null;
                    if (DBG) log("VM change complete msg, VM change done = " +
                            String.valueOf(mVMChangeCompletedSuccesfully));
                    done = true;
                    break;
                case EVENT_FORWARDING_CHANGED:
                    mForwardingChangeResults.put(msg.arg1, result);
                    if (result.exception != null) {
                        if (DBG) log("Error in setting fwd# " + msg.arg1 + ": " +
                                result.exception.getMessage());
                    } else {
                        if (DBG) log("Success in setting fwd# " + msg.arg1);
                    }
                    final boolean completed = checkForwardingCompleted();
                    if (completed) {
                        if (checkFwdChangeSuccess() == null) {
                            if (DBG) log("Overall fwd changes completed ok, starting vm change");
                            setVMNumberWithCarrier();
                        } else {
                            if (DBG) log("Overall fwd changes completed, failure");
                            mFwdChangesRequireRollback = false;
                            Iterator<Map.Entry<Integer,AsyncResult>> it =
                                mForwardingChangeResults.entrySet().iterator();
                            while (it.hasNext()) {
                                Map.Entry<Integer,AsyncResult> entry = it.next();
                                if (entry.getValue().exception == null) {
                                    // If at least one succeeded we have to revert
                                    if (DBG) log("Rollback will be required");
                                    mFwdChangesRequireRollback =true;
                                    break;
                                }
                            }
                            done = true;
                        }
                    }
                    break;
                default:
                    // TODO: should never reach this, may want to throw exception
            }
            if (done) {
                if (DBG) log("All VM provider related changes done");
                if (mForwardingChangeResults != null) {
                    dismissDialogSafely(VOICEMAIL_FWD_SAVING_DIALOG);
                }
                handleSetVMOrFwdMessage();
            }
        }
    };

    /**
     * Callback to handle option revert completions
     */
    private Handler mRevertOptionComplete = new Handler() {
        @Override
        public void handleMessage(Message msg) {
            AsyncResult result = (AsyncResult) msg.obj;
            switch (msg.what) {
                case EVENT_VOICEMAIL_CHANGED:
                    mVoicemailChangeResult = result;
                    if (DBG) log("VM revert complete msg");
                    break;
                case EVENT_FORWARDING_CHANGED:
                    mForwardingChangeResults.put(msg.arg1, result);
                    if (result.exception != null) {
                        if (DBG) log("Error in reverting fwd# " + msg.arg1 + ": " +
                                result.exception.getMessage());
                    } else {
                        if (DBG) log("Success in reverting fwd# " + msg.arg1);
                    }
                    if (DBG) log("FWD revert complete msg ");
                    break;
                default:
                    // TODO: should never reach this, may want to throw exception
            }
            final boolean done =
                (!mVMChangeCompletedSuccesfully || mVoicemailChangeResult != null) &&
                (!mFwdChangesRequireRollback || checkForwardingCompleted());
            if (done) {
                if (DBG) log("All VM reverts done");
                dismissDialog(VOICEMAIL_REVERTING_DIALOG);
                onRevertDone();
            }
        }
    };

    /**
     * @return true if forwarding change has completed
     */
    private boolean checkForwardingCompleted() {
        boolean result;
        if (mForwardingChangeResults == null) {
            result = true;
        } else {
            // return true iff there is a change result for every reason for
            // which we expected a result
            result = true;
            for (Integer reason : mExpectedChangeResultReasons) {
                if (mForwardingChangeResults.get(reason) == null) {
                    result = false;
                    break;
                }
            }
        }
        return result;
    }
    /**
     * @return error string or null if successful
     */
    private String checkFwdChangeSuccess() {
        String result = null;
        Iterator<Map.Entry<Integer,AsyncResult>> it =
            mForwardingChangeResults.entrySet().iterator();
        while (it.hasNext()) {
            Map.Entry<Integer,AsyncResult> entry = it.next();
            Throwable exception = entry.getValue().exception;
            if (exception != null) {
                result = exception.getMessage();
                if (result == null) {
                    result = "";
                }
                break;
            }
        }
        return result;
    }

    /**
     * @return error string or null if successful
     */
    private String checkVMChangeSuccess() {
        if (mVoicemailChangeResult.exception != null) {
            final String msg = mVoicemailChangeResult.exception.getMessage();
            if (msg == null) {
                return "";
            }
            return msg;
        }
        return null;
    }

    private void handleSetVMOrFwdMessage() {
        if (DBG) {
            log("handleSetVMMessage: set VM request complete");
        }
        boolean success = true;
        boolean fwdFailure = false;
        String exceptionMessage = "";
        if (mForwardingChangeResults != null) {
            exceptionMessage = checkFwdChangeSuccess();
            if (exceptionMessage != null) {
                success = false;
                fwdFailure = true;
            }
        }
        if (success) {
            exceptionMessage = checkVMChangeSuccess();
            if (exceptionMessage != null) {
                success = false;
            }
        }
        if (success) {
            if (DBG) log("change VM success!");
            handleVMAndFwdSetSuccess(MSG_VM_OK);
            updateVoiceNumberField();
        } else {
            if (fwdFailure) {
                log("change FW failed: " + exceptionMessage);
                handleVMOrFwdSetError(MSG_FW_SET_EXCEPTION);
            } else {
                log("change VM failed: " + exceptionMessage);
                handleVMOrFwdSetError(MSG_VM_EXCEPTION);
            }
        }
    }

    private void handleVMOrFwdSetError(int msgId) {
        if (mChangingVMorFwdDueToProviderChange) {
            mVMOrFwdSetError = msgId;
            mChangingVMorFwdDueToProviderChange = false;
            switchToPreviousVoicemailProvider();
            return;
        }
        mChangingVMorFwdDueToProviderChange = false;
        showVMDialog(msgId);
        updateVoiceNumberField();
    }

    private void handleVMAndFwdSetSuccess(int msgId) {
        mChangingVMorFwdDueToProviderChange = false;
        showVMDialog(msgId);
    }

    /*
     * Methods used to sync UI state with that of the network
     */
    // update the voicemail number from what we've recorded on the sim.
    private void updateVoiceNumberField() {
        if (mSubMenuVoicemailSettings == null) {
            return;
        }

        mOldVmNumber = mPhone.getVoiceMailNumber();
        if (mOldVmNumber == null) {
            mOldVmNumber = "";
        }
        mSubMenuVoicemailSettings.setPhoneNumber(mOldVmNumber);
        final String summary = (mOldVmNumber.length() > 0) ? mOldVmNumber :
            getString(R.string.voicemail_number_not_set);
        mSubMenuVoicemailSettings.setSummary(summary);
    }

    /*
     * Helper Methods for Activity class.
     * The initial query commands are split into two pieces now
     * for individual expansion.  This combined with the ability
     * to cancel queries allows for a much better user experience,
     * and also ensures that the user only waits to update the
     * data that is relevant.
     */

    @Override
    protected void onPrepareDialog(int id, Dialog dialog) {
        super.onPrepareDialog(id, dialog);
        mCurrentDialogId = id;
    }

    // dialog creation method, called by showDialog()
    @Override
    protected Dialog onCreateDialog(int id) {
        if ((id == VM_RESPONSE_ERROR) || (id == VM_NOCHANGE_ERROR) ||
            (id == FW_SET_RESPONSE_ERROR) || (id == FW_GET_RESPONSE_ERROR) ||
                (id == VOICEMAIL_DIALOG_CONFIRM)) {

            AlertDialog.Builder b = new AlertDialog.Builder(this);

            int msgId;
            int titleId = R.string.error_updating_title;
            switch (id) {
                case VOICEMAIL_DIALOG_CONFIRM:
                    msgId = R.string.vm_changed;
                    titleId = R.string.voicemail;
                    // Set Button 2
                    b.setNegativeButton(R.string.close_dialog, this);
                    break;
                case VM_NOCHANGE_ERROR:
                    // even though this is technically an error,
                    // keep the title friendly.
                    msgId = R.string.no_change;
                    titleId = R.string.voicemail;
                    // Set Button 2
                    b.setNegativeButton(R.string.close_dialog, this);
                    break;
                case VM_RESPONSE_ERROR:
                    msgId = R.string.vm_change_failed;
                    // Set Button 1
                    b.setPositiveButton(R.string.close_dialog, this);
                    break;
                case FW_SET_RESPONSE_ERROR:
                    msgId = R.string.fw_change_failed;
                    // Set Button 1
                    b.setPositiveButton(R.string.close_dialog, this);
                    break;
                case FW_GET_RESPONSE_ERROR:
                    msgId = R.string.fw_get_in_vm_failed;
                    b.setPositiveButton(R.string.alert_dialog_yes, this);
                    b.setNegativeButton(R.string.alert_dialog_no, this);
                    break;
                default:
                    msgId = R.string.exception_error;
                    // Set Button 3, tells the activity that the error is
                    // not recoverable on dialog exit.
                    b.setNeutralButton(R.string.close_dialog, this);
                    break;
            }

            b.setTitle(getText(titleId));
            String message = getText(msgId).toString();
            b.setMessage(message);
            b.setCancelable(false);
            AlertDialog dialog = b.create();

            // make the dialog more obvious by bluring the background.
            dialog.getWindow().addFlags(WindowManager.LayoutParams.FLAG_BLUR_BEHIND);

            return dialog;
        } else if (id == VOICEMAIL_FWD_SAVING_DIALOG || id == VOICEMAIL_FWD_READING_DIALOG ||
                id == VOICEMAIL_REVERTING_DIALOG) {
            ProgressDialog dialog = new ProgressDialog(this);
            dialog.setTitle(getText(R.string.updating_title));
            dialog.setIndeterminate(true);
            dialog.setCancelable(false);
            dialog.setMessage(getText(
                    id == VOICEMAIL_FWD_SAVING_DIALOG ? R.string.updating_settings :
                    (id == VOICEMAIL_REVERTING_DIALOG ? R.string.reverting_settings :
                    R.string.reading_settings)));
            return dialog;
        }


        return null;
    }

    // This is a method implemented for DialogInterface.OnClickListener.
    // Used with the error dialog to close the app, voicemail dialog to just dismiss.
    // Close button is mapped to BUTTON_POSITIVE for the errors that close the activity,
    // while those that are mapped to BUTTON_NEUTRAL only move the preference focus.
    public void onClick(DialogInterface dialog, int which) {
        dialog.dismiss();
        switch (which){
            case DialogInterface.BUTTON_NEUTRAL:
                if (DBG) log("Neutral button");
                break;
            case DialogInterface.BUTTON_NEGATIVE:
                if (DBG) log("Negative button");
                if (mCurrentDialogId == FW_GET_RESPONSE_ERROR) {
                    // We failed to get current forwarding settings and the user
                    // does not wish to continue.
                    switchToPreviousVoicemailProvider();
                }
                break;
            case DialogInterface.BUTTON_POSITIVE:
                if (DBG) log("Positive button");
                if (mCurrentDialogId == FW_GET_RESPONSE_ERROR) {
                    // We failed to get current forwarding settings but the user
                    // wishes to continue changing settings to the new vm provider
                    saveVoiceMailAndForwardingNumberStage2();
                } else {
                    finish();
                }
                return;
            default:
                // just let the dialog close and go back to the input
        }
        // In all dialogs, all buttons except BUTTON_POSITIVE lead to the end of user interaction
        // with settings UI. If we were called to explicitly configure voice mail then
        // we finish the settings activity here to come back to whatever the user was doing.
        if (getIntent().getAction().equals(ACTION_ADD_VOICEMAIL)) {
            finish();
        }
    }

    // set the app state with optional status.
    private void showVMDialog(int msgStatus) {
        switch (msgStatus) {
            // It's a bit worrisome to punt in the error cases here when we're
            // not in the foreground; maybe toast instead?
            case MSG_VM_EXCEPTION:
                showDialogIfForeground(VM_RESPONSE_ERROR);
                break;
            case MSG_FW_SET_EXCEPTION:
                showDialogIfForeground(FW_SET_RESPONSE_ERROR);
                break;
            case MSG_FW_GET_EXCEPTION:
                showDialogIfForeground(FW_GET_RESPONSE_ERROR);
                break;
            case MSG_VM_NOCHANGE:
                showDialogIfForeground(VM_NOCHANGE_ERROR);
                break;
            case MSG_VM_OK:
                showDialogIfForeground(VOICEMAIL_DIALOG_CONFIRM);
                break;
            case MSG_OK:
            default:
                // This should never happen.
        }
    }

    /*
     * Activity class methods
     */

    @Override
    protected void onCreate(Bundle icicle) {
        super.onCreate(icicle);
        if (DBG) log("Creating activity");
        mPhone = PhoneFactory.getDefaultPhone();

        addPreferencesFromResource(R.xml.call_feature_setting);

        mAudioManager = (AudioManager) getSystemService(Context.AUDIO_SERVICE);

        // get buttons
        PreferenceScreen prefSet = getPreferenceScreen();
        mSubMenuVoicemailSettings = (EditPhoneNumberPreference)findPreference(BUTTON_VOICEMAIL_KEY);
        if (mSubMenuVoicemailSettings != null) {
            mSubMenuVoicemailSettings.setParentActivity(this, VOICEMAIL_PREF_ID, this);
            mSubMenuVoicemailSettings.setDialogOnClosedListener(this);
            mSubMenuVoicemailSettings.setDialogTitle(R.string.voicemail_settings_number_label);
        }

        mButtonDTMF = (ListPreference) findPreference(BUTTON_DTMF_KEY);
        mButtonAutoRetry = (CheckBoxPreference) findPreference(BUTTON_RETRY_KEY);
        mButtonHAC = (CheckBoxPreference) findPreference(BUTTON_HAC_KEY);
        mButtonTTY = (ListPreference) findPreference(BUTTON_TTY_KEY);
        mVoicemailProviders = (ListPreference) findPreference(BUTTON_VOICEMAIL_PROVIDER_KEY);
        if (mVoicemailProviders != null) {
            mVoicemailProviders.setOnPreferenceChangeListener(this);
            mVoicemailSettings = (PreferenceScreen)findPreference(BUTTON_VOICEMAIL_SETTING_KEY);

            initVoiceMailProviders();
        }
        if (getResources().getBoolean(R.bool.dtmf_type_enabled)) {
            mButtonDTMF.setOnPreferenceChangeListener(this);
        } else {
            prefSet.removePreference(mButtonDTMF);
            mButtonDTMF = null;
        }

        if (getResources().getBoolean(R.bool.auto_retry_enabled)) {
            mButtonAutoRetry.setOnPreferenceChangeListener(this);
        } else {
            prefSet.removePreference(mButtonAutoRetry);
            mButtonAutoRetry = null;
        }

        if (getResources().getBoolean(R.bool.hac_enabled)) {
            mButtonHAC.setOnPreferenceChangeListener(this);
        } else {
            prefSet.removePreference(mButtonHAC);
            mButtonHAC = null;
        }

        if (getResources().getBoolean(R.bool.tty_enabled)) {
            mButtonTTY.setOnPreferenceChangeListener(this);
        } else {
            prefSet.removePreference(mButtonTTY);
            mButtonTTY = null;
        }

        if (!getResources().getBoolean(R.bool.world_phone)) {
            prefSet.removePreference(prefSet.findPreference(BUTTON_CDMA_OPTIONS));
            prefSet.removePreference(prefSet.findPreference(BUTTON_GSM_UMTS_OPTIONS));

            int phoneType = mPhone.getPhoneType();
            if (phoneType == Phone.PHONE_TYPE_CDMA) {
                prefSet.removePreference(prefSet.findPreference(BUTTON_FDN_KEY));
                addPreferencesFromResource(R.xml.cdma_call_options);
            } else if (phoneType == Phone.PHONE_TYPE_GSM) {
                addPreferencesFromResource(R.xml.gsm_umts_call_options);
            } else {
                throw new IllegalStateException("Unexpected phone type: " + phoneType);
            }
        }

        // create intent to bring up contact list
        mContactListIntent = new Intent(Intent.ACTION_GET_CONTENT);
        mContactListIntent.setType(android.provider.Contacts.Phones.CONTENT_ITEM_TYPE);

        // check the intent that started this activity and pop up the voicemail
        // dialog if we've been asked to.
        // If we have at least one non default VM provider registered then bring up
        // the selection for the VM provider, otherwise bring up a VM number dialog.
        // We only bring up the dialog the first time we are called (not after orientation change)
        if (icicle == null) {
            if (getIntent().getAction().equals(ACTION_ADD_VOICEMAIL) &&
                    mVoicemailProviders != null) {
                if (mVMProvidersData.size() > 1) {
                    simulatePreferenceClick(mVoicemailProviders);
                } else {
                    onPreferenceChange(mVoicemailProviders, DEFAULT_VM_PROVIDER_KEY);
                    mVoicemailProviders.setValue(DEFAULT_VM_PROVIDER_KEY);
                }
            }
        }
        updateVoiceNumberField();
        mVMProviderSettingsForced = false;
    }

    @Override
    protected void onResume() {
        super.onResume();
        mForeground = true;

        if (mButtonDTMF != null) {
            int dtmf = Settings.System.getInt(getContentResolver(),
                    Settings.System.DTMF_TONE_TYPE_WHEN_DIALING, DTMF_TONE_TYPE_NORMAL);
            mButtonDTMF.setValueIndex(dtmf);
        }

        if (mButtonAutoRetry != null) {
            int autoretry = Settings.System.getInt(getContentResolver(),
                    Settings.System.CALL_AUTO_RETRY, 0);
            mButtonAutoRetry.setChecked(autoretry != 0);
        }

        if (mButtonHAC != null) {
            int hac = Settings.System.getInt(getContentResolver(), Settings.System.HEARING_AID, 0);
            mButtonHAC.setChecked(hac != 0);
        }

        if (mButtonTTY != null) {
            int settingsTtyMode = Settings.Secure.getInt(getContentResolver(),
                    Settings.Secure.PREFERRED_TTY_MODE,
                    Phone.TTY_MODE_OFF);
            mButtonTTY.setValue(Integer.toString(settingsTtyMode));
            updatePreferredTtyModeSummary(settingsTtyMode);
        }
    }

    private void handleTTYChange(Preference preference, Object objValue) {
        int buttonTtyMode;
        buttonTtyMode = Integer.valueOf((String) objValue).intValue();
        int settingsTtyMode = android.provider.Settings.Secure.getInt(
                getContentResolver(),
                android.provider.Settings.Secure.PREFERRED_TTY_MODE, preferredTtyMode);
        if (DBG) log("handleTTYChange: requesting set TTY mode enable (TTY) to" +
                Integer.toString(buttonTtyMode));

        if (buttonTtyMode != settingsTtyMode) {
            switch(buttonTtyMode) {
            case Phone.TTY_MODE_OFF:
            case Phone.TTY_MODE_FULL:
            case Phone.TTY_MODE_HCO:
            case Phone.TTY_MODE_VCO:
                android.provider.Settings.Secure.putInt(getContentResolver(),
                        android.provider.Settings.Secure.PREFERRED_TTY_MODE, buttonTtyMode);
                break;
            default:
                buttonTtyMode = Phone.TTY_MODE_OFF;
            }

            mButtonTTY.setValue(Integer.toString(buttonTtyMode));
            updatePreferredTtyModeSummary(buttonTtyMode);
            Intent ttyModeChanged = new Intent(TtyIntent.TTY_PREFERRED_MODE_CHANGE_ACTION);
            ttyModeChanged.putExtra(TtyIntent.TTY_PREFFERED_MODE, buttonTtyMode);
            sendBroadcast(ttyModeChanged);
        }
    }

    private void updatePreferredTtyModeSummary(int TtyMode) {
        String [] txts = getResources().getStringArray(R.array.tty_mode_entries);
        switch(TtyMode) {
            case Phone.TTY_MODE_OFF:
            case Phone.TTY_MODE_HCO:
            case Phone.TTY_MODE_VCO:
            case Phone.TTY_MODE_FULL:
                mButtonTTY.setSummary(txts[TtyMode]);
                break;
            default:
                mButtonTTY.setEnabled(false);
                mButtonTTY.setSummary(txts[Phone.TTY_MODE_OFF]);
        }
    }

    private static void log(String msg) {
        Log.d(LOG_TAG, msg);
    }

    /**
     * Updates the look of the VM preference widgets based on current VM provider settings.
     * Note that the provider name is loaded form the found activity via loadLabel in
     * initVoiceMailProviders in order for it to be localizable.
     */
    private void updateVMPreferenceWidgets(String currentProviderSetting) {
        final String key = currentProviderSetting;
        final VoiceMailProvider provider = mVMProvidersData.get(key);

        /* This is the case when we are coming up on a freshly wiped phone and there is no
         persisted value for the list preference mVoicemailProviders.
         In this case we want to show the UI asking the user to select a voicemail provider as
         opposed to silently falling back to default one. */
        if (provider == null) {
            mVoicemailProviders.setSummary(getString(R.string.sum_voicemail_choose_provider));
            mVoicemailSettings.setSummary("");
            mVoicemailSettings.setEnabled(false);
            mVoicemailSettings.setIntent(null);
        } else {
            final String providerName = provider.name;
            mVoicemailProviders.setSummary(providerName);
            mVoicemailSettings.setSummary(getApplicationContext().getString(
                    R.string.voicemail_settings_for, providerName));
            mVoicemailSettings.setEnabled(true);
            mVoicemailSettings.setIntent(provider.intent);
        }
    }

    /**
     * Enumerates existing VM providers and puts their data into the list and populates
     * the preference list objects with their names.
     * In case we are called with ACTION_ADD_VOICEMAIL intent the intent may have
     * an extra string called IGNORE_PROVIDER_EXTRA with "package.activityName" of the provider
     * which should be hidden when we bring up the list of possible VM providers to choose.
     * This allows a provider which is being disabled (e.g. GV user logging out) to force the user
     * to pick some other provider.
     */
    private void initVoiceMailProviders() {
        mPerProviderSavedVMNumbers =
            this.getApplicationContext().getSharedPreferences(
                VM_NUMBERS_SHARED_PREFERENCES_NAME, MODE_PRIVATE);

        String providerToIgnore = null;
        if (getIntent().getAction().equals(ACTION_ADD_VOICEMAIL)) {
            if (DBG) log("ACTION_ADD_VOICEMAIL");
            if (getIntent().hasExtra(IGNORE_PROVIDER_EXTRA)) {
                providerToIgnore = getIntent().getStringExtra(IGNORE_PROVIDER_EXTRA);
            }
            if (DBG) log("providerToIgnore=" + providerToIgnore);
            if (providerToIgnore != null) {
                deleteSettingsForVoicemailProvider(providerToIgnore);
            }
        }

        mVMProvidersData.clear();

        // Stick the default element which is always there
        final String myCarrier = getString(R.string.voicemail_default);
        mVMProvidersData.put(DEFAULT_VM_PROVIDER_KEY, new VoiceMailProvider(myCarrier, null));

        // Enumerate providers
        PackageManager pm = getPackageManager();
        Intent intent = new Intent();
        intent.setAction(ACTION_CONFIGURE_VOICEMAIL);
        List<ResolveInfo> resolveInfos = pm.queryIntentActivities(intent, 0);
        int len = resolveInfos.size() + 1; // +1 for the default choice we will insert.

        // Go through the list of discovered providers populating the data map
        // skip the provider we were instructed to ignore if there was one
        for (int i = 0; i < resolveInfos.size(); i++) {
            final ResolveInfo ri= resolveInfos.get(i);
            final ActivityInfo currentActivityInfo = ri.activityInfo;
            final String key = makeKeyForActivity(currentActivityInfo);
            if (DBG) log("Loading " + key);
            if (key.equals(providerToIgnore)) {
                if (DBG) log("Ignoring " + key);
                len--;
                continue;
            }
            final String nameForDisplay = ri.loadLabel(pm).toString();
            Intent providerIntent = new Intent();
            providerIntent.setAction(ACTION_CONFIGURE_VOICEMAIL);
            providerIntent.setClassName(currentActivityInfo.packageName,
                    currentActivityInfo.name);
            mVMProvidersData.put(
                    key,
                    new VoiceMailProvider(nameForDisplay, providerIntent));

        }

        // Now we know which providers to display - create entries and values array for
        // the list preference
        String [] entries = new String [len];
        String [] values = new String [len];
        entries[0] = myCarrier;
        values[0] = DEFAULT_VM_PROVIDER_KEY;
        int entryIdx = 1;
        for (int i = 0; i < resolveInfos.size(); i++) {
            final String key = makeKeyForActivity(resolveInfos.get(i).activityInfo);
            if (!mVMProvidersData.containsKey(key)) {
                continue;
            }
            entries[entryIdx] = mVMProvidersData.get(key).name;
            values[entryIdx] = key;
            entryIdx++;
        }

        mVoicemailProviders.setEntries(entries);
        mVoicemailProviders.setEntryValues(values);

        mPreviousVMProviderKey = getCurrentVoicemailProviderKey();
        updateVMPreferenceWidgets(mPreviousVMProviderKey);
    }

    private String makeKeyForActivity(ActivityInfo ai) {
        return ai.name;
    }

    /**
     * Simulates user clicking on a passed preference.
     * Usually needed when the preference is a dialog preference and we want to invoke
     * a dialog for this preference programmatically.
     * TODO(iliat): figure out if there is a cleaner way to cause preference dlg to come up
     */
    private void simulatePreferenceClick(Preference preference) {
        // Go through settings until we find our setting
        // and then simulate a click on it to bring up the dialog
        final ListAdapter adapter = getPreferenceScreen().getRootAdapter();
        for (int idx = 0; idx < adapter.getCount(); idx++) {
            if (adapter.getItem(idx) == preference) {
                getPreferenceScreen().onItemClick(this.getListView(),
                        null, idx, adapter.getItemId(idx));
                break;
            }
        }
    }

    /**
     * Saves new VM provider settings associating them with the currently selected
     * provider if settings are different than the ones already stored for this
     * provider.
     * Later on these will be used when the user switches a provider.
     */
    private void maybeSaveSettingsForVoicemailProvider(String key,
            VoiceMailProviderSettings newSettings) {
        if (mVoicemailProviders == null) {
            return;
        }
        final VoiceMailProviderSettings curSettings = loadSettingsForVoiceMailProvider(key);
        if (newSettings.equals(curSettings)) {
            if (DBG) log("Not saving setting for " + key + " since they have not changed");
            return;
        }
        if (DBG) log("Saving settings for " + key + ": " + newSettings.toString());
        Editor editor = mPerProviderSavedVMNumbers.edit();
        editor.putString(key + VM_NUMBER_TAG,newSettings.voicemailNumber);
        String fwdKey = key + FWD_SETTINGS_TAG;
        CallForwardInfo[] s = newSettings.forwardingSettings;
        if (s != FWD_SETTINGS_DONT_TOUCH) {
            editor.putInt(fwdKey + FWD_SETTINGS_LENGTH_TAG, s.length);
            for (int i = 0; i < s.length; i++) {
                final String settingKey = fwdKey + FWD_SETTING_TAG + String.valueOf(i);
                final CallForwardInfo fi = s[i];
                editor.putInt(settingKey + FWD_SETTING_STATUS, fi.status);
                editor.putInt(settingKey + FWD_SETTING_REASON, fi.reason);
                editor.putString(settingKey + FWD_SETTING_NUMBER, fi.number);
                editor.putInt(settingKey + FWD_SETTING_TIME, fi.timeSeconds);
            }
        } else {
            editor.putInt(fwdKey + FWD_SETTINGS_LENGTH_TAG, 0);
        }
        editor.commit();
    }

    /**
     * Returns settings previously stored for the currently selected
     * voice mail provider. If none is stored returns null.
     * If the user switches to a voice mail provider and we have settings
     * stored for it we will automatically change the phone's voice mail number
     * and forwarding number to the stored one. Otherwise we will bring up provider's configuration
     * UI.
     */
    private VoiceMailProviderSettings loadSettingsForVoiceMailProvider(String key) {
        final String vmNumberSetting = mPerProviderSavedVMNumbers.getString(key + VM_NUMBER_TAG,
                null);
        if (vmNumberSetting == null) {
            if (DBG) log("Settings for " + key + " not found");
            return null;
        }

        CallForwardInfo[] cfi = FWD_SETTINGS_DONT_TOUCH;
        String fwdKey = key + FWD_SETTINGS_TAG;
        final int fwdLen = mPerProviderSavedVMNumbers.getInt(fwdKey + FWD_SETTINGS_LENGTH_TAG, 0);
        if (fwdLen > 0) {
            cfi = new CallForwardInfo[fwdLen];
            for (int i = 0; i < cfi.length; i++) {
                final String settingKey = fwdKey + FWD_SETTING_TAG + String.valueOf(i);
                cfi[i] = new CallForwardInfo();
                cfi[i].status = mPerProviderSavedVMNumbers.getInt(
                        settingKey + FWD_SETTING_STATUS, 0);
                cfi[i].reason = mPerProviderSavedVMNumbers.getInt(
                        settingKey + FWD_SETTING_REASON,
                        CommandsInterface.CF_REASON_ALL_CONDITIONAL);
                cfi[i].serviceClass = CommandsInterface.SERVICE_CLASS_VOICE;
                cfi[i].toa = PhoneNumberUtils.TOA_International;
                cfi[i].number = mPerProviderSavedVMNumbers.getString(
                        settingKey + FWD_SETTING_NUMBER, "");
                cfi[i].timeSeconds = mPerProviderSavedVMNumbers.getInt(
                        settingKey + FWD_SETTING_TIME, 20);
            }
        }

        VoiceMailProviderSettings settings =  new VoiceMailProviderSettings(vmNumberSetting, cfi);
        if (DBG) log("Loaded settings for " + key + ": " + settings.toString());
        return settings;
    }

    /**
     * Deletes settings for the specified provider.
     */
    private void deleteSettingsForVoicemailProvider(String key) {
        if (DBG) log("Deleting settings for" + key);
        if (mVoicemailProviders == null) {
            return;
        }
        mPerProviderSavedVMNumbers.edit()
            .putString(key + VM_NUMBER_TAG, null)
            .putInt(key + FWD_SETTINGS_TAG + FWD_SETTINGS_LENGTH_TAG, 0)
            .commit();
    }

    private String getCurrentVoicemailProviderKey() {
        final String key = mVoicemailProviders.getValue();
        return (key != null) ? key : DEFAULT_VM_PROVIDER_KEY;
    }
}<|MERGE_RESOLUTION|>--- conflicted
+++ resolved
@@ -370,9 +370,6 @@
     private CallForwardInfo[] mNewFwdSettings;
     String mNewVMNumber;
 
-<<<<<<< HEAD
-    TTYHandler ttyHandler;
-
     private boolean mForeground;
 
     @Override
@@ -381,8 +378,6 @@
         mForeground = false;
     }
 
-=======
->>>>>>> 3cdfe2a5
     /**
      * We have to pull current settings from the network for all kinds of
      * voicemail providers so we can tell whether we have to update them,
