--- conflicted
+++ resolved
@@ -23,10 +23,7 @@
 import android.app.Dialog;
 import android.app.DialogFragment;
 import android.app.ProgressDialog;
-<<<<<<< HEAD
 import android.app.VibrationPickerDialog;
-=======
->>>>>>> 720e662f
 import android.content.ContentResolver;
 import android.content.Context;
 import android.content.DialogInterface;
@@ -190,11 +187,8 @@
     private static final String BUTTON_TTY_KEY         = "button_tty_mode_key";
     /* package */ static final String BUTTON_RING_DELAY_KEY = "button_ring_delay_key";
     private static final String BUTTON_HAC_KEY         = "button_hac_key";
-<<<<<<< HEAD
     private static final String BUTTON_NOISE_SUPPRESSION_KEY = "button_noise_suppression_key";
-=======
     private static final String BUTTON_DIALPAD_AUTOCOMPLETE = "button_dialpad_autocomplete";
->>>>>>> 720e662f
 
     private static final String BUTTON_GSM_UMTS_OPTIONS = "button_gsm_more_expand_key";
     private static final String BUTTON_CDMA_OPTIONS = "button_cdma_more_expand_key";
@@ -525,17 +519,14 @@
         } else if (preference == mPlayDtmfTone) {
             Settings.System.putInt(getContentResolver(), Settings.System.DTMF_TONE_WHEN_DIALING,
                     mPlayDtmfTone.isChecked() ? 1 : 0);
-<<<<<<< HEAD
         } else if (preference == mMwiNotification) {
             int mwi_notification = mMwiNotification.isChecked() ? 1 : 0;
             Settings.System.putInt(mPhone.getContext().getContentResolver(),
                     Settings.System.ENABLE_MWI_NOTIFICATION, mwi_notification);
             return true;
-=======
         } else if (preference == mDialpadAutocomplete) {
             Settings.Secure.putInt(getContentResolver(), Settings.Secure.DIALPAD_AUTOCOMPLETE,
                     mDialpadAutocomplete.isChecked() ? 1 : 0);
->>>>>>> 720e662f
         } else if (preference == mButtonDTMF) {
             return true;
         } else if (preference == mButtonTTY) {
@@ -1604,7 +1595,6 @@
         mVibrationPreference = findPreference(BUTTON_VIBRATION_KEY);
         mVibrateWhenRinging = (CheckBoxPreference) findPreference(BUTTON_VIBRATE_ON_RING);
         mPlayDtmfTone = (CheckBoxPreference) findPreference(BUTTON_PLAY_DTMF_TONE);
-<<<<<<< HEAD
         mMwiNotification = (CheckBoxPreference) findPreference(BUTTON_MWI_NOTIFICATION_KEY);
         if (mMwiNotification != null) {
             if (getResources().getBoolean(R.bool.sprint_mwi_quirk)) {
@@ -1616,9 +1606,7 @@
             }
         }
 
-=======
         mDialpadAutocomplete = (CheckBoxPreference) findPreference(BUTTON_DIALPAD_AUTOCOMPLETE);
->>>>>>> 720e662f
         mButtonDTMF = (ListPreference) findPreference(BUTTON_DTMF_KEY);
         mButtonAutoRetry = (CheckBoxPreference) findPreference(BUTTON_RETRY_KEY);
         mButtonHAC = (CheckBoxPreference) findPreference(BUTTON_HAC_KEY);
