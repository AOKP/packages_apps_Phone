/*
 * Copyright (C) 2006 The Android Open Source Project
 *
 * Licensed under the Apache License, Version 2.0 (the "License");
 * you may not use this file except in compliance with the License.
 * You may obtain a copy of the License at
 *
 *      http://www.apache.org/licenses/LICENSE-2.0
 *
 * Unless required by applicable law or agreed to in writing, software
 * distributed under the License is distributed on an "AS IS" BASIS,
 * WITHOUT WARRANTIES OR CONDITIONS OF ANY KIND, either express or implied.
 * See the License for the specific language governing permissions and
 * limitations under the License.
 */

package com.android.phone;

import com.android.internal.telephony.Phone;
import com.android.internal.telephony.PhoneConstants;
import com.android.internal.telephony.TelephonyIntents;
import com.android.internal.telephony.TelephonyProperties;

import android.app.ActionBar;
import android.app.AlertDialog;
import android.content.Context;
import android.content.DialogInterface;
import android.content.Intent;
import android.net.ConnectivityManager;
import android.net.Uri;
import android.os.AsyncResult;
import android.os.Bundle;
import android.os.Handler;
import android.os.Message;
import android.os.SystemProperties;
import android.preference.CheckBoxPreference;
import android.preference.ListPreference;
import android.preference.Preference;
import android.preference.PreferenceActivity;
import android.preference.PreferenceScreen;
import android.telephony.TelephonyManager;
import android.text.TextUtils;
import android.util.Log;
import android.view.MenuItem;

/**
 * "Mobile network settings" screen.  This preference screen lets you
 * enable/disable mobile data, and control data roaming and other
 * network-specific mobile data features.  It's used on non-voice-capable
 * tablets as well as regular phone devices.
 *
 * Note that this PreferenceActivity is part of the phone app, even though
 * you reach it from the "Wireless & Networks" section of the main
 * Settings app.  It's not part of the "Call settings" hierarchy that's
 * available from the Phone app (see CallFeaturesSetting for that.)
 */
public class MobileNetworkSettings extends PreferenceActivity
        implements DialogInterface.OnClickListener,
        DialogInterface.OnDismissListener, Preference.OnPreferenceChangeListener{

    // debug data
    private static final String LOG_TAG = "NetworkSettings";
    private static final boolean DBG = false;
    public static final int REQUEST_CODE_EXIT_ECM = 17;

    //String keys for preference lookup
    private static final String BUTTON_DATA_ENABLED_KEY = "button_data_enabled_key";
    private static final String BUTTON_PREFERED_NETWORK_MODE = "preferred_network_mode_key";
    private static final String BUTTON_ROAMING_KEY = "button_roaming_key";
    private static final String BUTTON_CDMA_LTE_DATA_SERVICE_KEY = "cdma_lte_data_service_key";
    private static final String BUTTON_NATIONAL_ROAMING_KEY = "button_national_roaming_key";

    static final int preferredNetworkMode = Phone.PREFERRED_NT_MODE;

    //Information about logical "up" Activity
    private static final String UP_ACTIVITY_PACKAGE = "com.android.settings";
    private static final String UP_ACTIVITY_CLASS =
            "com.android.settings.Settings$WirelessSettingsActivity";

    //UI objects
    private ListPreference mButtonPreferredNetworkMode;
    private CheckBoxPreference mButtonDataRoam;
    private CheckBoxPreference mButtonDataEnabled;
    private Preference mLteDataServicePref;
    private CheckBoxPreference mButtonNationalDataRoam;

    private static final String iface = "rmnet0"; //TODO: this will go away

    private Phone mPhone;
    private MyHandler mHandler;
    private boolean mOkClicked;

    //GsmUmts options and Cdma options
    GsmUmtsOptions mGsmUmtsOptions;
    CdmaOptions mCdmaOptions;

    private Preference mClickedPreference;


    //This is a method implemented for DialogInterface.OnClickListener.
    //  Used to dismiss the dialogs when they come up.
    public void onClick(DialogInterface dialog, int which) {
        if (which == DialogInterface.BUTTON_POSITIVE) {
            mPhone.setDataRoamingEnabled(true);
            mOkClicked = true;
        } else {
            // Reset the toggle
            mButtonDataRoam.setChecked(false);
        }
    }

    public void onDismiss(DialogInterface dialog) {
        // Assuming that onClick gets called first
        if (!mOkClicked) {
            mButtonDataRoam.setChecked(false);
        }
    }

    /**
     * Invoked on each preference click in this hierarchy, overrides
     * PreferenceActivity's implementation.  Used to make sure we track the
     * preference click events.
     */
    @Override
    public boolean onPreferenceTreeClick(PreferenceScreen preferenceScreen, Preference preference) {
        /** TODO: Refactor and get rid of the if's using subclasses */
        if (mGsmUmtsOptions != null &&
                mGsmUmtsOptions.preferenceTreeClick(preference) == true) {
            return true;
        } else if (mCdmaOptions != null &&
                   mCdmaOptions.preferenceTreeClick(preference) == true) {
            if (Boolean.parseBoolean(
                    SystemProperties.get(TelephonyProperties.PROPERTY_INECM_MODE))) {

                mClickedPreference = preference;

                // In ECM mode launch ECM app dialog
                startActivityForResult(
                    new Intent(TelephonyIntents.ACTION_SHOW_NOTICE_ECM_BLOCK_OTHERS, null),
                    REQUEST_CODE_EXIT_ECM);
            }
            return true;
        } else if (preference == mButtonPreferredNetworkMode) {
            //displays the value taken from the Settings.System
            int settingsNetworkMode = android.provider.Settings.Global.getInt(mPhone.getContext().
                    getContentResolver(), android.provider.Settings.Global.PREFERRED_NETWORK_MODE,
                    preferredNetworkMode);
            mButtonPreferredNetworkMode.setValue(Integer.toString(settingsNetworkMode));
            return true;
        } else if (preference == mButtonDataRoam) {
            if (DBG) log("onPreferenceTreeClick: preference == mButtonDataRoam.");

            //normally called on the toggle click
            if (mButtonDataRoam.isChecked()) {
                // First confirm with a warning dialog about charges
                mOkClicked = false;
                new AlertDialog.Builder(this).setMessage(
                        getResources().getString(R.string.roaming_warning))
                        .setTitle(android.R.string.dialog_alert_title)
                        .setIconAttribute(android.R.attr.alertDialogIcon)
                        .setPositiveButton(android.R.string.yes, this)
                        .setNegativeButton(android.R.string.no, this)
                        .show()
                        .setOnDismissListener(this);
            } else {
                mPhone.setDataRoamingEnabled(false);
            }
            return true;
        } else if (preference == mButtonNationalDataRoam) {
            android.provider.Settings.System.putInt(mPhone.getContext().getContentResolver(),
                    android.provider.Settings.System.MVNO_ROAMING,
                    mButtonNationalDataRoam.isChecked() ? 1 : 0);
           return true;
        } else if (preference == mButtonDataEnabled) {
            if (DBG) log("onPreferenceTreeClick: preference == mButtonDataEnabled.");
            ConnectivityManager cm =
                    (ConnectivityManager)getSystemService(Context.CONNECTIVITY_SERVICE);

            cm.setMobileDataEnabled(mButtonDataEnabled.isChecked());

            Intent intent = new Intent(PhoneToggler.MOBILE_DATA_CHANGED);
            intent.putExtra(PhoneToggler.NETWORK_MODE, mButtonDataEnabled.isChecked());
            mPhone.getContext().sendBroadcast(intent);
            return true;
        } else if (preference == mLteDataServicePref) {
            String tmpl = android.provider.Settings.Global.getString(getContentResolver(),
                        android.provider.Settings.Global.SETUP_PREPAID_DATA_SERVICE_URL);
            if (!TextUtils.isEmpty(tmpl)) {
                TelephonyManager tm = (TelephonyManager) getSystemService(
                        Context.TELEPHONY_SERVICE);
                String imsi = tm.getSubscriberId();
                if (imsi == null) {
                    imsi = "";
                }
                final String url = TextUtils.isEmpty(tmpl) ? null
                        : TextUtils.expandTemplate(tmpl, imsi).toString();
                Intent intent = new Intent(Intent.ACTION_VIEW, Uri.parse(url));
                startActivity(intent);
            } else {
                android.util.Log.e(LOG_TAG, "Missing SETUP_PREPAID_DATA_SERVICE_URL");
            }
            return true;
        } else {
            // if the button is anything but the simple toggle preference,
            // we'll need to disable all preferences to reject all click
            // events until the sub-activity's UI comes up.
            preferenceScreen.setEnabled(false);
            // Let the intents be launched by the Preference manager
            return false;
        }
    }

    @Override
    protected void onCreate(Bundle icicle) {
        super.onCreate(icicle);

        addPreferencesFromResource(R.xml.network_setting);

        mPhone = PhoneGlobals.getPhone();
        mHandler = new MyHandler();

        //get UI object references
        PreferenceScreen prefSet = getPreferenceScreen();

        mButtonDataEnabled = (CheckBoxPreference) prefSet.findPreference(BUTTON_DATA_ENABLED_KEY);
        mButtonDataRoam = (CheckBoxPreference) prefSet.findPreference(BUTTON_ROAMING_KEY);
        mButtonNationalDataRoam = (CheckBoxPreference) prefSet.findPreference(BUTTON_NATIONAL_ROAMING_KEY);
        mButtonPreferredNetworkMode = (ListPreference) prefSet.findPreference(
                BUTTON_PREFERED_NETWORK_MODE);
        mLteDataServicePref = prefSet.findPreference(BUTTON_CDMA_LTE_DATA_SERVICE_KEY);

        boolean isLteOnCdma = mPhone.getLteOnCdmaMode() == PhoneConstants.LTE_ON_CDMA_TRUE;
        boolean isLteOnGsm = mPhone.getLteOnGsmMode() != 0;
        if (getResources().getBoolean(R.bool.world_phone) == true) {
            // set the listener for the mButtonPreferredNetworkMode list preference so we can issue
            // change Preferred Network Mode.
            mButtonPreferredNetworkMode.setOnPreferenceChangeListener(this);

            //Get the networkMode from Settings.System and displays it
            int settingsNetworkMode = android.provider.Settings.Global.getInt(mPhone.getContext().
                    getContentResolver(),android.provider.Settings.Global.PREFERRED_NETWORK_MODE,
                    preferredNetworkMode);
            mButtonPreferredNetworkMode.setValue(Integer.toString(settingsNetworkMode));
            mCdmaOptions = new CdmaOptions(this, prefSet, mPhone);
            mGsmUmtsOptions = new GsmUmtsOptions(this, prefSet);
        } else {
            if (!isLteOnCdma && !isLteOnGsm) {
                prefSet.removePreference(mButtonPreferredNetworkMode);
            }
            int phoneType = mPhone.getPhoneType();
            if (phoneType == PhoneConstants.PHONE_TYPE_CDMA) {
                mCdmaOptions = new CdmaOptions(this, prefSet, mPhone);
                if (isLteOnCdma) {
                    mButtonPreferredNetworkMode.setOnPreferenceChangeListener(this);
                    int settingsNetworkMode = android.provider.Settings.Global.getInt(
                            mPhone.getContext().getContentResolver(),
                            android.provider.Settings.Global.PREFERRED_NETWORK_MODE,
                            preferredNetworkMode);
                    mButtonPreferredNetworkMode.setValue(
                            Integer.toString(settingsNetworkMode));
                }

            } else if (phoneType == PhoneConstants.PHONE_TYPE_GSM) {
                mGsmUmtsOptions = new GsmUmtsOptions(this, prefSet);
                if (isLteOnGsm) {
                    mButtonPreferredNetworkMode.setOnPreferenceChangeListener(this);
                    mButtonPreferredNetworkMode.setEntries(
                            R.array.preferred_network_mode_choices_lte_gsm);
                    mButtonPreferredNetworkMode.setEntryValues(
                            R.array.preferred_network_mode_values_lte_gsm);
                    int settingsNetworkMode = android.provider.Settings.Secure.getInt(
                            mPhone.getContext().getContentResolver(),
                            android.provider.Settings.Global.PREFERRED_NETWORK_MODE,
                            preferredNetworkMode);
                    mButtonPreferredNetworkMode.setValue(
                            Integer.toString(settingsNetworkMode));
                }
            } else {
                throw new IllegalStateException("Unexpected phone type: " + phoneType);
            }
        }

        final boolean missingDataServiceUrl = TextUtils.isEmpty(
                android.provider.Settings.Global.getString(getContentResolver(),
                        android.provider.Settings.Global.SETUP_PREPAID_DATA_SERVICE_URL));
        if (!isLteOnCdma || missingDataServiceUrl) {
            prefSet.removePreference(mLteDataServicePref);
        } else {
            android.util.Log.d(LOG_TAG, "keep ltePref");
        }

        ActionBar actionBar = getActionBar();
        if (actionBar != null) {
            // android.R.id.home will be triggered in onOptionsItemSelected()
            actionBar.setDisplayHomeAsUpEnabled(true);
        }
    }

    @Override
    protected void onResume() {
        super.onResume();

        // upon resumption from the sub-activity, make sure we re-enable the
        // preferences.
        // TODO: BUG: This will reenable all preferences, including ones that
        // are supposed to be disabled (operator selection button is one example)
        getPreferenceScreen().setEnabled(true);
        // TODO: Call this to redisable preferences due to bug above
        if (mGsmUmtsOptions != null) mGsmUmtsOptions.onResume();

        ConnectivityManager cm =
                (ConnectivityManager)getSystemService(Context.CONNECTIVITY_SERVICE);
        mButtonDataEnabled.setChecked(cm.getMobileDataEnabled());

        // Set UI state in onResume because a user could go home, launch some
        // app to change this setting's backend, and re-launch this settings app
        // and the UI state would be inconsistent with actual state
        mButtonDataRoam.setChecked(mPhone.getDataRoamingEnabled());

        mButtonNationalDataRoam.setChecked(android.provider.Settings.System.getInt(
                mPhone.getContext().getContentResolver(),
                android.provider.Settings.System.MVNO_ROAMING, 0) == 1);

        if (getPreferenceScreen().findPreference(BUTTON_PREFERED_NETWORK_MODE) != null)  {
            mPhone.getPreferredNetworkType(mHandler.obtainMessage(
                    MyHandler.MESSAGE_GET_PREFERRED_NETWORK_TYPE));
        }
    }

    @Override
    protected void onPause() {
        super.onPause();
    }

    /**
     * Implemented to support onPreferenceChangeListener to look for preference
     * changes specifically on CLIR.
     *
     * @param preference is the preference to be changed, should be mButtonCLIR.
     * @param objValue should be the value of the selection, NOT its localized
     * display value.
     */
    public boolean onPreferenceChange(Preference preference, Object objValue) {
        if (preference == mButtonPreferredNetworkMode) {
            //NOTE onPreferenceChange seems to be called even if there is no change
            //Check if the button value is changed from the System.Setting
            mButtonPreferredNetworkMode.setValue((String) objValue);
            int buttonNetworkMode;
            buttonNetworkMode = Integer.valueOf((String) objValue).intValue();
            int settingsNetworkMode = android.provider.Settings.Global.getInt(
                    mPhone.getContext().getContentResolver(),
                    android.provider.Settings.Global.PREFERRED_NETWORK_MODE, preferredNetworkMode);
            if (buttonNetworkMode != settingsNetworkMode) {
                int modemNetworkMode;
                // if new mode is invalid ignore it
                switch (buttonNetworkMode) {
                    case Phone.NT_MODE_WCDMA_PREF:
                    case Phone.NT_MODE_GSM_ONLY:
                    case Phone.NT_MODE_WCDMA_ONLY:
                    case Phone.NT_MODE_GSM_UMTS:
                    case Phone.NT_MODE_CDMA:
                    case Phone.NT_MODE_CDMA_NO_EVDO:
                    case Phone.NT_MODE_EVDO_NO_CDMA:
                    case Phone.NT_MODE_GLOBAL:
                    case Phone.NT_MODE_LTE_CDMA_AND_EVDO:
                    case Phone.NT_MODE_LTE_GSM_WCDMA:
                    case Phone.NT_MODE_LTE_CMDA_EVDO_GSM_WCDMA:
                    case Phone.NT_MODE_LTE_ONLY:
                    case Phone.NT_MODE_LTE_WCDMA:
                    case Phone.NT_MODE_TD_SCDMA_ONLY:
                    case Phone.NT_MODE_TD_SCDMA_WCDMA:
                    case Phone.NT_MODE_TD_SCDMA_LTE:
                    case Phone.NT_MODE_TD_SCDMA_GSM:
                    case Phone.NT_MODE_TD_SCDMA_GSM_LTE:
                    case Phone.NT_MODE_TD_SCDMA_GSM_WCDMA:
                    case Phone.NT_MODE_TD_SCDMA_WCDMA_LTE:
                    case Phone.NT_MODE_TD_SCDMA_GSM_WCDMA_LTE:
                    case Phone.NT_MODE_TD_SCDMA_CDMA_EVDO_GSM_WCDMA:
                    case Phone.NT_MODE_TD_SCDMA_LTE_CDMA_EVDO_GSM_WCDMA:
                        // This is one of the modes we recognize
                        modemNetworkMode = buttonNetworkMode;
                        break;
                    default:
                        loge("Invalid Network Mode (" + buttonNetworkMode + ") chosen. Ignore.");
                        return true;
                }

                UpdatePreferredNetworkModeSummary(buttonNetworkMode);

                android.provider.Settings.Global.putInt(mPhone.getContext().getContentResolver(),
                        android.provider.Settings.Global.PREFERRED_NETWORK_MODE,
                        buttonNetworkMode );
                //Set the modem network mode
                mPhone.setPreferredNetworkType(modemNetworkMode, mHandler
                        .obtainMessage(MyHandler.MESSAGE_SET_PREFERRED_NETWORK_TYPE));

                Intent intent = new Intent(PhoneToggler.NETWORK_MODE_CHANGED);
                intent.putExtra(PhoneToggler.NETWORK_MODE, buttonNetworkMode);
                mPhone.getContext().sendBroadcast(intent, PhoneToggler.CHANGE_NETWORK_MODE_PERM);
            }
        }

        // always let the preference setting proceed.
        return true;
    }

    private class MyHandler extends Handler {

        static final int MESSAGE_GET_PREFERRED_NETWORK_TYPE = 0;
        static final int MESSAGE_SET_PREFERRED_NETWORK_TYPE = 1;

        @Override
        public void handleMessage(Message msg) {
            switch (msg.what) {
                case MESSAGE_GET_PREFERRED_NETWORK_TYPE:
                    handleGetPreferredNetworkTypeResponse(msg);
                    break;

                case MESSAGE_SET_PREFERRED_NETWORK_TYPE:
                    handleSetPreferredNetworkTypeResponse(msg);
                    break;
            }
        }

        private void handleGetPreferredNetworkTypeResponse(Message msg) {
            AsyncResult ar = (AsyncResult) msg.obj;

            if (ar.exception == null) {
                int modemNetworkMode = ((int[])ar.result)[0];

                if (DBG) {
                    log ("handleGetPreferredNetworkTypeResponse: modemNetworkMode = " +
                            modemNetworkMode);
                }

                int settingsNetworkMode = android.provider.Settings.Global.getInt(
                        mPhone.getContext().getContentResolver(),
                        android.provider.Settings.Global.PREFERRED_NETWORK_MODE,
                        preferredNetworkMode);

                if (DBG) {
                    log("handleGetPreferredNetworkTypeReponse: settingsNetworkMode = " +
                            settingsNetworkMode);
                }

                boolean isLteOnCdma = mPhone.getLteOnCdmaMode() == PhoneConstants.LTE_ON_CDMA_TRUE;
                //check that modemNetworkMode is from an accepted value
                if (modemNetworkMode == Phone.NT_MODE_WCDMA_PREF ||
                        modemNetworkMode == Phone.NT_MODE_GSM_ONLY ||
                        modemNetworkMode == Phone.NT_MODE_WCDMA_ONLY ||
                        modemNetworkMode == Phone.NT_MODE_GSM_UMTS ||
                        modemNetworkMode == Phone.NT_MODE_CDMA ||
                        modemNetworkMode == Phone.NT_MODE_CDMA_NO_EVDO ||
                        modemNetworkMode == Phone.NT_MODE_EVDO_NO_CDMA ||
                        //A modem might report world phone sometimes
                        //but it's not true. Double check here
                        ((getResources().getBoolean(R.bool.world_phone) == true || isLteOnCdma) &&
                            modemNetworkMode == Phone.NT_MODE_GLOBAL) ||
                        modemNetworkMode == Phone.NT_MODE_LTE_CDMA_AND_EVDO ||
                        modemNetworkMode == Phone.NT_MODE_LTE_GSM_WCDMA ||
                        modemNetworkMode == Phone.NT_MODE_LTE_CMDA_EVDO_GSM_WCDMA ||
                        modemNetworkMode == Phone.NT_MODE_LTE_ONLY ||
                        modemNetworkMode == Phone.NT_MODE_LTE_WCDMA ||
                        modemNetworkMode == Phone.NT_MODE_TD_SCDMA_ONLY ||
                        modemNetworkMode == Phone.NT_MODE_TD_SCDMA_WCDMA ||
                        modemNetworkMode == Phone.NT_MODE_TD_SCDMA_LTE ||
                        modemNetworkMode == Phone.NT_MODE_TD_SCDMA_GSM ||
                        modemNetworkMode == Phone.NT_MODE_TD_SCDMA_GSM_LTE ||
                        modemNetworkMode == Phone.NT_MODE_TD_SCDMA_GSM_WCDMA ||
                        modemNetworkMode == Phone.NT_MODE_TD_SCDMA_WCDMA_LTE ||
                        modemNetworkMode == Phone.NT_MODE_TD_SCDMA_GSM_WCDMA_LTE ||
                        modemNetworkMode == Phone.NT_MODE_TD_SCDMA_CDMA_EVDO_GSM_WCDMA ||
                        modemNetworkMode == Phone.NT_MODE_TD_SCDMA_LTE_CDMA_EVDO_GSM_WCDMA) {
                    if (DBG) {
                        log("handleGetPreferredNetworkTypeResponse: if 1: modemNetworkMode = " +
                                modemNetworkMode);
                    }

                    //check changes in modemNetworkMode and updates settingsNetworkMode
                    if (modemNetworkMode != settingsNetworkMode) {
                        if (DBG) {
                            log("handleGetPreferredNetworkTypeResponse: if 2: " +
                                    "modemNetworkMode != settingsNetworkMode");
                        }

                        settingsNetworkMode = modemNetworkMode;

                        if (DBG) { log("handleGetPreferredNetworkTypeResponse: if 2: " +
                                "settingsNetworkMode = " + settingsNetworkMode);
                        }

                        //changes the Settings.System accordingly to modemNetworkMode
                        android.provider.Settings.Global.putInt(
                                mPhone.getContext().getContentResolver(),
                                android.provider.Settings.Global.PREFERRED_NETWORK_MODE,
                                settingsNetworkMode );
                    }

                    UpdatePreferredNetworkModeSummary(modemNetworkMode);
                    // changes the mButtonPreferredNetworkMode accordingly to modemNetworkMode
                    mButtonPreferredNetworkMode.setValue(Integer.toString(modemNetworkMode));

                    Intent intent = new Intent(PhoneToggler.NETWORK_MODE_CHANGED);
                    intent.putExtra(PhoneToggler.NETWORK_MODE, modemNetworkMode);
                    mPhone.getContext().sendBroadcast(intent, PhoneToggler.CHANGE_NETWORK_MODE_PERM);
                } else if (modemNetworkMode == Phone.NT_MODE_LTE_ONLY) {
                    // LTE Only mode not yet supported on UI, but could be used for testing
                    if (DBG) log("handleGetPreferredNetworkTypeResponse: lte only: no action");
                } else {
                    if (DBG) log("handleGetPreferredNetworkTypeResponse: else: reset to default");
                    resetNetworkModeToDefault();
                }
                //Update '2GOnly checkbox' based on recent preferred network type selection.
                Use2GOnlyCheckBoxPreference.updateCheckBox(mPhone);
            }
        }

        private void handleSetPreferredNetworkTypeResponse(Message msg) {
            AsyncResult ar = (AsyncResult) msg.obj;

            if (ar.exception == null) {
                int networkMode = Integer.valueOf(
                        mButtonPreferredNetworkMode.getValue()).intValue();
                android.provider.Settings.Global.putInt(mPhone.getContext().getContentResolver(),
                        android.provider.Settings.Global.PREFERRED_NETWORK_MODE,
                        networkMode );
<<<<<<< HEAD

                Intent intent = new Intent(PhoneToggler.NETWORK_MODE_CHANGED);
                intent.putExtra(PhoneToggler.NETWORK_MODE, networkMode);
                mPhone.getContext().sendBroadcast(intent, PhoneToggler.CHANGE_NETWORK_MODE_PERM);
=======
                //Update '2GOnly checkbox' based on recent preferred network type selection.
                Use2GOnlyCheckBoxPreference.updateCheckBox(mPhone);
>>>>>>> 94bd03af
            } else {
                mPhone.getPreferredNetworkType(obtainMessage(MESSAGE_GET_PREFERRED_NETWORK_TYPE));
            }
        }

        private void resetNetworkModeToDefault() {
            //set the mButtonPreferredNetworkMode
            mButtonPreferredNetworkMode.setValue(Integer.toString(preferredNetworkMode));
            //set the Settings.System
            android.provider.Settings.Global.putInt(mPhone.getContext().getContentResolver(),
                        android.provider.Settings.Global.PREFERRED_NETWORK_MODE,
                        preferredNetworkMode );
            //Set the Modem
            mPhone.setPreferredNetworkType(preferredNetworkMode,
                    this.obtainMessage(MyHandler.MESSAGE_SET_PREFERRED_NETWORK_TYPE));
        }
    }

    private void UpdatePreferredNetworkModeSummary(int NetworkMode) {
        switch(NetworkMode) {
            case Phone.NT_MODE_WCDMA_PREF:
                mButtonPreferredNetworkMode.setSummary(
                        R.string.preferred_network_mode_wcdma_perf_summary);
                break;
            case Phone.NT_MODE_GSM_ONLY:
                mButtonPreferredNetworkMode.setSummary(
                        R.string.preferred_network_mode_gsm_only_summary);
                break;
            case Phone.NT_MODE_WCDMA_ONLY:
                mButtonPreferredNetworkMode.setSummary(
                        R.string.preferred_network_mode_wcdma_only_summary);
                break;
            case Phone.NT_MODE_GSM_UMTS:
                mButtonPreferredNetworkMode.setSummary(
                        R.string.preferred_network_mode_gsm_wcdma_summary);
                break;
            case Phone.NT_MODE_CDMA:
                // Show the same label whether a CDMA or CDMA/LTE phone.
                /*switch (mPhone.getLteOnCdmaMode()) {
                    case PhoneConstants.LTE_ON_CDMA_TRUE:
                        mButtonPreferredNetworkMode.setSummary(
                            R.string.preferred_network_mode_cdma_summary);
                    break;
                    case PhoneConstants.LTE_ON_CDMA_FALSE:
                    default:*/
                        mButtonPreferredNetworkMode.setSummary(
                            R.string.preferred_network_mode_cdma_evdo_summary);
                        /*break;
                }*/
                break;
            case Phone.NT_MODE_CDMA_NO_EVDO:
                mButtonPreferredNetworkMode.setSummary(
                        R.string.preferred_network_mode_cdma_only_summary);
                break;
            case Phone.NT_MODE_EVDO_NO_CDMA:
                mButtonPreferredNetworkMode.setSummary(
                        R.string.preferred_network_mode_evdo_only_summary);
                break;
            case Phone.NT_MODE_LTE_CDMA_AND_EVDO:
                mButtonPreferredNetworkMode.setSummary(
                        R.string.preferred_network_mode_lte_cdma_evdo_summary);
                break;
            case Phone.NT_MODE_LTE_GSM_WCDMA:
                mButtonPreferredNetworkMode.setSummary(
                        R.string.preferred_network_mode_lte_gsm_wcdma_summary);
                break;
            case Phone.NT_MODE_LTE_CMDA_EVDO_GSM_WCDMA:
                mButtonPreferredNetworkMode.setSummary(
                        R.string.preferred_network_mode_global_summary);
                break;
            case Phone.NT_MODE_GLOBAL:
                mButtonPreferredNetworkMode.setSummary(
                        R.string.preferred_network_mode_cdma_evdo_gsm_wcdma_summary);
                break;
            case Phone.NT_MODE_LTE_WCDMA:
                mButtonPreferredNetworkMode.setSummary(
                        R.string.preferred_network_mode_lte_wcdma_summary);
                break;
<<<<<<< HEAD
            case Phone.NT_MODE_LTE_ONLY:
                mButtonPreferredNetworkMode.setSummary(
                        R.string.preferred_network_mode_lte_summary);
=======
            case Phone.NT_MODE_TD_SCDMA_ONLY:
                mButtonPreferredNetworkMode.setSummary(
                        R.string.preferred_network_mode_td_scdma_only_summary);
                break;
            case Phone.NT_MODE_TD_SCDMA_WCDMA:
                mButtonPreferredNetworkMode.setSummary(
                        R.string.preferred_network_mode_td_scdma_wcdma_summary);
                break;
            case Phone.NT_MODE_TD_SCDMA_LTE:
                mButtonPreferredNetworkMode.setSummary(
                        R.string.preferred_network_mode_td_scdma_lte_summary);
                break;
            case Phone.NT_MODE_TD_SCDMA_GSM:
                mButtonPreferredNetworkMode.setSummary(
                        R.string.preferred_network_mode_td_scdma_gsm_summary);
                break;
            case Phone.NT_MODE_TD_SCDMA_GSM_LTE:
                mButtonPreferredNetworkMode.setSummary(
                        R.string.preferred_network_mode_td_scdma_gsm_lte_summary);
                break;
            case Phone.NT_MODE_TD_SCDMA_GSM_WCDMA:
                mButtonPreferredNetworkMode.setSummary(
                        R.string.preferred_network_mode_td_scdma_gsm_wcdma_summary);
                break;
            case Phone.NT_MODE_TD_SCDMA_WCDMA_LTE:
                mButtonPreferredNetworkMode.setSummary(
                        R.string.preferred_network_mode_td_scdma_wcdma_lte_summary);
                break;
            case Phone.NT_MODE_TD_SCDMA_GSM_WCDMA_LTE:
                mButtonPreferredNetworkMode.setSummary(
                        R.string.preferred_network_mode_td_scdma_gsm_wcdma_lte_summary);
                break;
            case Phone.NT_MODE_TD_SCDMA_CDMA_EVDO_GSM_WCDMA:
                mButtonPreferredNetworkMode.setSummary(
                        R.string.preferred_network_mode_td_scdma_cdma_evdo_gsm_wcdma_summary);
                break;
            case Phone.NT_MODE_TD_SCDMA_LTE_CDMA_EVDO_GSM_WCDMA:
                mButtonPreferredNetworkMode.setSummary(
                        R.string.preferred_network_mode_td_scdma_lte_cdma_evdo_gsm_wcdma_summary);
>>>>>>> 94bd03af
                break;
            default:
                mButtonPreferredNetworkMode.setSummary(
                        R.string.preferred_network_mode_global_summary);
        }
    }

    @Override
    protected void onActivityResult(int requestCode, int resultCode, Intent data) {
        switch(requestCode) {
        case REQUEST_CODE_EXIT_ECM:
            Boolean isChoiceYes =
                data.getBooleanExtra(EmergencyCallbackModeExitDialog.EXTRA_EXIT_ECM_RESULT, false);
            if (isChoiceYes) {
                // If the phone exits from ECM mode, show the CDMA Options
                mCdmaOptions.showDialog(mClickedPreference);
            } else {
                // do nothing
            }
            break;

        default:
            break;
        }
    }

    private static void log(String msg) {
        Log.d(LOG_TAG, msg);
    }

    private static void loge(String msg) {
        Log.e(LOG_TAG, msg);
    }

    @Override
    public boolean onOptionsItemSelected(MenuItem item) {
        final int itemId = item.getItemId();
        if (itemId == android.R.id.home) {  // See ActionBar#setDisplayHomeAsUpEnabled()
            // Commenting out "logical up" capability. This is a workaround for issue 5278083.
            //
            // Settings app may not launch this activity via UP_ACTIVITY_CLASS but the other
            // Activity that looks exactly same as UP_ACTIVITY_CLASS ("SubSettings" Activity).
            // At that moment, this Activity launches UP_ACTIVITY_CLASS on top of the Activity.
            // which confuses users.
            // TODO: introduce better mechanism for "up" capability here.
            /*Intent intent = new Intent(Intent.ACTION_MAIN);
            intent.setClassName(UP_ACTIVITY_PACKAGE, UP_ACTIVITY_CLASS);
            intent.addFlags(Intent.FLAG_ACTIVITY_CLEAR_TOP);
            startActivity(intent);*/
            finish();
            return true;
        }
        return super.onOptionsItemSelected(item);
    }
}<|MERGE_RESOLUTION|>--- conflicted
+++ resolved
@@ -524,15 +524,12 @@
                 android.provider.Settings.Global.putInt(mPhone.getContext().getContentResolver(),
                         android.provider.Settings.Global.PREFERRED_NETWORK_MODE,
                         networkMode );
-<<<<<<< HEAD
 
                 Intent intent = new Intent(PhoneToggler.NETWORK_MODE_CHANGED);
                 intent.putExtra(PhoneToggler.NETWORK_MODE, networkMode);
                 mPhone.getContext().sendBroadcast(intent, PhoneToggler.CHANGE_NETWORK_MODE_PERM);
-=======
                 //Update '2GOnly checkbox' based on recent preferred network type selection.
                 Use2GOnlyCheckBoxPreference.updateCheckBox(mPhone);
->>>>>>> 94bd03af
             } else {
                 mPhone.getPreferredNetworkType(obtainMessage(MESSAGE_GET_PREFERRED_NETWORK_TYPE));
             }
@@ -591,14 +588,18 @@
                 mButtonPreferredNetworkMode.setSummary(
                         R.string.preferred_network_mode_evdo_only_summary);
                 break;
+            case Phone.NT_MODE_LTE_ONLY:
+                mButtonPreferredNetworkMode.setSummary(
+                        R.string.preferred_network_mode_lte_summary);
+                break;
+            case Phone.NT_MODE_LTE_GSM_WCDMA:
+                mButtonPreferredNetworkMode.setSummary(
+                        R.string.preferred_network_mode_lte_gsm_wcdma_summary);
+                break;
             case Phone.NT_MODE_LTE_CDMA_AND_EVDO:
                 mButtonPreferredNetworkMode.setSummary(
                         R.string.preferred_network_mode_lte_cdma_evdo_summary);
                 break;
-            case Phone.NT_MODE_LTE_GSM_WCDMA:
-                mButtonPreferredNetworkMode.setSummary(
-                        R.string.preferred_network_mode_lte_gsm_wcdma_summary);
-                break;
             case Phone.NT_MODE_LTE_CMDA_EVDO_GSM_WCDMA:
                 mButtonPreferredNetworkMode.setSummary(
                         R.string.preferred_network_mode_global_summary);
@@ -611,11 +612,6 @@
                 mButtonPreferredNetworkMode.setSummary(
                         R.string.preferred_network_mode_lte_wcdma_summary);
                 break;
-<<<<<<< HEAD
-            case Phone.NT_MODE_LTE_ONLY:
-                mButtonPreferredNetworkMode.setSummary(
-                        R.string.preferred_network_mode_lte_summary);
-=======
             case Phone.NT_MODE_TD_SCDMA_ONLY:
                 mButtonPreferredNetworkMode.setSummary(
                         R.string.preferred_network_mode_td_scdma_only_summary);
@@ -655,7 +651,6 @@
             case Phone.NT_MODE_TD_SCDMA_LTE_CDMA_EVDO_GSM_WCDMA:
                 mButtonPreferredNetworkMode.setSummary(
                         R.string.preferred_network_mode_td_scdma_lte_cdma_evdo_gsm_wcdma_summary);
->>>>>>> 94bd03af
                 break;
             default:
                 mButtonPreferredNetworkMode.setSummary(
