/*
 * Copyright (C) 2006 The Android Open Source Project
 *
 * Licensed under the Apache License, Version 2.0 (the "License");
 * you may not use this file except in compliance with the License.
 * You may obtain a copy of the License at
 *
 *      http://www.apache.org/licenses/LICENSE-2.0
 *
 * Unless required by applicable law or agreed to in writing, software
 * distributed under the License is distributed on an "AS IS" BASIS,
 * WITHOUT WARRANTIES OR CONDITIONS OF ANY KIND, either express or implied.
 * See the License for the specific language governing permissions and
 * limitations under the License.
 */

package com.android.phone;

import com.android.internal.telephony.Phone;
import com.android.internal.telephony.PhoneConstants;
import com.android.internal.telephony.TelephonyIntents;
import com.android.internal.telephony.TelephonyProperties;

import android.app.ActionBar;
import android.app.AlertDialog;
import android.content.Context;
import android.content.DialogInterface;
import android.content.Intent;
import android.net.ConnectivityManager;
import android.net.Uri;
import android.os.AsyncResult;
import android.os.Bundle;
import android.os.Handler;
import android.os.Message;
import android.os.SystemProperties;
import android.preference.CheckBoxPreference;
import android.preference.ListPreference;
import android.preference.Preference;
import android.preference.PreferenceActivity;
import android.preference.PreferenceScreen;
import android.telephony.TelephonyManager;
import android.text.TextUtils;
import android.util.Log;
import android.view.MenuItem;

/**
 * "Mobile network settings" screen.  This preference screen lets you
 * enable/disable mobile data, and control data roaming and other
 * network-specific mobile data features.  It's used on non-voice-capable
 * tablets as well as regular phone devices.
 *
 * Note that this PreferenceActivity is part of the phone app, even though
 * you reach it from the "Wireless & Networks" section of the main
 * Settings app.  It's not part of the "Call settings" hierarchy that's
 * available from the Phone app (see CallFeaturesSetting for that.)
 */
public class MobileNetworkSettings extends PreferenceActivity
        implements DialogInterface.OnClickListener,
        DialogInterface.OnDismissListener, Preference.OnPreferenceChangeListener{

    // debug data
    private static final String LOG_TAG = "NetworkSettings";
    private static final boolean DBG = false;
    public static final int REQUEST_CODE_EXIT_ECM = 17;

    //String keys for preference lookup
    private static final String BUTTON_DATA_ENABLED_KEY = "button_data_enabled_key";
    private static final String BUTTON_PREFERED_NETWORK_MODE = "preferred_network_mode_key";
    private static final String BUTTON_ROAMING_KEY = "button_roaming_key";
    private static final String BUTTON_CDMA_LTE_DATA_SERVICE_KEY = "cdma_lte_data_service_key";
    private static final String BUTTON_NATIONAL_ROAMING_KEY = "button_national_roaming_key";

    static final int preferredNetworkMode = Phone.PREFERRED_NT_MODE;

    //Information about logical "up" Activity
    private static final String UP_ACTIVITY_PACKAGE = "com.android.settings";
    private static final String UP_ACTIVITY_CLASS =
            "com.android.settings.Settings$WirelessSettingsActivity";

    //UI objects
    private ListPreference mButtonPreferredNetworkMode;
    private CheckBoxPreference mButtonDataRoam;
    private CheckBoxPreference mButtonDataEnabled;
    private Preference mLteDataServicePref;
    private CheckBoxPreference mButtonNationalDataRoam;

    private static final String iface = "rmnet0"; //TODO: this will go away

    private Phone mPhone;
    private MyHandler mHandler;
    private boolean mOkClicked;

    //GsmUmts options and Cdma options
    GsmUmtsOptions mGsmUmtsOptions;
    CdmaOptions mCdmaOptions;

    private Preference mClickedPreference;


    //This is a method implemented for DialogInterface.OnClickListener.
    //  Used to dismiss the dialogs when they come up.
    public void onClick(DialogInterface dialog, int which) {
        if (which == DialogInterface.BUTTON_POSITIVE) {
            mPhone.setDataRoamingEnabled(true);
            mOkClicked = true;
        } else {
            // Reset the toggle
            mButtonDataRoam.setChecked(false);
        }
    }

    public void onDismiss(DialogInterface dialog) {
        // Assuming that onClick gets called first
        if (!mOkClicked) {
            mButtonDataRoam.setChecked(false);
        }
    }

    /**
     * Invoked on each preference click in this hierarchy, overrides
     * PreferenceActivity's implementation.  Used to make sure we track the
     * preference click events.
     */
    @Override
    public boolean onPreferenceTreeClick(PreferenceScreen preferenceScreen, Preference preference) {
        /** TODO: Refactor and get rid of the if's using subclasses */
        if (mGsmUmtsOptions != null &&
                mGsmUmtsOptions.preferenceTreeClick(preference) == true) {
            return true;
        } else if (mCdmaOptions != null &&
                   mCdmaOptions.preferenceTreeClick(preference) == true) {
            if (Boolean.parseBoolean(
                    SystemProperties.get(TelephonyProperties.PROPERTY_INECM_MODE))) {

                mClickedPreference = preference;

                // In ECM mode launch ECM app dialog
                startActivityForResult(
                    new Intent(TelephonyIntents.ACTION_SHOW_NOTICE_ECM_BLOCK_OTHERS, null),
                    REQUEST_CODE_EXIT_ECM);
            }
            return true;
        } else if (preference == mButtonPreferredNetworkMode) {
            //displays the value taken from the Settings.System
            int settingsNetworkMode = android.provider.Settings.Global.getInt(mPhone.getContext().
                    getContentResolver(), android.provider.Settings.Global.PREFERRED_NETWORK_MODE,
                    preferredNetworkMode);
            mButtonPreferredNetworkMode.setValue(Integer.toString(settingsNetworkMode));
            return true;
        } else if (preference == mButtonDataRoam) {
            if (DBG) log("onPreferenceTreeClick: preference == mButtonDataRoam.");

            //normally called on the toggle click
            if (mButtonDataRoam.isChecked()) {
                // First confirm with a warning dialog about charges
                mOkClicked = false;
                new AlertDialog.Builder(this).setMessage(
                        getResources().getString(R.string.roaming_warning))
                        .setTitle(android.R.string.dialog_alert_title)
                        .setIconAttribute(android.R.attr.alertDialogIcon)
                        .setPositiveButton(android.R.string.yes, this)
                        .setNegativeButton(android.R.string.no, this)
                        .show()
                        .setOnDismissListener(this);
            } else {
                mPhone.setDataRoamingEnabled(false);
            }
            return true;
        } else if (preference == mButtonNationalDataRoam) {
            android.provider.Settings.System.putInt(mPhone.getContext().getContentResolver(),
                    android.provider.Settings.System.MVNO_ROAMING,
                    mButtonNationalDataRoam.isChecked() ? 1 : 0);
           return true;
        } else if (preference == mButtonDataEnabled) {
            if (DBG) log("onPreferenceTreeClick: preference == mButtonDataEnabled.");
            ConnectivityManager cm =
                    (ConnectivityManager)getSystemService(Context.CONNECTIVITY_SERVICE);

            cm.setMobileDataEnabled(mButtonDataEnabled.isChecked());

            Intent intent = new Intent(PhoneToggler.MOBILE_DATA_CHANGED);
            intent.putExtra(PhoneToggler.NETWORK_MODE, mButtonDataEnabled.isChecked());
            mPhone.getContext().sendBroadcast(intent);
            return true;
        } else if (preference == mLteDataServicePref) {
            String tmpl = android.provider.Settings.Global.getString(getContentResolver(),
                        android.provider.Settings.Global.SETUP_PREPAID_DATA_SERVICE_URL);
            if (!TextUtils.isEmpty(tmpl)) {
                TelephonyManager tm = (TelephonyManager) getSystemService(
                        Context.TELEPHONY_SERVICE);
                String imsi = tm.getSubscriberId();
                if (imsi == null) {
                    imsi = "";
                }
                final String url = TextUtils.isEmpty(tmpl) ? null
                        : TextUtils.expandTemplate(tmpl, imsi).toString();
                Intent intent = new Intent(Intent.ACTION_VIEW, Uri.parse(url));
                startActivity(intent);
            } else {
                android.util.Log.e(LOG_TAG, "Missing SETUP_PREPAID_DATA_SERVICE_URL");
            }
            return true;
        } else {
            // if the button is anything but the simple toggle preference,
            // we'll need to disable all preferences to reject all click
            // events until the sub-activity's UI comes up.
            preferenceScreen.setEnabled(false);
            // Let the intents be launched by the Preference manager
            return false;
        }
    }

    @Override
    protected void onCreate(Bundle icicle) {
        super.onCreate(icicle);

        addPreferencesFromResource(R.xml.network_setting);

        mPhone = PhoneGlobals.getPhone();
        mHandler = new MyHandler();

        //get UI object references
        PreferenceScreen prefSet = getPreferenceScreen();

        mButtonDataEnabled = (CheckBoxPreference) prefSet.findPreference(BUTTON_DATA_ENABLED_KEY);
        mButtonDataRoam = (CheckBoxPreference) prefSet.findPreference(BUTTON_ROAMING_KEY);
        mButtonNationalDataRoam = (CheckBoxPreference) prefSet.findPreference(BUTTON_NATIONAL_ROAMING_KEY);
        mButtonPreferredNetworkMode = (ListPreference) prefSet.findPreference(
                BUTTON_PREFERED_NETWORK_MODE);
        mLteDataServicePref = prefSet.findPreference(BUTTON_CDMA_LTE_DATA_SERVICE_KEY);

        boolean isLteOnCdma = mPhone.getLteOnCdmaMode() == PhoneConstants.LTE_ON_CDMA_TRUE;
        boolean isLteOnGsm = mPhone.getLteOnGsmMode() != 0;
        if (getResources().getBoolean(R.bool.world_phone) == true) {
            // set the listener for the mButtonPreferredNetworkMode list preference so we can issue
            // change Preferred Network Mode.
            mButtonPreferredNetworkMode.setOnPreferenceChangeListener(this);

            //Get the networkMode from Settings.System and displays it
            int settingsNetworkMode = android.provider.Settings.Global.getInt(mPhone.getContext().
                    getContentResolver(),android.provider.Settings.Global.PREFERRED_NETWORK_MODE,
                    preferredNetworkMode);
            mButtonPreferredNetworkMode.setValue(Integer.toString(settingsNetworkMode));
            mCdmaOptions = new CdmaOptions(this, prefSet, mPhone);
            mGsmUmtsOptions = new GsmUmtsOptions(this, prefSet);
        } else {
            if (!isLteOnCdma && !isLteOnGsm) {
                prefSet.removePreference(mButtonPreferredNetworkMode);
            }
            int phoneType = mPhone.getPhoneType();
            if (phoneType == PhoneConstants.PHONE_TYPE_CDMA) {
                mCdmaOptions = new CdmaOptions(this, prefSet, mPhone);
                if (isLteOnCdma) {
                    mButtonPreferredNetworkMode.setOnPreferenceChangeListener(this);
                    int settingsNetworkMode = android.provider.Settings.Global.getInt(
                            mPhone.getContext().getContentResolver(),
                            android.provider.Settings.Global.PREFERRED_NETWORK_MODE,
                            preferredNetworkMode);
                    mButtonPreferredNetworkMode.setValue(
                            Integer.toString(settingsNetworkMode));
                }

            } else if (phoneType == PhoneConstants.PHONE_TYPE_GSM) {
                mGsmUmtsOptions = new GsmUmtsOptions(this, prefSet);
                if (isLteOnGsm) {
                    mButtonPreferredNetworkMode.setOnPreferenceChangeListener(this);
                    mButtonPreferredNetworkMode.setEntries(
                            R.array.preferred_network_mode_choices_lte_gsm);
                    mButtonPreferredNetworkMode.setEntryValues(
                            R.array.preferred_network_mode_values_lte_gsm);
                    int settingsNetworkMode = android.provider.Settings.Secure.getInt(
                            mPhone.getContext().getContentResolver(),
                            android.provider.Settings.Global.PREFERRED_NETWORK_MODE,
                            preferredNetworkMode);
                    mButtonPreferredNetworkMode.setValue(
                            Integer.toString(settingsNetworkMode));
                }
            } else {
                throw new IllegalStateException("Unexpected phone type: " + phoneType);
            }
        }

        final boolean missingDataServiceUrl = TextUtils.isEmpty(
                android.provider.Settings.Global.getString(getContentResolver(),
                        android.provider.Settings.Global.SETUP_PREPAID_DATA_SERVICE_URL));
        if (!isLteOnCdma || missingDataServiceUrl) {
            prefSet.removePreference(mLteDataServicePref);
        } else {
            android.util.Log.d(LOG_TAG, "keep ltePref");
        }

        ActionBar actionBar = getActionBar();
        if (actionBar != null) {
            // android.R.id.home will be triggered in onOptionsItemSelected()
            actionBar.setDisplayHomeAsUpEnabled(true);
        }
    }

    @Override
    protected void onResume() {
        super.onResume();

        // upon resumption from the sub-activity, make sure we re-enable the
        // preferences.
        getPreferenceScreen().setEnabled(true);

        ConnectivityManager cm =
                (ConnectivityManager)getSystemService(Context.CONNECTIVITY_SERVICE);
        mButtonDataEnabled.setChecked(cm.getMobileDataEnabled());

        // Set UI state in onResume because a user could go home, launch some
        // app to change this setting's backend, and re-launch this settings app
        // and the UI state would be inconsistent with actual state
        mButtonDataRoam.setChecked(mPhone.getDataRoamingEnabled());

        mButtonNationalDataRoam.setChecked(android.provider.Settings.System.getInt(
                mPhone.getContext().getContentResolver(),
                android.provider.Settings.System.MVNO_ROAMING, 0) == 1);

        if (getPreferenceScreen().findPreference(BUTTON_PREFERED_NETWORK_MODE) != null)  {
            mPhone.getPreferredNetworkType(mHandler.obtainMessage(
                    MyHandler.MESSAGE_GET_PREFERRED_NETWORK_TYPE));
        }
    }

    @Override
    protected void onPause() {
        super.onPause();
    }

    /**
     * Implemented to support onPreferenceChangeListener to look for preference
     * changes specifically on CLIR.
     *
     * @param preference is the preference to be changed, should be mButtonCLIR.
     * @param objValue should be the value of the selection, NOT its localized
     * display value.
     */
    public boolean onPreferenceChange(Preference preference, Object objValue) {
        if (preference == mButtonPreferredNetworkMode) {
            //NOTE onPreferenceChange seems to be called even if there is no change
            //Check if the button value is changed from the System.Setting
            mButtonPreferredNetworkMode.setValue((String) objValue);
            int buttonNetworkMode;
            buttonNetworkMode = Integer.valueOf((String) objValue).intValue();
            int settingsNetworkMode = android.provider.Settings.Global.getInt(
                    mPhone.getContext().getContentResolver(),
                    android.provider.Settings.Global.PREFERRED_NETWORK_MODE, preferredNetworkMode);
            if (buttonNetworkMode != settingsNetworkMode) {
                int modemNetworkMode;
<<<<<<< HEAD
                switch(buttonNetworkMode) {
                    case Phone.NT_MODE_LTE_WCDMA:
                        modemNetworkMode = Phone.NT_MODE_LTE_WCDMA;
                        break;
                    case Phone.NT_MODE_LTE_CMDA_EVDO_GSM_WCDMA:
                        modemNetworkMode = Phone.NT_MODE_LTE_CMDA_EVDO_GSM_WCDMA;
                        break;
                    case Phone.NT_MODE_LTE_GSM_WCDMA:
                        modemNetworkMode = Phone.NT_MODE_LTE_GSM_WCDMA;
                        break;
                    case Phone.NT_MODE_LTE_CDMA_AND_EVDO:
                        modemNetworkMode = Phone.NT_MODE_LTE_CDMA_AND_EVDO;
                        break;
                    case Phone.NT_MODE_GLOBAL:
                        modemNetworkMode = Phone.NT_MODE_GLOBAL;
                        break;
                    case Phone.NT_MODE_EVDO_NO_CDMA:
                        modemNetworkMode = Phone.NT_MODE_EVDO_NO_CDMA;
                        break;
                    case Phone.NT_MODE_CDMA_NO_EVDO:
                        modemNetworkMode = Phone.NT_MODE_CDMA_NO_EVDO;
                        break;
                    case Phone.NT_MODE_CDMA:
                        modemNetworkMode = Phone.NT_MODE_CDMA;
                        break;
                    case Phone.NT_MODE_GSM_UMTS:
                        modemNetworkMode = Phone.NT_MODE_GSM_UMTS;
                        break;
                    case Phone.NT_MODE_WCDMA_ONLY:
                        modemNetworkMode = Phone.NT_MODE_WCDMA_ONLY;
                        break;
                    case Phone.NT_MODE_GSM_ONLY:
                        modemNetworkMode = Phone.NT_MODE_GSM_ONLY;
                        break;
=======
                // if new mode is invalid ignore it
                switch (buttonNetworkMode) {
>>>>>>> 720e662f
                    case Phone.NT_MODE_WCDMA_PREF:
                    case Phone.NT_MODE_GSM_ONLY:
                    case Phone.NT_MODE_WCDMA_ONLY:
                    case Phone.NT_MODE_GSM_UMTS:
                    case Phone.NT_MODE_CDMA:
                    case Phone.NT_MODE_CDMA_NO_EVDO:
                    case Phone.NT_MODE_EVDO_NO_CDMA:
                    case Phone.NT_MODE_GLOBAL:
                    case Phone.NT_MODE_LTE_CDMA_AND_EVDO:
                    case Phone.NT_MODE_LTE_GSM_WCDMA:
                    case Phone.NT_MODE_LTE_CMDA_EVDO_GSM_WCDMA:
                    case Phone.NT_MODE_LTE_ONLY:
                    case Phone.NT_MODE_LTE_WCDMA:
                        // This is one of the modes we recognize
                        modemNetworkMode = buttonNetworkMode;
                        break;
                    default:
                        loge("Invalid Network Mode (" + buttonNetworkMode + ") chosen. Ignore.");
                        return true;
                }

                UpdatePreferredNetworkModeSummary(buttonNetworkMode);

                android.provider.Settings.Global.putInt(mPhone.getContext().getContentResolver(),
                        android.provider.Settings.Global.PREFERRED_NETWORK_MODE,
                        buttonNetworkMode );
                //Set the modem network mode
                mPhone.setPreferredNetworkType(modemNetworkMode, mHandler
                        .obtainMessage(MyHandler.MESSAGE_SET_PREFERRED_NETWORK_TYPE));

                Intent intent = new Intent(PhoneToggler.NETWORK_MODE_CHANGED);
                intent.putExtra(PhoneToggler.NETWORK_MODE, buttonNetworkMode);
                mPhone.getContext().sendBroadcast(intent, PhoneToggler.CHANGE_NETWORK_MODE_PERM);
            }
        }

        // always let the preference setting proceed.
        return true;
    }

    private class MyHandler extends Handler {

        static final int MESSAGE_GET_PREFERRED_NETWORK_TYPE = 0;
        static final int MESSAGE_SET_PREFERRED_NETWORK_TYPE = 1;

        @Override
        public void handleMessage(Message msg) {
            switch (msg.what) {
                case MESSAGE_GET_PREFERRED_NETWORK_TYPE:
                    handleGetPreferredNetworkTypeResponse(msg);
                    break;

                case MESSAGE_SET_PREFERRED_NETWORK_TYPE:
                    handleSetPreferredNetworkTypeResponse(msg);
                    break;
            }
        }

        private void handleGetPreferredNetworkTypeResponse(Message msg) {
            AsyncResult ar = (AsyncResult) msg.obj;

            if (ar.exception == null) {
                int modemNetworkMode = ((int[])ar.result)[0];

                if (DBG) {
                    log ("handleGetPreferredNetworkTypeResponse: modemNetworkMode = " +
                            modemNetworkMode);
                }

                int settingsNetworkMode = android.provider.Settings.Global.getInt(
                        mPhone.getContext().getContentResolver(),
                        android.provider.Settings.Global.PREFERRED_NETWORK_MODE,
                        preferredNetworkMode);

                if (DBG) {
                    log("handleGetPreferredNetworkTypeReponse: settingsNetworkMode = " +
                            settingsNetworkMode);
                }

                boolean isLteOnCdma = mPhone.getLteOnCdmaMode() == PhoneConstants.LTE_ON_CDMA_TRUE;
                //check that modemNetworkMode is from an accepted value
                if (modemNetworkMode == Phone.NT_MODE_WCDMA_PREF ||
                        modemNetworkMode == Phone.NT_MODE_GSM_ONLY ||
                        modemNetworkMode == Phone.NT_MODE_WCDMA_ONLY ||
                        modemNetworkMode == Phone.NT_MODE_GSM_UMTS ||
                        modemNetworkMode == Phone.NT_MODE_CDMA ||
                        modemNetworkMode == Phone.NT_MODE_CDMA_NO_EVDO ||
                        modemNetworkMode == Phone.NT_MODE_EVDO_NO_CDMA ||
<<<<<<< HEAD
                        //A modem might report world phone sometimes
                        //but it's not true. Double check here
                        ((getResources().getBoolean(R.bool.world_phone) == true || isLteOnCdma) &&
                            modemNetworkMode == Phone.NT_MODE_GLOBAL) ||
                        modemNetworkMode == Phone.NT_MODE_LTE_CDMA_AND_EVDO ||
                        modemNetworkMode == Phone.NT_MODE_LTE_GSM_WCDMA ||
                        modemNetworkMode == Phone.NT_MODE_LTE_CMDA_EVDO_GSM_WCDMA ||
                        modemNetworkMode == Phone.NT_MODE_LTE_WCDMA ) {
=======
                        modemNetworkMode == Phone.NT_MODE_GLOBAL ||
                        modemNetworkMode == Phone.NT_MODE_LTE_CDMA_AND_EVDO ||
                        modemNetworkMode == Phone.NT_MODE_LTE_GSM_WCDMA ||
                        modemNetworkMode == Phone.NT_MODE_LTE_CMDA_EVDO_GSM_WCDMA ||
                        modemNetworkMode == Phone.NT_MODE_LTE_ONLY ||
                        modemNetworkMode == Phone.NT_MODE_LTE_WCDMA) {
>>>>>>> 720e662f
                    if (DBG) {
                        log("handleGetPreferredNetworkTypeResponse: if 1: modemNetworkMode = " +
                                modemNetworkMode);
                    }

                    //check changes in modemNetworkMode and updates settingsNetworkMode
                    if (modemNetworkMode != settingsNetworkMode) {
                        if (DBG) {
                            log("handleGetPreferredNetworkTypeResponse: if 2: " +
                                    "modemNetworkMode != settingsNetworkMode");
                        }

                        settingsNetworkMode = modemNetworkMode;

                        if (DBG) { log("handleGetPreferredNetworkTypeResponse: if 2: " +
                                "settingsNetworkMode = " + settingsNetworkMode);
                        }

                        //changes the Settings.System accordingly to modemNetworkMode
                        android.provider.Settings.Global.putInt(
                                mPhone.getContext().getContentResolver(),
                                android.provider.Settings.Global.PREFERRED_NETWORK_MODE,
                                settingsNetworkMode );
                    }

                    UpdatePreferredNetworkModeSummary(modemNetworkMode);
                    // changes the mButtonPreferredNetworkMode accordingly to modemNetworkMode
                    mButtonPreferredNetworkMode.setValue(Integer.toString(modemNetworkMode));
<<<<<<< HEAD

                    Intent intent = new Intent(PhoneToggler.NETWORK_MODE_CHANGED);
                    intent.putExtra(PhoneToggler.NETWORK_MODE, modemNetworkMode);
                    mPhone.getContext().sendBroadcast(intent, PhoneToggler.CHANGE_NETWORK_MODE_PERM);
                } else if (modemNetworkMode == Phone.NT_MODE_LTE_ONLY) {
                    // LTE Only mode not yet supported on UI, but could be used for testing
                    if (DBG) log("handleGetPreferredNetworkTypeResponse: lte only: no action");
=======
>>>>>>> 720e662f
                } else {
                    if (DBG) log("handleGetPreferredNetworkTypeResponse: else: reset to default");
                    resetNetworkModeToDefault();
                }
            }
        }

        private void handleSetPreferredNetworkTypeResponse(Message msg) {
            AsyncResult ar = (AsyncResult) msg.obj;

            if (ar.exception == null) {
                int networkMode = Integer.valueOf(
                        mButtonPreferredNetworkMode.getValue()).intValue();
                android.provider.Settings.Global.putInt(mPhone.getContext().getContentResolver(),
                        android.provider.Settings.Global.PREFERRED_NETWORK_MODE,
                        networkMode );

                Intent intent = new Intent(PhoneToggler.NETWORK_MODE_CHANGED);
                intent.putExtra(PhoneToggler.NETWORK_MODE, networkMode);
                mPhone.getContext().sendBroadcast(intent, PhoneToggler.CHANGE_NETWORK_MODE_PERM);
            } else {
                mPhone.getPreferredNetworkType(obtainMessage(MESSAGE_GET_PREFERRED_NETWORK_TYPE));
            }
        }

        private void resetNetworkModeToDefault() {
            //set the mButtonPreferredNetworkMode
            mButtonPreferredNetworkMode.setValue(Integer.toString(preferredNetworkMode));
            //set the Settings.System
            android.provider.Settings.Global.putInt(mPhone.getContext().getContentResolver(),
                        android.provider.Settings.Global.PREFERRED_NETWORK_MODE,
                        preferredNetworkMode );
            //Set the Modem
            mPhone.setPreferredNetworkType(preferredNetworkMode,
                    this.obtainMessage(MyHandler.MESSAGE_SET_PREFERRED_NETWORK_TYPE));
        }
    }

    private void UpdatePreferredNetworkModeSummary(int NetworkMode) {
        switch(NetworkMode) {
            case Phone.NT_MODE_WCDMA_PREF:
                mButtonPreferredNetworkMode.setSummary(
                        R.string.preferred_network_mode_wcdma_perf_summary);
                break;
            case Phone.NT_MODE_GSM_ONLY:
                mButtonPreferredNetworkMode.setSummary(
                        R.string.preferred_network_mode_gsm_only_summary);
                break;
            case Phone.NT_MODE_WCDMA_ONLY:
                mButtonPreferredNetworkMode.setSummary(
                        R.string.preferred_network_mode_wcdma_only_summary);
                break;
            case Phone.NT_MODE_GSM_UMTS:
                mButtonPreferredNetworkMode.setSummary(
                        R.string.preferred_network_mode_gsm_wcdma_summary);
                break;
            case Phone.NT_MODE_CDMA:
                // Show the same label whether a CDMA or CDMA/LTE phone.
                /*switch (mPhone.getLteOnCdmaMode()) {
                    case PhoneConstants.LTE_ON_CDMA_TRUE:
                        mButtonPreferredNetworkMode.setSummary(
                            R.string.preferred_network_mode_cdma_summary);
                    break;
                    case PhoneConstants.LTE_ON_CDMA_FALSE:
                    default:*/
                        mButtonPreferredNetworkMode.setSummary(
                            R.string.preferred_network_mode_cdma_evdo_summary);
                        /*break;
                }*/
                break;
            case Phone.NT_MODE_CDMA_NO_EVDO:
                mButtonPreferredNetworkMode.setSummary(
                        R.string.preferred_network_mode_cdma_only_summary);
                break;
            case Phone.NT_MODE_EVDO_NO_CDMA:
                mButtonPreferredNetworkMode.setSummary(
                        R.string.preferred_network_mode_evdo_only_summary);
                break;
<<<<<<< HEAD
            case Phone.NT_MODE_LTE_CDMA_AND_EVDO:
                mButtonPreferredNetworkMode.setSummary(
                        R.string.preferred_network_mode_lte_cdma_evdo_summary);
                break;
            case Phone.NT_MODE_LTE_GSM_WCDMA:
                mButtonPreferredNetworkMode.setSummary(
                        R.string.preferred_network_mode_lte_gsm_summary);
                break;
            case Phone.NT_MODE_LTE_CMDA_EVDO_GSM_WCDMA:
                mButtonPreferredNetworkMode.setSummary(
                        R.string.preferred_network_mode_lte_cdma_evdo_gsm_wcdma_summary);
                break;
            case Phone.NT_MODE_LTE_WCDMA:
                mButtonPreferredNetworkMode.setSummary(
                        R.string.preferred_network_mode_lte_wcdma_summary);
=======
            case Phone.NT_MODE_LTE_ONLY:
                mButtonPreferredNetworkMode.setSummary(
                        R.string.preferred_network_mode_lte_summary);
                break;
            case Phone.NT_MODE_LTE_GSM_WCDMA:
                mButtonPreferredNetworkMode.setSummary(
                        R.string.preferred_network_mode_lte_gsm_wcdma_summary);
                break;
            case Phone.NT_MODE_LTE_CDMA_AND_EVDO:
                mButtonPreferredNetworkMode.setSummary(
                        R.string.preferred_network_mode_lte_cdma_evdo_summary);
                break;
            case Phone.NT_MODE_LTE_CMDA_EVDO_GSM_WCDMA:
                mButtonPreferredNetworkMode.setSummary(
                        R.string.preferred_network_mode_global_summary);
>>>>>>> 720e662f
                break;
            case Phone.NT_MODE_GLOBAL:
                mButtonPreferredNetworkMode.setSummary(
                        R.string.preferred_network_mode_cdma_evdo_gsm_wcdma_summary);
                break;
            case Phone.NT_MODE_LTE_WCDMA:
                mButtonPreferredNetworkMode.setSummary(
                        R.string.preferred_network_mode_lte_wcdma_summary);
                break;
            default:
                mButtonPreferredNetworkMode.setSummary(
                        R.string.preferred_network_mode_global_summary);
        }
    }

    @Override
    protected void onActivityResult(int requestCode, int resultCode, Intent data) {
        switch(requestCode) {
        case REQUEST_CODE_EXIT_ECM:
            Boolean isChoiceYes =
                data.getBooleanExtra(EmergencyCallbackModeExitDialog.EXTRA_EXIT_ECM_RESULT, false);
            if (isChoiceYes) {
                // If the phone exits from ECM mode, show the CDMA Options
                mCdmaOptions.showDialog(mClickedPreference);
            } else {
                // do nothing
            }
            break;

        default:
            break;
        }
    }

    private static void log(String msg) {
        Log.d(LOG_TAG, msg);
    }

    private static void loge(String msg) {
        Log.e(LOG_TAG, msg);
    }

    @Override
    public boolean onOptionsItemSelected(MenuItem item) {
        final int itemId = item.getItemId();
        if (itemId == android.R.id.home) {  // See ActionBar#setDisplayHomeAsUpEnabled()
            // Commenting out "logical up" capability. This is a workaround for issue 5278083.
            //
            // Settings app may not launch this activity via UP_ACTIVITY_CLASS but the other
            // Activity that looks exactly same as UP_ACTIVITY_CLASS ("SubSettings" Activity).
            // At that moment, this Activity launches UP_ACTIVITY_CLASS on top of the Activity.
            // which confuses users.
            // TODO: introduce better mechanism for "up" capability here.
            /*Intent intent = new Intent(Intent.ACTION_MAIN);
            intent.setClassName(UP_ACTIVITY_PACKAGE, UP_ACTIVITY_CLASS);
            intent.addFlags(Intent.FLAG_ACTIVITY_CLEAR_TOP);
            startActivity(intent);*/
            finish();
            return true;
        }
        return super.onOptionsItemSelected(item);
    }
}<|MERGE_RESOLUTION|>--- conflicted
+++ resolved
@@ -348,7 +348,6 @@
                     android.provider.Settings.Global.PREFERRED_NETWORK_MODE, preferredNetworkMode);
             if (buttonNetworkMode != settingsNetworkMode) {
                 int modemNetworkMode;
-<<<<<<< HEAD
                 switch(buttonNetworkMode) {
                     case Phone.NT_MODE_LTE_WCDMA:
                         modemNetworkMode = Phone.NT_MODE_LTE_WCDMA;
@@ -383,10 +382,6 @@
                     case Phone.NT_MODE_GSM_ONLY:
                         modemNetworkMode = Phone.NT_MODE_GSM_ONLY;
                         break;
-=======
-                // if new mode is invalid ignore it
-                switch (buttonNetworkMode) {
->>>>>>> 720e662f
                     case Phone.NT_MODE_WCDMA_PREF:
                     case Phone.NT_MODE_GSM_ONLY:
                     case Phone.NT_MODE_WCDMA_ONLY:
@@ -475,7 +470,6 @@
                         modemNetworkMode == Phone.NT_MODE_CDMA ||
                         modemNetworkMode == Phone.NT_MODE_CDMA_NO_EVDO ||
                         modemNetworkMode == Phone.NT_MODE_EVDO_NO_CDMA ||
-<<<<<<< HEAD
                         //A modem might report world phone sometimes
                         //but it's not true. Double check here
                         ((getResources().getBoolean(R.bool.world_phone) == true || isLteOnCdma) &&
@@ -484,14 +478,12 @@
                         modemNetworkMode == Phone.NT_MODE_LTE_GSM_WCDMA ||
                         modemNetworkMode == Phone.NT_MODE_LTE_CMDA_EVDO_GSM_WCDMA ||
                         modemNetworkMode == Phone.NT_MODE_LTE_WCDMA ) {
-=======
                         modemNetworkMode == Phone.NT_MODE_GLOBAL ||
                         modemNetworkMode == Phone.NT_MODE_LTE_CDMA_AND_EVDO ||
                         modemNetworkMode == Phone.NT_MODE_LTE_GSM_WCDMA ||
                         modemNetworkMode == Phone.NT_MODE_LTE_CMDA_EVDO_GSM_WCDMA ||
                         modemNetworkMode == Phone.NT_MODE_LTE_ONLY ||
                         modemNetworkMode == Phone.NT_MODE_LTE_WCDMA) {
->>>>>>> 720e662f
                     if (DBG) {
                         log("handleGetPreferredNetworkTypeResponse: if 1: modemNetworkMode = " +
                                 modemNetworkMode);
@@ -520,7 +512,6 @@
                     UpdatePreferredNetworkModeSummary(modemNetworkMode);
                     // changes the mButtonPreferredNetworkMode accordingly to modemNetworkMode
                     mButtonPreferredNetworkMode.setValue(Integer.toString(modemNetworkMode));
-<<<<<<< HEAD
 
                     Intent intent = new Intent(PhoneToggler.NETWORK_MODE_CHANGED);
                     intent.putExtra(PhoneToggler.NETWORK_MODE, modemNetworkMode);
@@ -528,8 +519,6 @@
                 } else if (modemNetworkMode == Phone.NT_MODE_LTE_ONLY) {
                     // LTE Only mode not yet supported on UI, but could be used for testing
                     if (DBG) log("handleGetPreferredNetworkTypeResponse: lte only: no action");
-=======
->>>>>>> 720e662f
                 } else {
                     if (DBG) log("handleGetPreferredNetworkTypeResponse: else: reset to default");
                     resetNetworkModeToDefault();
@@ -608,7 +597,6 @@
                 mButtonPreferredNetworkMode.setSummary(
                         R.string.preferred_network_mode_evdo_only_summary);
                 break;
-<<<<<<< HEAD
             case Phone.NT_MODE_LTE_CDMA_AND_EVDO:
                 mButtonPreferredNetworkMode.setSummary(
                         R.string.preferred_network_mode_lte_cdma_evdo_summary);
@@ -624,7 +612,6 @@
             case Phone.NT_MODE_LTE_WCDMA:
                 mButtonPreferredNetworkMode.setSummary(
                         R.string.preferred_network_mode_lte_wcdma_summary);
-=======
             case Phone.NT_MODE_LTE_ONLY:
                 mButtonPreferredNetworkMode.setSummary(
                         R.string.preferred_network_mode_lte_summary);
@@ -640,7 +627,6 @@
             case Phone.NT_MODE_LTE_CMDA_EVDO_GSM_WCDMA:
                 mButtonPreferredNetworkMode.setSummary(
                         R.string.preferred_network_mode_global_summary);
->>>>>>> 720e662f
                 break;
             case Phone.NT_MODE_GLOBAL:
                 mButtonPreferredNetworkMode.setSummary(
