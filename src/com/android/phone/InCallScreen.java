/*
 * Copyright (C) 2006 The Android Open Source Project
 *
 * Licensed under the Apache License, Version 2.0 (the "License");
 * you may not use this file except in compliance with the License.
 * You may obtain a copy of the License at
 *
 *      http://www.apache.org/licenses/LICENSE-2.0
 *
 * Unless required by applicable law or agreed to in writing, software
 * distributed under the License is distributed on an "AS IS" BASIS,
 * WITHOUT WARRANTIES OR CONDITIONS OF ANY KIND, either express or implied.
 * See the License for the specific language governing permissions and
 * limitations under the License.
 */

package com.android.phone;

import android.app.Activity;
import android.app.AlertDialog;
import android.app.Dialog;
import android.bluetooth.BluetoothDevice;
import android.bluetooth.BluetoothHeadset;
import android.content.BroadcastReceiver;
import android.content.Context;
import android.content.DialogInterface.OnCancelListener;
import android.content.DialogInterface;
import android.content.Intent;
import android.content.IntentFilter;
import android.content.res.Resources;
import android.graphics.PixelFormat;
import android.graphics.Typeface;
import android.graphics.drawable.Drawable;
import android.media.AudioManager;
import android.net.Uri;
import android.os.AsyncResult;
import android.os.Bundle;
import android.os.Handler;
import android.os.Message;
import android.os.SystemClock;
import android.os.SystemProperties;
import android.provider.Settings;
import android.telephony.PhoneNumberUtils;
import android.telephony.ServiceState;
import android.text.TextUtils;
import android.text.method.DialerKeyListener;
import android.util.EventLog;
import android.util.Log;
import android.view.KeyEvent;
import android.view.Menu;
import android.view.MotionEvent;
import android.view.View;
import android.view.ViewConfiguration;
import android.view.ViewGroup;
import android.view.ViewStub;
import android.view.Window;
import android.view.WindowManager;
import android.view.accessibility.AccessibilityEvent;
import android.view.animation.Animation;
import android.view.animation.AnimationUtils;
import android.widget.EditText;
import android.widget.ImageView;
import android.widget.LinearLayout;
import android.widget.SlidingDrawer;
import android.widget.TextView;
import android.widget.Toast;

import com.android.internal.telephony.Call;
import com.android.internal.telephony.CallManager;
import com.android.internal.telephony.Connection;
import com.android.internal.telephony.MmiCode;
import com.android.internal.telephony.Phone;
import com.android.phone.OtaUtils.CdmaOtaInCallScreenUiState;
import com.android.phone.OtaUtils.CdmaOtaScreenState;

import java.util.List;

/**
 * Phone app "in call" screen.
 */
public class InCallScreen extends Activity
        implements View.OnClickListener, View.OnTouchListener {
    private static final String LOG_TAG = "InCallScreen";

    private static final boolean DBG =
            (PhoneApp.DBG_LEVEL >= 1) && (SystemProperties.getInt("ro.debuggable", 0) == 1);
    private static final boolean VDBG = (PhoneApp.DBG_LEVEL >= 2);

    /**
     * Intent extra used to specify whether the DTMF dialpad should be
     * initially visible when bringing up the InCallScreen.  (If this
     * extra is present, the dialpad will be initially shown if the extra
     * has the boolean value true, and initially hidden otherwise.)
     */
    // TODO: Should be EXTRA_SHOW_DIALPAD for consistency.
    static final String SHOW_DIALPAD_EXTRA = "com.android.phone.ShowDialpad";

    /**
     * Intent extra to specify the package name of the gateway
     * provider.  Used to get the name displayed in the in-call screen
     * during the call setup. The value is a string.
     */
    // TODO: This extra is currently set by the gateway application as
    // a temporary measure. Ultimately, the framework will securely
    // set it.
    /* package */ static final String EXTRA_GATEWAY_PROVIDER_PACKAGE =
            "com.android.phone.extra.GATEWAY_PROVIDER_PACKAGE";

    /**
     * Intent extra to specify the URI of the provider to place the
     * call. The value is a string. It holds the gateway address
     * (phone gateway URL should start with the 'tel:' scheme) that
     * will actually be contacted to call the number passed in the
     * intent URL or in the EXTRA_PHONE_NUMBER extra.
     */
    // TODO: Should the value be a Uri (Parcelable)? Need to make sure
    // MMI code '#' don't get confused as URI fragments.
    /* package */ static final String EXTRA_GATEWAY_URI =
            "com.android.phone.extra.GATEWAY_URI";

    // Amount of time (in msec) that we display the "Call ended" state.
    // The "short" value is for calls ended by the local user, and the
    // "long" value is for calls ended by the remote caller.
    private static final int CALL_ENDED_SHORT_DELAY =  200;  // msec
    private static final int CALL_ENDED_LONG_DELAY = 2000;  // msec

    // Amount of time (in msec) that we keep the in-call menu onscreen
    // *after* the user changes the state of one of the toggle buttons.
    private static final int MENU_DISMISS_DELAY =  1000;  // msec

    // Amount of time that we display the PAUSE alert Dialog showing the
    // post dial string yet to be send out to the n/w
    private static final int PAUSE_PROMPT_DIALOG_TIMEOUT = 2000;  //msec

    // The "touch lock" overlay timeout comes from Gservices; this is the default.
    private static final int TOUCH_LOCK_DELAY_DEFAULT =  6000;  // msec

    // Amount of time for Displaying "Dialing" for 3way Calling origination
    private static final int THREEWAY_CALLERINFO_DISPLAY_TIME = 3000; // msec

    // Amount of time that we display the provider's overlay if applicable.
    private static final int PROVIDER_OVERLAY_TIMEOUT = 5000;  // msec

    // These are values for the settings of the auto retry mode:
    // 0 = disabled
    // 1 = enabled
    // TODO (Moto):These constants don't really belong here,
    // they should be moved to Settings where the value is being looked up in the first place
    static final int AUTO_RETRY_OFF = 0;
    static final int AUTO_RETRY_ON = 1;

    // Message codes; see mHandler below.
    // Note message codes < 100 are reserved for the PhoneApp.
    private static final int PHONE_STATE_CHANGED = 101;
    private static final int PHONE_DISCONNECT = 102;
    private static final int EVENT_HEADSET_PLUG_STATE_CHANGED = 103;
    private static final int POST_ON_DIAL_CHARS = 104;
    private static final int WILD_PROMPT_CHAR_ENTERED = 105;
    private static final int ADD_VOICEMAIL_NUMBER = 106;
    private static final int DONT_ADD_VOICEMAIL_NUMBER = 107;
    private static final int DELAYED_CLEANUP_AFTER_DISCONNECT = 108;
    private static final int SUPP_SERVICE_FAILED = 110;
    private static final int DISMISS_MENU = 111;
    private static final int ALLOW_SCREEN_ON = 112;
    private static final int TOUCH_LOCK_TIMER = 113;
    private static final int REQUEST_UPDATE_BLUETOOTH_INDICATION = 114;
    private static final int PHONE_CDMA_CALL_WAITING = 115;
    private static final int THREEWAY_CALLERINFO_DISPLAY_DONE = 116;
    private static final int EVENT_OTA_PROVISION_CHANGE = 117;
    private static final int REQUEST_CLOSE_SPC_ERROR_NOTICE = 118;
    private static final int REQUEST_CLOSE_OTA_FAILURE_NOTICE = 119;
    private static final int EVENT_PAUSE_DIALOG_COMPLETE = 120;
    private static final int EVENT_HIDE_PROVIDER_OVERLAY = 121;  // Time to remove the overlay.
    private static final int REQUEST_UPDATE_TOUCH_UI = 122;

    // When InCallScreenMode is UNDEFINED set the default action
    // to ACTION_UNDEFINED so if we are resumed the activity will
    // know its undefined. In particular checkIsOtaCall will return
    // false.
    public static final String ACTION_UNDEFINED = "com.android.phone.InCallScreen.UNDEFINED";

    // High-level "modes" of the in-call UI.
    private enum InCallScreenMode {
        /**
         * Normal in-call UI elements visible.
         */
        NORMAL,
        /**
         * "Manage conference" UI is visible, totally replacing the
         * normal in-call UI.
         */
        MANAGE_CONFERENCE,
        /**
         * Non-interactive UI state.  Call card is visible,
         * displaying information about the call that just ended.
         */
        CALL_ENDED,
         /**
         * Normal OTA in-call UI elements visible.
         */
        OTA_NORMAL,
        /**
         * OTA call ended UI visible, replacing normal OTA in-call UI.
         */
        OTA_ENDED,
        /**
         * Default state when not on call
         */
        UNDEFINED
    }
    private InCallScreenMode mInCallScreenMode = InCallScreenMode.UNDEFINED;

    // Possible error conditions that can happen on startup.
    // These are returned as status codes from the various helper
    // functions we call from onCreate() and/or onResume().
    // See syncWithPhoneState() and checkIfOkToInitiateOutgoingCall() for details.
    private enum InCallInitStatus {
        SUCCESS,
        VOICEMAIL_NUMBER_MISSING,
        POWER_OFF,
        EMERGENCY_ONLY,
        OUT_OF_SERVICE,
        PHONE_NOT_IN_USE,
        NO_PHONE_NUMBER_SUPPLIED,
        DIALED_MMI,
        CALL_FAILED
    }
    private InCallInitStatus mInCallInitialStatus;  // see onResume()

    private boolean mRegisteredForPhoneStates;
    private boolean mNeedShowCallLostDialog;

    private CallManager mCM;

    private Phone mPhone;

    private BluetoothHandsfree mBluetoothHandsfree;
    private BluetoothHeadset mBluetoothHeadset;
    private boolean mBluetoothConnectionPending;
    private long mBluetoothConnectionRequestTime;

    // Main in-call UI ViewGroups
    private ViewGroup mMainFrame;
    private ViewGroup mInCallPanel;

    // Main in-call UI elements:
    private CallCard mCallCard;

    // UI controls:
    private InCallControlState mInCallControlState;
    private InCallMenu mInCallMenu;  // used on some devices
    private InCallTouchUi mInCallTouchUi;  // used on some devices
    private ManageConferenceUtils mManageConferenceUtils;

    // DTMF Dialer controller and its view:
    private DTMFTwelveKeyDialer mDialer;
    private DTMFTwelveKeyDialerView mDialerView;

    // TODO: Move these providers related fields in their own class.
    // Optional overlay when a 3rd party provider is used.
    private boolean mProviderOverlayVisible = false;
    private CharSequence mProviderLabel;
    private Drawable mProviderIcon;
    private Uri mProviderGatewayUri;
    // The formated address extracted from mProviderGatewayUri. User visible.
    private String mProviderAddress;

    private EditText mWildPromptText;

    // "Touch lock overlay" feature
    private boolean mUseTouchLockOverlay;  // True if we use this feature on the current device
    private View mTouchLockOverlay;  // The overlay over the whole screen
    private View mTouchLockIcon;  // The "lock" icon in the middle of the screen
    private Animation mTouchLockFadeIn;
    private long mTouchLockLastTouchTime;  // in SystemClock.uptimeMillis() time base

    // Various dialogs we bring up (see dismissAllDialogs()).
    // TODO: convert these all to use the "managed dialogs" framework.
    //
    // The MMI started dialog can actually be one of 2 items:
    //   1. An alert dialog if the MMI code is a normal MMI
    //   2. A progress dialog if the user requested a USSD
    private Dialog mMmiStartedDialog;
    private AlertDialog mMissingVoicemailDialog;
    private AlertDialog mGenericErrorDialog;
    private AlertDialog mSuppServiceFailureDialog;
    private AlertDialog mWaitPromptDialog;
    private AlertDialog mWildPromptDialog;
    private AlertDialog mCallLostDialog;
    private AlertDialog mPausePromptDialog;
    // NOTE: if you add a new dialog here, be sure to add it to dismissAllDialogs() also.

    // TODO: If the Activity class ever provides an easy way to get the
    // current "activity lifecycle" state, we can remove these flags.
    private boolean mIsDestroyed = false;
    private boolean mIsForegroundActivity = false;

    // For use with Pause/Wait dialogs
    private String mPostDialStrAfterPause;
    private boolean mPauseInProgress = false;

    private Handler mHandler = new Handler() {
        @Override
        public void handleMessage(Message msg) {
            if (mIsDestroyed) {
                if (DBG) log("Handler: ignoring message " + msg + "; we're destroyed!");
                return;
            }
            if (!mIsForegroundActivity) {
                if (DBG) log("Handler: handling message " + msg + " while not in foreground");
                // Continue anyway; some of the messages below *want* to
                // be handled even if we're not the foreground activity
                // (like DELAYED_CLEANUP_AFTER_DISCONNECT), and they all
                // should at least be safe to handle if we're not in the
                // foreground...
            }

            PhoneApp app = PhoneApp.getInstance();
            switch (msg.what) {
                case SUPP_SERVICE_FAILED:
                    onSuppServiceFailed((AsyncResult) msg.obj);
                    break;

                case PHONE_STATE_CHANGED:
                    onPhoneStateChanged((AsyncResult) msg.obj);
                    break;

                case PHONE_DISCONNECT:
                    onDisconnect((AsyncResult) msg.obj);
                    break;

                case EVENT_HEADSET_PLUG_STATE_CHANGED:
                    // Update the in-call UI, since some UI elements (in
                    // particular the "Speaker" menu button) change state
                    // depending on whether a headset is plugged in.
                    // TODO: A full updateScreen() is overkill here, since
                    // the value of PhoneApp.isHeadsetPlugged() only affects a
                    // single menu item.  (But even a full updateScreen()
                    // is still pretty cheap, so let's keep this simple
                    // for now.)
                    if (!isBluetoothAudioConnected()) {
                        if (msg.arg1 == 1) {
                            // If the dialpad is open, we need to start the timer that will
                            // eventually bring up the "touch lock" overlay.
                            if (mDialer.isOpened() && !isTouchLocked()) {
                                resetTouchLockTimer();
                            }
                        }
                    }
                    updateScreen();
                    break;

                case PhoneApp.MMI_INITIATE:
                    onMMIInitiate((AsyncResult) msg.obj);
                    break;

                case PhoneApp.MMI_CANCEL:
                    onMMICancel();
                    break;

                // handle the mmi complete message.
                // since the message display class has been replaced with
                // a system dialog in PhoneUtils.displayMMIComplete(), we
                // should finish the activity here to close the window.
                case PhoneApp.MMI_COMPLETE:
                    // Check the code to see if the request is ready to
                    // finish, this includes any MMI state that is not
                    // PENDING.
                    MmiCode mmiCode = (MmiCode) ((AsyncResult) msg.obj).result;
                    // if phone is a CDMA phone display feature code completed message
                    int phoneType = mPhone.getPhoneType();
                    if (phoneType == Phone.PHONE_TYPE_CDMA) {
                        PhoneUtils.displayMMIComplete(mPhone, app, mmiCode, null, null);
                    } else if (phoneType == Phone.PHONE_TYPE_GSM) {
                        if (mmiCode.getState() != MmiCode.State.PENDING) {
                            if (DBG) log("Got MMI_COMPLETE, finishing InCallScreen...");
                            endInCallScreenSession();
                        }
                    }
                    break;

                case POST_ON_DIAL_CHARS:
                    handlePostOnDialChars((AsyncResult) msg.obj, (char) msg.arg1);
                    break;

                case ADD_VOICEMAIL_NUMBER:
                    addVoiceMailNumberPanel();
                    break;

                case DONT_ADD_VOICEMAIL_NUMBER:
                    dontAddVoiceMailNumber();
                    break;

                case DELAYED_CLEANUP_AFTER_DISCONNECT:
                    delayedCleanupAfterDisconnect();
                    break;

                case DISMISS_MENU:
                    // dismissMenu() has no effect if the menu is already closed.
                    dismissMenu(true);  // dismissImmediate = true
                    break;

                case ALLOW_SCREEN_ON:
                    if (VDBG) log("ALLOW_SCREEN_ON message...");
                    // Undo our previous call to preventScreenOn(true).
                    // (Note this will cause the screen to turn on
                    // immediately, if it's currently off because of a
                    // prior preventScreenOn(true) call.)
                    app.preventScreenOn(false);
                    break;

                case TOUCH_LOCK_TIMER:
                    if (VDBG) log("TOUCH_LOCK_TIMER...");
                    touchLockTimerExpired();
                    break;

                case REQUEST_UPDATE_BLUETOOTH_INDICATION:
                    if (VDBG) log("REQUEST_UPDATE_BLUETOOTH_INDICATION...");
                    // The bluetooth headset state changed, so some UI
                    // elements may need to update.  (There's no need to
                    // look up the current state here, since any UI
                    // elements that care about the bluetooth state get it
                    // directly from PhoneApp.showBluetoothIndication().)
                    updateScreen();
                    break;

                case PHONE_CDMA_CALL_WAITING:
                    if (DBG) log("Received PHONE_CDMA_CALL_WAITING event ...");
                    Connection cn = mCM.getFirstActiveRingingCall().getLatestConnection();

                    // Only proceed if we get a valid connection object
                    if (cn != null) {
                        // Finally update screen with Call waiting info and request
                        // screen to wake up
                        updateScreen();
                        app.updateWakeState();
                    }
                    break;

                case THREEWAY_CALLERINFO_DISPLAY_DONE:
                    if (DBG) log("Received THREEWAY_CALLERINFO_DISPLAY_DONE event ...");
                    if (app.cdmaPhoneCallState.getCurrentCallState()
                            == CdmaPhoneCallState.PhoneCallState.THRWAY_ACTIVE) {
                        // Set the mThreeWayCallOrigStateDialing state to true
                        app.cdmaPhoneCallState.setThreeWayCallOrigState(false);

                        //Finally update screen with with the current on going call
                        updateScreen();
                    }
                    break;

                case EVENT_OTA_PROVISION_CHANGE:
                    if (app.otaUtils != null) {
                        app.otaUtils.onOtaProvisionStatusChanged((AsyncResult) msg.obj);
                    }
                    break;

                case REQUEST_CLOSE_SPC_ERROR_NOTICE:
                    if (app.otaUtils != null) {
                        app.otaUtils.onOtaCloseSpcNotice();
                    }
                    break;

                case REQUEST_CLOSE_OTA_FAILURE_NOTICE:
                    if (app.otaUtils != null) {
                        app.otaUtils.onOtaCloseFailureNotice();
                    }
                    break;

                case EVENT_PAUSE_DIALOG_COMPLETE:
                    if (mPausePromptDialog != null) {
                        if (DBG) log("- DISMISSING mPausePromptDialog.");
                        mPausePromptDialog.dismiss();  // safe even if already dismissed
                        mPausePromptDialog = null;
                    }
                    break;

                case EVENT_HIDE_PROVIDER_OVERLAY:
                    mProviderOverlayVisible = false;
                    updateProviderOverlay();  // Clear the overlay.
                    break;

                case REQUEST_UPDATE_TOUCH_UI:
                    updateInCallTouchUi();
                    break;
            }
        }
    };

    private final BroadcastReceiver mReceiver = new BroadcastReceiver() {
            @Override
            public void onReceive(Context context, Intent intent) {
                String action = intent.getAction();
                if (action.equals(Intent.ACTION_HEADSET_PLUG)) {
                    // Listen for ACTION_HEADSET_PLUG broadcasts so that we
                    // can update the onscreen UI when the headset state changes.
                    // if (DBG) log("mReceiver: ACTION_HEADSET_PLUG");
                    // if (DBG) log("==> intent: " + intent);
                    // if (DBG) log("    state: " + intent.getIntExtra("state", 0));
                    // if (DBG) log("    name: " + intent.getStringExtra("name"));
                    // send the event and add the state as an argument.
                    Message message = Message.obtain(mHandler, EVENT_HEADSET_PLUG_STATE_CHANGED,
                            intent.getIntExtra("state", 0), 0);
                    mHandler.sendMessage(message);
                }
            }
        };


    @Override
    protected void onCreate(Bundle icicle) {
        if (DBG) log("onCreate()...  this = " + this);

        Profiler.callScreenOnCreate();

        super.onCreate(icicle);

        final PhoneApp app = PhoneApp.getInstance();
        app.setInCallScreenInstance(this);

        // set this flag so this activity will stay in front of the keyguard
        int flags = WindowManager.LayoutParams.FLAG_SHOW_WHEN_LOCKED;
        if (app.getPhoneState() == Phone.State.OFFHOOK) {
            // While we are in call, the in-call screen should dismiss the keyguard.
            // This allows the user to press Home to go directly home without going through
            // an insecure lock screen.
            // But we do not want to do this if there is no active call so we do not
            // bypass the keyguard if the call is not answered or declined.
            flags |= WindowManager.LayoutParams.FLAG_DISMISS_KEYGUARD;
        }
        getWindow().addFlags(flags);

        setPhone(app.phone);  // Sets mPhone

        mCM =  app.mCM;

        mBluetoothHandsfree = app.getBluetoothHandsfree();
        if (VDBG) log("- mBluetoothHandsfree: " + mBluetoothHandsfree);

        if (mBluetoothHandsfree != null) {
            // The PhoneApp only creates a BluetoothHandsfree instance in the
            // first place if BluetoothAdapter.getDefaultAdapter()
            // succeeds.  So at this point we know the device is BT-capable.
            mBluetoothHeadset = new BluetoothHeadset(this, null);
            if (VDBG) log("- Got BluetoothHeadset: " + mBluetoothHeadset);
        }

        requestWindowFeature(Window.FEATURE_NO_TITLE);

        // Inflate everything in incall_screen.xml and add it to the screen.
        setContentView(R.layout.incall_screen);

        initInCallScreen();

        registerForPhoneStates();

        // No need to change wake state here; that happens in onResume() when we
        // are actually displayed.

        // Handle the Intent we were launched with, but only if this is the
        // the very first time we're being launched (ie. NOT if we're being
        // re-initialized after previously being shut down.)
        // Once we're up and running, any future Intents we need
        // to handle will come in via the onNewIntent() method.
        if (icicle == null) {
            if (DBG) log("onCreate(): this is our very first launch, checking intent...");

            // Stash the result code from internalResolveIntent() in the
            // mInCallInitialStatus field.  If it's an error code, we'll
            // handle it in onResume().
            mInCallInitialStatus = internalResolveIntent(getIntent());
            if (DBG) log("onCreate(): mInCallInitialStatus = " + mInCallInitialStatus);
            if (mInCallInitialStatus != InCallInitStatus.SUCCESS) {
                Log.w(LOG_TAG, "onCreate: status " + mInCallInitialStatus
                      + " from internalResolveIntent()");
                // See onResume() for the actual error handling.
            }
        } else {
            mInCallInitialStatus = InCallInitStatus.SUCCESS;
        }

        // The "touch lock overlay" feature is used only on devices that
        // *don't* use a proximity sensor to turn the screen off while in-call.
        mUseTouchLockOverlay = !app.proximitySensorModeEnabled();

        Profiler.callScreenCreated();
        if (DBG) log("onCreate(): exit");
    }

    /**
     * Sets the Phone object used internally by the InCallScreen.
     *
     * In normal operation this is called from onCreate(), and the
     * passed-in Phone object comes from the PhoneApp.
     * For testing, test classes can use this method to
     * inject a test Phone instance.
     */
    /* package */ void setPhone(Phone phone) {
        mPhone = phone;
    }

    @Override
    protected void onResume() {
        if (DBG) log("onResume()...");
        super.onResume();

        mIsForegroundActivity = true;

        final PhoneApp app = PhoneApp.getInstance();

        app.disableStatusBar();

        // Touch events are never considered "user activity" while the
        // InCallScreen is active, so that unintentional touches won't
        // prevent the device from going to sleep.
        app.setIgnoreTouchUserActivity(true);

        // Disable the status bar "window shade" the entire time we're on
        // the in-call screen.
        NotificationMgr.getDefault().getStatusBarMgr().enableExpandedView(false);

        // Listen for broadcast intents that might affect the onscreen UI.
        registerReceiver(mReceiver, new IntentFilter(Intent.ACTION_HEADSET_PLUG));

        // Keep a "dialer session" active when we're in the foreground.
        // (This is needed to play DTMF tones.)
        mDialer.startDialerSession();

        // Check for any failures that happened during onCreate() or onNewIntent().
        if (DBG) log("- onResume: initial status = " + mInCallInitialStatus);
        boolean handledStartupError = false;
        if (mInCallInitialStatus != InCallInitStatus.SUCCESS) {
            if (DBG) log("- onResume: failure during startup: " + mInCallInitialStatus);

            // Don't bring up the regular Phone UI!  Instead bring up
            // something more specific to let the user deal with the
            // problem.
            handleStartupError(mInCallInitialStatus);
            handledStartupError = true;

            // But it *is* OK to continue with the rest of onResume(),
            // since any further setup steps (like updateScreen() and the
            // CallCard setup) will fall back to a "blank" state if the
            // phone isn't in use.
            mInCallInitialStatus = InCallInitStatus.SUCCESS;
        }

        // Set the volume control handler while we are in the foreground.
        final boolean bluetoothConnected = isBluetoothAudioConnected();

        if (bluetoothConnected) {
            setVolumeControlStream(AudioManager.STREAM_BLUETOOTH_SCO);
        } else {
            setVolumeControlStream(AudioManager.STREAM_VOICE_CALL);
        }

        takeKeyEvents(true);

        boolean inOtaCall = false;
        if (TelephonyCapabilities.supportsOtasp(mPhone)) {
            inOtaCall = initOtaState();
        }
        if (!inOtaCall) {
            // Always start off in NORMAL mode
            setInCallScreenMode(InCallScreenMode.NORMAL);
        }

        // Before checking the state of the CallManager, clean up any
        // connections in the DISCONNECTED state.
        // (The DISCONNECTED state is used only to drive the "call ended"
        // UI; it's totally useless when *entering* the InCallScreen.)
        mCM.clearDisconnected();

        InCallInitStatus status = syncWithPhoneState();
        if (status != InCallInitStatus.SUCCESS) {
            if (DBG) log("- onResume: syncWithPhoneState failed! status = " + status);
            // Couldn't update the UI, presumably because the phone is totally
            // idle.

            if (handledStartupError) {
                // Do NOT bail out of the in-call UI, since there's
                // presumably a dialog visible right now (see the call to
                // handleStartupError() above.)
                //
                // In this case, stay here for now, and we'll eventually
                // leave the InCallScreen when the user presses the
                // dialog's OK button (see bailOutAfterErrorDialog()).
                Log.i(LOG_TAG, "  ==> syncWithPhoneState failed, but staying here anyway.");
            } else {
                // The phone is idle, and we did NOT handle a
                // startup error during this pass thru onResume.
                //
                // This basically means that we're being resumed because of
                // some action *other* than a new intent.  (For example,
                // the user pressing POWER to wake up the device, causing
                // the InCallScreen to come back to the foreground.)
                //
                // In this scenario we do NOT want to stay here on the
                // InCallScreen: we're not showing any useful info to the
                // user (like a dialog), and the in-call UI itself is
                // useless if there's no active call.  So bail out.
                Log.i(LOG_TAG, "  ==> syncWithPhoneState failed; bailing out!");
                dismissAllDialogs();
                endInCallScreenSession();
                return;
            }
        } else if (TelephonyCapabilities.supportsOtasp(mPhone)) {
            if (mInCallScreenMode == InCallScreenMode.OTA_NORMAL ||
                    mInCallScreenMode == InCallScreenMode.OTA_ENDED) {
                mDialer.setHandleVisible(false);
                if (mInCallPanel != null) mInCallPanel.setVisibility(View.GONE);
                updateScreen();
                return;
            }
        }

        // InCallScreen is now active.
        EventLog.writeEvent(EventLogTags.PHONE_UI_ENTER);

        // Update the poke lock and wake lock when we move to
        // the foreground.
        //
        // But we need to do something special if we're coming
        // to the foreground while an incoming call is ringing:
        if (mCM.getState() == Phone.State.RINGING) {
            // If the phone is ringing, we *should* already be holding a
            // full wake lock (which we would have acquired before
            // firing off the intent that brought us here; see
            // CallNotifier.showIncomingCall().)
            //
            // We also called preventScreenOn(true) at that point, to
            // avoid cosmetic glitches while we were being launched.
            // So now we need to post an ALLOW_SCREEN_ON message to
            // (eventually) undo the prior preventScreenOn(true) call.
            //
            // (In principle we shouldn't do this until after our first
            // layout/draw pass.  But in practice, the delay caused by
            // simply waiting for the end of the message queue is long
            // enough to avoid any flickering of the lock screen before
            // the InCallScreen comes up.)
            if (VDBG) log("- posting ALLOW_SCREEN_ON message...");
            mHandler.removeMessages(ALLOW_SCREEN_ON);
            mHandler.sendEmptyMessage(ALLOW_SCREEN_ON);

            // TODO: There ought to be a more elegant way of doing this,
            // probably by having the PowerManager and ActivityManager
            // work together to let apps request that the screen on/off
            // state be synchronized with the Activity lifecycle.
            // (See bug 1648751.)
        } else {
            // The phone isn't ringing; this is either an outgoing call, or
            // we're returning to a call in progress.  There *shouldn't* be
            // any prior preventScreenOn(true) call that we need to undo,
            // but let's do this just to be safe:
            app.preventScreenOn(false);
        }
        app.updateWakeState();

        // The "touch lock" overlay is NEVER visible when we resume.
        // (In particular, this check ensures that we won't still be
        // locked after the user wakes up the screen by pressing MENU.)
        enableTouchLock(false);
        // ...but if the dialpad is open we DO need to start the timer
        // that will eventually bring up the "touch lock" overlay.
        if (mDialer.isOpened()) resetTouchLockTimer();

        // Restore the mute state if the last mute state change was NOT
        // done by the user.
        if (app.getRestoreMuteOnInCallResume()) {
            // Mute state is based on the foreground call
            PhoneUtils.restoreMuteState();
            app.setRestoreMuteOnInCallResume(false);
        }

        Profiler.profileViewCreate(getWindow(), InCallScreen.class.getName());
        if (VDBG) log("onResume() done.");
    }

    // onPause is guaranteed to be called when the InCallScreen goes
    // in the background.
    @Override
    protected void onPause() {
        if (DBG) log("onPause()...");
        super.onPause();

        mIsForegroundActivity = false;

        // Force a clear of the provider overlay' frame. Since the
        // overlay is removed using a timed message, it is
        // possible we missed it if the prev call was interrupted.
        mProviderOverlayVisible = false;
        updateProviderOverlay();

        final PhoneApp app = PhoneApp.getInstance();

        // A safety measure to disable proximity sensor in case call failed
        // and the telephony state did not change.
        app.setBeginningCall(false);

        // Make sure the "Manage conference" chronometer is stopped when
        // we move away from the foreground.
        mManageConferenceUtils.stopConferenceTime();

        // as a catch-all, make sure that any dtmf tones are stopped
        // when the UI is no longer in the foreground.
        mDialer.onDialerKeyUp(null);

        // Release any "dialer session" resources, now that we're no
        // longer in the foreground.
        mDialer.stopDialerSession();

        // If the device is put to sleep as the phone call is ending,
        // we may see cases where the DELAYED_CLEANUP_AFTER_DISCONNECT
        // event gets handled AFTER the device goes to sleep and wakes
        // up again.

        // This is because it is possible for a sleep command
        // (executed with the End Call key) to come during the 2
        // seconds that the "Call Ended" screen is up.  Sleep then
        // pauses the device (including the cleanup event) and
        // resumes the event when it wakes up.

        // To fix this, we introduce a bit of code that pushes the UI
        // to the background if we pause and see a request to
        // DELAYED_CLEANUP_AFTER_DISCONNECT.

        // Note: We can try to finish directly, by:
        //  1. Removing the DELAYED_CLEANUP_AFTER_DISCONNECT messages
        //  2. Calling delayedCleanupAfterDisconnect directly

        // However, doing so can cause problems between the phone
        // app and the keyguard - the keyguard is trying to sleep at
        // the same time that the phone state is changing.  This can
        // end up causing the sleep request to be ignored.
        if (mHandler.hasMessages(DELAYED_CLEANUP_AFTER_DISCONNECT)
                && mCM.getState() != Phone.State.RINGING) {
            if (DBG) log("DELAYED_CLEANUP_AFTER_DISCONNECT detected, moving UI to background.");
            endInCallScreenSession();
        }

        EventLog.writeEvent(EventLogTags.PHONE_UI_EXIT);

        // Clean up the menu, in case we get paused while the menu is up
        // for some reason.
        dismissMenu(true);  // dismiss immediately

        // Dismiss any dialogs we may have brought up, just to be 100%
        // sure they won't still be around when we get back here.
        dismissAllDialogs();

        // Re-enable the status bar (which we disabled in onResume().)
        NotificationMgr.getDefault().getStatusBarMgr().enableExpandedView(true);

        // Unregister for broadcast intents.  (These affect the visible UI
        // of the InCallScreen, so we only care about them while we're in the
        // foreground.)
        unregisterReceiver(mReceiver);

        // Re-enable "user activity" for touch events.
        // We actually do this slightly *after* onPause(), to work around a
        // race condition where a touch can come in after we've paused
        // but before the device actually goes to sleep.
        // TODO: The PowerManager itself should prevent this from happening.
        mHandler.postDelayed(new Runnable() {
                public void run() {
                    app.setIgnoreTouchUserActivity(false);
                }
            }, 500);

        app.reenableStatusBar();

        // Make sure we revert the poke lock and wake lock when we move to
        // the background.
        app.updateWakeState();

        // clear the dismiss keyguard flag so we are back to the default state
        // when we next resume
        updateKeyguardPolicy(false);
    }

    @Override
    protected void onStop() {
        if (DBG) log("onStop()...");
        super.onStop();

        stopTimer();

        Phone.State state = mCM.getState();
        if (DBG) log("onStop: state = " + state);

        if (state == Phone.State.IDLE) {
            final PhoneApp app = PhoneApp.getInstance();
            // when OTA Activation, OTA Success/Failure dialog or OTA SPC
            // failure dialog is running, do not destroy inCallScreen. Because call
            // is already ended and dialog will not get redrawn on slider event.
            if ((app.cdmaOtaProvisionData != null) && (app.cdmaOtaScreenState != null)
                    && ((app.cdmaOtaScreenState.otaScreenState !=
                            CdmaOtaScreenState.OtaScreenState.OTA_STATUS_ACTIVATION)
                        && (app.cdmaOtaScreenState.otaScreenState !=
                            CdmaOtaScreenState.OtaScreenState.OTA_STATUS_SUCCESS_FAILURE_DLG)
                        && (!app.cdmaOtaProvisionData.inOtaSpcState))) {
                // we don't want the call screen to remain in the activity history
                // if there are not active or ringing calls.
                if (DBG) log("- onStop: calling finish() to clear activity history...");
                moveTaskToBack(true);
                if (app.otaUtils != null) {
                    app.otaUtils.cleanOtaScreen(true);
                }
            }
        }
    }

    @Override
    protected void onDestroy() {
        if (DBG) log("onDestroy()...");
        super.onDestroy();

        // Set the magic flag that tells us NOT to handle any handler
        // messages that come in asynchronously after we get destroyed.
        mIsDestroyed = true;

        final PhoneApp app = PhoneApp.getInstance();
        app.setInCallScreenInstance(null);

        // Clear out the InCallScreen references in various helper objects
        // (to let them know we've been destroyed).
        if (mInCallMenu != null) {
            mInCallMenu.clearInCallScreenReference();
        }
        if (mCallCard != null) {
            mCallCard.setInCallScreenInstance(null);
        }
        if (mInCallTouchUi != null) {
            mInCallTouchUi.setInCallScreenInstance(null);
        }

        mDialer.clearInCallScreenReference();
        mDialer = null;

        unregisterForPhoneStates();
        // No need to change wake state here; that happens in onPause() when we
        // are moving out of the foreground.

        if (mBluetoothHeadset != null) {
            mBluetoothHeadset.close();
            mBluetoothHeadset = null;
        }

        // Dismiss all dialogs, to be absolutely sure we won't leak any of
        // them while changing orientation.
        dismissAllDialogs();
    }

    /**
     * Dismisses the in-call screen.
     *
     * We never *really* finish() the InCallScreen, since we don't want to
     * get destroyed and then have to be re-created from scratch for the
     * next call.  Instead, we just move ourselves to the back of the
     * activity stack.
     *
     * This also means that we'll no longer be reachable via the BACK
     * button (since moveTaskToBack() puts us behind the Home app, but the
     * home app doesn't allow the BACK key to move you any farther down in
     * the history stack.)
     *
     * (Since the Phone app itself is never killed, this basically means
     * that we'll keep a single InCallScreen instance around for the
     * entire uptime of the device.  This noticeably improves the UI
     * responsiveness for incoming calls.)
     */
    @Override
    public void finish() {
        if (DBG) log("finish()...");
        moveTaskToBack(true);
    }

    /**
     * End the current in call screen session.
     *
     * This must be called when an InCallScreen session has
     * complete so that the next invocation via an onResume will
     * not be in an old state.
     */
    public void endInCallScreenSession() {
        if (DBG) log("endInCallScreenSession()...");
        moveTaskToBack(true);
        setInCallScreenMode(InCallScreenMode.UNDEFINED);
    }

    /* package */ boolean isForegroundActivity() {
        return mIsForegroundActivity;
    }

    /* package */ void updateKeyguardPolicy(boolean dismissKeyguard) {
        if (dismissKeyguard) {
            getWindow().addFlags(WindowManager.LayoutParams.FLAG_DISMISS_KEYGUARD);
        } else {
            getWindow().clearFlags(WindowManager.LayoutParams.FLAG_DISMISS_KEYGUARD);
        }
    }

    private void registerForPhoneStates() {
        if (!mRegisteredForPhoneStates) {

            mCM.registerForPreciseCallStateChanged(mHandler, PHONE_STATE_CHANGED, null);
            mCM.registerForDisconnect(mHandler, PHONE_DISCONNECT, null);
            mPhone.setOnPostDialCharacter(mHandler, POST_ON_DIAL_CHARS, null);
            mCM.registerForSuppServiceFailed(mHandler, SUPP_SERVICE_FAILED, null);
    
            int phoneType = mPhone.getPhoneType();
            if (phoneType == Phone.PHONE_TYPE_GSM) {
                mCM.registerForMmiInitiate(mHandler, PhoneApp.MMI_INITIATE, null);

                // register for the MMI complete message.  Upon completion,
                // PhoneUtils will bring up a system dialog instead of the
                // message display class in PhoneUtils.displayMMIComplete().
                // We'll listen for that message too, so that we can finish
                // the activity at the same time.
                mCM.registerForMmiComplete(mHandler, PhoneApp.MMI_COMPLETE, null);
            } else if (phoneType == Phone.PHONE_TYPE_CDMA) {
                if (DBG) log("Registering for Call Waiting.");
                mCM.registerForCallWaiting(mHandler, PHONE_CDMA_CALL_WAITING, null);
                mCM.registerForCdmaOtaStatusChange(mHandler, EVENT_OTA_PROVISION_CHANGE, null);
            } else {
                throw new IllegalStateException("Unexpected phone type: " + phoneType);
            }

            mRegisteredForPhoneStates = true;
        }
    }

    private void unregisterForPhoneStates() {
        mCM.unregisterForPreciseCallStateChanged(mHandler);
        mCM.unregisterForDisconnect(mHandler);
        mCM.unregisterForMmiInitiate(mHandler);
        mCM.unregisterForCallWaiting(mHandler);
        mCM.unregisterForSuppServiceFailed(mHandler);
        mPhone.setOnPostDialCharacter(null, POST_ON_DIAL_CHARS, null);
        mCM.unregisterForCdmaOtaStatusChange(mHandler);
        mRegisteredForPhoneStates = false;
    }

    /* package */ void updateAfterRadioTechnologyChange() {
        if (DBG) Log.d(LOG_TAG, "updateAfterRadioTechnologyChange()...");

        // Reset the call screen since the calls cannot be transferred
        // across radio technologies.
        resetInCallScreenMode();

        // Unregister for all events from the old obsolete phone
        unregisterForPhoneStates();

        // (Re)register for all events relevant to the new active phone
        registerForPhoneStates();
    }

    @Override
    protected void onNewIntent(Intent intent) {
        if (DBG) log("onNewIntent: intent=" + intent);

        // We're being re-launched with a new Intent.  Since we keep
        // around a single InCallScreen instance for the life of the phone
        // process (see finish()), this sequence will happen EVERY time
        // there's a new incoming or outgoing call except for the very
        // first time the InCallScreen gets created.  This sequence will
        // also happen if the InCallScreen is already in the foreground
        // (e.g. getting a new ACTION_CALL intent while we were already
        // using the other line.)

        // Stash away the new intent so that we can get it in the future
        // by calling getIntent().  (Otherwise getIntent() will return the
        // original Intent from when we first got created!)
        setIntent(intent);

        // Activities are always paused before receiving a new intent, so
        // we can count on our onResume() method being called next.

        // Just like in onCreate(), handle this intent, and stash the
        // result code from internalResolveIntent() in the
        // mInCallInitialStatus field.  If it's an error code, we'll
        // handle it in onResume().
        mInCallInitialStatus = internalResolveIntent(intent);
        if (mInCallInitialStatus != InCallInitStatus.SUCCESS) {
            Log.w(LOG_TAG, "onNewIntent: status " + mInCallInitialStatus
                  + " from internalResolveIntent()");
            // See onResume() for the actual error handling.
        }
    }

    /* package */ InCallInitStatus internalResolveIntent(Intent intent) {
        if (intent == null || intent.getAction() == null) {
            return InCallInitStatus.SUCCESS;
        }

        checkIsOtaCall(intent);

        String action = intent.getAction();
        if (DBG) log("internalResolveIntent: action=" + action);

        // The calls to setRestoreMuteOnInCallResume() inform the phone
        // that we're dealing with new connections (either a placing an
        // outgoing call or answering an incoming one, and NOT handling
        // an aborted "Add Call" request), so we should let the mute state
        // be handled by the PhoneUtils phone state change handler.

        final PhoneApp app = PhoneApp.getInstance();

        // The ACTION_PERFORM_CDMA_PROVISIONING intent tells us to launch
        // the CDMA OTASP call.  (Note: on non-voice-capable devices, this
        // intent is handled by the OtaUtils class without involving the
        // InCallScreen at all.)
        if ((action.equals(OtaUtils.ACTION_PERFORM_CDMA_PROVISIONING))
                && (TelephonyCapabilities.supportsOtasp(mPhone))) {
            setInCallScreenMode(InCallScreenMode.OTA_NORMAL);
            if ((app.cdmaOtaProvisionData != null)
                    && (!app.cdmaOtaProvisionData.isOtaCallIntentProcessed)) {
                app.cdmaOtaProvisionData.isOtaCallIntentProcessed = true;
                app.cdmaOtaScreenState.otaScreenState =
                        CdmaOtaScreenState.OtaScreenState.OTA_STATUS_ACTIVATION;
            }
            return InCallInitStatus.SUCCESS;

        } else if (action.equals(Intent.ACTION_ANSWER)) {
            internalAnswerCall();
            app.setRestoreMuteOnInCallResume(false);
            return InCallInitStatus.SUCCESS;

        } else if (action.equals(Intent.ACTION_CALL)
                || action.equals(Intent.ACTION_CALL_EMERGENCY)) {
            app.setRestoreMuteOnInCallResume(false);

            // If a provider is used, extract the info to build the
            // overlay and route the call.  The overlay will be
            // displayed the first time updateScreen is called.
            if (PhoneUtils.hasPhoneProviderExtras(intent)) {
                mProviderLabel = PhoneUtils.getProviderLabel(this, intent);
                mProviderIcon = PhoneUtils.getProviderIcon(this, intent);
                mProviderGatewayUri = PhoneUtils.getProviderGatewayUri(intent);
                mProviderAddress = PhoneUtils.formatProviderUri(mProviderGatewayUri);
                mProviderOverlayVisible = true;

                if (TextUtils.isEmpty(mProviderLabel) || null == mProviderIcon ||
                    null == mProviderGatewayUri || TextUtils.isEmpty(mProviderAddress)) {
                    clearProvider();
                }
            } else {
                clearProvider();
            }
            InCallInitStatus status = placeCall(intent);
            if (status == InCallInitStatus.SUCCESS) {
                // Notify the phone app that a call is beginning so it can
                // enable the proximity sensor
                app.setBeginningCall(true);
            }
            return status;

        } else if (action.equals(intent.ACTION_MAIN)) {
            // The MAIN action is used to bring up the in-call screen without
            // doing any other explicit action, like when you return to the
            // current call after previously bailing out of the in-call UI.
            // SHOW_DIALPAD_EXTRA can be used here to specify whether the DTMF
            // dialpad should be initially visible.  If the extra isn't
            // present at all, we just leave the dialpad in its previous state.

            if ((mInCallScreenMode == InCallScreenMode.OTA_NORMAL)
                    || (mInCallScreenMode == InCallScreenMode.OTA_ENDED)) {
                // If in OTA Call, update the OTA UI
                updateScreen();
                return InCallInitStatus.SUCCESS;
            }
            if (intent.hasExtra(SHOW_DIALPAD_EXTRA)) {
                boolean showDialpad = intent.getBooleanExtra(SHOW_DIALPAD_EXTRA, false);
                if (VDBG) log("- internalResolveIntent: SHOW_DIALPAD_EXTRA: " + showDialpad);
                if (showDialpad) {
                    mDialer.openDialer(false);  // no "opening" animation
                } else {
                    mDialer.closeDialer(false);  // no "closing" animation
                }
            }
            return InCallInitStatus.SUCCESS;

        } else if (action.equals(ACTION_UNDEFINED)) {
            return InCallInitStatus.SUCCESS;

        } else {
            Log.w(LOG_TAG, "internalResolveIntent: unexpected intent action: " + action);
            // But continue the best we can (basically treating this case
            // like ACTION_MAIN...)
            return InCallInitStatus.SUCCESS;
        }
    }

    private void stopTimer() {
        if (mCallCard != null) mCallCard.stopTimer();
    }

    private void initInCallScreen() {
        if (VDBG) log("initInCallScreen()...");

        // Have the WindowManager filter out touch events that are "too fat".
        getWindow().addFlags(WindowManager.LayoutParams.FLAG_IGNORE_CHEEK_PRESSES);

        // Run in a 32-bit window, which improves the appearance of some
        // semitransparent artwork in the in-call UI (like the CallCard
        // photo borders).
        getWindow().setFormat(PixelFormat.RGBX_8888);

        mMainFrame = (ViewGroup) findViewById(R.id.mainFrame);
        mInCallPanel = (ViewGroup) findViewById(R.id.inCallPanel);

        // Initialize the CallCard.
        mCallCard = (CallCard) findViewById(R.id.callCard);
        if (VDBG) log("  - mCallCard = " + mCallCard);
        mCallCard.setInCallScreenInstance(this);

        // Onscreen touch UI elements (used on some platforms)
        initInCallTouchUi();

        // Helper class to keep track of enabledness/state of UI controls
        mInCallControlState = new InCallControlState(this, mCM);

        // Helper class to run the "Manage conference" UI
        mManageConferenceUtils = new ManageConferenceUtils(this, mCM);

        // Create the dtmf dialer.  The dialer view we use depends on the
        // current platform:
        //
        // - On non-prox-sensor devices, it's the dialpad contained inside
        //   a SlidingDrawer widget (see dtmf_twelve_key_dialer.xml).
        //
        // - On "full touch UI" devices, it's the compact non-sliding
        //   dialpad that appears on the upper half of the screen,
        //   above the main cluster of InCallTouchUi buttons
        //   (see non_drawer_dialpad.xml).
        //
        SlidingDrawer dialerDrawer;
        if (isTouchUiEnabled()) {
            // This is a "full touch" device.
            ViewStub stub = (ViewStub)findViewById(R.id.non_drawer_dialpad_stub);
            stub.inflate();
            mDialerView = (DTMFTwelveKeyDialerView) findViewById(R.id.non_drawer_dtmf_dialer);
            if (DBG) log("- Full touch device!  Found dialerView: " + mDialerView);
            dialerDrawer = null;  // No SlidingDrawer used on this device.
        } else {
            // Use the old-style dialpad contained within the SlidingDrawer.
            ViewStub stub = (ViewStub)findViewById(R.id.dtmf_dialer_stub);
            stub.inflate();
            mDialerView = (DTMFTwelveKeyDialerView) findViewById(R.id.dtmf_dialer);
            if (DBG) log("- Using SlidingDrawer-based dialpad.  Found dialerView: " + mDialerView);
            dialerDrawer = (SlidingDrawer) findViewById(R.id.dialer_container);
            if (DBG) log("  ...and the SlidingDrawer: " + dialerDrawer);
        }
        // Sanity-check that (regardless of the device) at least the
        // dialer view is present:
        if (mDialerView == null) {
            Log.e(LOG_TAG, "onCreate: couldn't find dialerView", new IllegalStateException());
        }
        // Finally, create the DTMFTwelveKeyDialer instance.
        mDialer = new DTMFTwelveKeyDialer(this, mDialerView, dialerDrawer);
    }

    /**
     * Returns true if the phone is "in use", meaning that at least one line
     * is active (ie. off hook or ringing or dialing).  Conversely, a return
     * value of false means there's currently no phone activity at all.
     */
    private boolean phoneIsInUse() {
        return mCM.getState() != Phone.State.IDLE;
    }

    private boolean handleDialerKeyDown(int keyCode, KeyEvent event) {
        if (VDBG) log("handleDialerKeyDown: keyCode " + keyCode + ", event " + event + "...");

        // As soon as the user starts typing valid dialable keys on the
        // keyboard (presumably to type DTMF tones) we start passing the
        // key events to the DTMFDialer's onDialerKeyDown.  We do so
        // only if the okToDialDTMFTones() conditions pass.
        if (okToDialDTMFTones()) {
            return mDialer.onDialerKeyDown(event);

            // TODO: If the dialpad isn't currently visible, maybe
            // consider automatically bringing it up right now?
            // (Just to make sure the user sees the digits widget...)
            // But this probably isn't too critical since it's awkward to
            // use the hard keyboard while in-call in the first place,
            // especially now that the in-call UI is portrait-only...
        }

        return false;
    }

    @Override
    public void onBackPressed() {
        if (DBG) log("onBackPressed()...");

        // To consume this BACK press, the code here should just do
        // something and return.  Otherwise, call super.onBackPressed() to
        // get the default implementation (which simply finishes the
        // current activity.)

        if (mCM.hasActiveRingingCall()) {
            // While an incoming call is ringing, BACK behaves just like
            // ENDCALL: it stops the ringing and rejects the current call.
            // (This is only enabled on some platforms, though.)
            if (getResources().getBoolean(R.bool.allow_back_key_to_reject_incoming_call)) {
                if (DBG) log("BACK key while ringing: reject the call");
                internalHangupRingingCall();

                // Don't consume the key; instead let the BACK event *also*
                // get handled normally by the framework (which presumably
                // will cause us to exit out of this activity.)
                super.onBackPressed();
                return;
            } else {
                // The BACK key is disabled; don't reject the call, but
                // *do* consume the keypress (otherwise we'll exit out of
                // this activity.)
                if (DBG) log("BACK key while ringing: ignored");
                return;
            }
        }

        // BACK is also used to exit out of any "special modes" of the
        // in-call UI:

        if (mDialer.isOpened()) {
            // Take down the "touch lock" overlay *immediately* to let the
            // user clearly see the DTMF dialpad's closing animation.
            enableTouchLock(false);

            mDialer.closeDialer(true);  // do the "closing" animation
            return;
        }

        if (mInCallScreenMode == InCallScreenMode.MANAGE_CONFERENCE) {
            // Hide the Manage Conference panel, return to NORMAL mode.
            setInCallScreenMode(InCallScreenMode.NORMAL);
            return;
        }

        // Nothing special to do.  Fall back to the default behavior.
        super.onBackPressed();
    }

    /**
     * Handles the green CALL key while in-call.
     * @return true if we consumed the event.
     */
    private boolean handleCallKey() {
        // The green CALL button means either "Answer", "Unhold", or
        // "Swap calls", or can be a no-op, depending on the current state
        // of the Phone.

        final boolean hasRingingCall = mCM.hasActiveRingingCall();
        final boolean hasActiveCall = mCM.hasActiveFgCall();
        final boolean hasHoldingCall = mCM.hasActiveBgCall();

        int phoneType = mPhone.getPhoneType();
        if (phoneType == Phone.PHONE_TYPE_CDMA) {
            // The green CALL button means either "Answer", "Swap calls/On Hold", or
            // "Add to 3WC", depending on the current state of the Phone.

            PhoneApp app = PhoneApp.getInstance();
            CdmaPhoneCallState.PhoneCallState currCallState =
                app.cdmaPhoneCallState.getCurrentCallState();
            if (hasRingingCall) {
                //Scenario 1: Accepting the First Incoming and Call Waiting call
                if (DBG) log("answerCall: First Incoming and Call Waiting scenario");
                internalAnswerCall();  // Automatically holds the current active call,
                                       // if there is one
            } else if ((currCallState == CdmaPhoneCallState.PhoneCallState.THRWAY_ACTIVE)
                    && (hasActiveCall)) {
                //Scenario 2: Merging 3Way calls
                if (DBG) log("answerCall: Merge 3-way call scenario");
                // Merge calls
                PhoneUtils.mergeCalls(mCM);
            } else if (currCallState == CdmaPhoneCallState.PhoneCallState.CONF_CALL) {
                //Scenario 3: Switching between two Call waiting calls or drop the latest
                // connection if in a 3Way merge scenario
                if (DBG) log("answerCall: Switch btwn 2 calls scenario");
                internalSwapCalls();
            }
        } else if ((phoneType == Phone.PHONE_TYPE_GSM)
                || (phoneType == Phone.PHONE_TYPE_SIP)) {
            if (hasRingingCall) {
                // If an incoming call is ringing, the CALL button is actually
                // handled by the PhoneWindowManager.  (We do this to make
                // sure that we'll respond to the key even if the InCallScreen
                // hasn't come to the foreground yet.)
                //
                // We'd only ever get here in the extremely rare case that the
                // incoming call started ringing *after*
                // PhoneWindowManager.interceptKeyTq() but before the event
                // got here, or else if the PhoneWindowManager had some
                // problem connecting to the ITelephony service.
                Log.w(LOG_TAG, "handleCallKey: incoming call is ringing!"
                      + " (PhoneWindowManager should have handled this key.)");
                // But go ahead and handle the key as normal, since the
                // PhoneWindowManager presumably did NOT handle it:

                // There's an incoming ringing call: CALL means "Answer".
                internalAnswerCall();
            } else if (hasActiveCall && hasHoldingCall) {
                // Two lines are in use: CALL means "Swap calls".
                if (DBG) log("handleCallKey: both lines in use ==> swap calls.");
                internalSwapCalls();
            } else if (hasHoldingCall) {
                // There's only one line in use, AND it's on hold.
                // In this case CALL is a shortcut for "unhold".
                if (DBG) log("handleCallKey: call on hold ==> unhold.");
                PhoneUtils.switchHoldingAndActive(mCM.getFirstActiveBgCall());  // Really means "unhold" in this state
            } else {
                // The most common case: there's only one line in use, and
                // it's an active call (i.e. it's not on hold.)
                // In this case CALL is a no-op.
                // (This used to be a shortcut for "add call", but that was a
                // bad idea because "Add call" is so infrequently-used, and
                // because the user experience is pretty confusing if you
                // inadvertently trigger it.)
                if (VDBG) log("handleCallKey: call in foregound ==> ignoring.");
                // But note we still consume this key event; see below.
            }
        } else {
            throw new IllegalStateException("Unexpected phone type: " + phoneType);
        }

        // We *always* consume the CALL key, since the system-wide default
        // action ("go to the in-call screen") is useless here.
        return true;
    }

    boolean isKeyEventAcceptableDTMF (KeyEvent event) {
        return (mDialer != null && mDialer.isKeyEventAcceptable(event));
    }

    /**
     * Overriden to track relevant focus changes.
     *
     * If a key is down and some time later the focus changes, we may
     * NOT recieve the keyup event; logically the keyup event has not
     * occured in this window.  This issue is fixed by treating a focus
     * changed event as an interruption to the keydown, making sure
     * that any code that needs to be run in onKeyUp is ALSO run here.
     *
     * Note, this focus change event happens AFTER the in-call menu is
     * displayed, so mIsMenuDisplayed should always be correct by the
     * time this method is called in the framework, please see:
     * {@link onCreatePanelView}, {@link onOptionsMenuClosed}
     */
    @Override
    public void onWindowFocusChanged(boolean hasFocus) {
        // the dtmf tones should no longer be played
        if (VDBG) log("onWindowFocusChanged(" + hasFocus + ")...");
        if (!hasFocus && mDialer != null) {
            if (VDBG) log("- onWindowFocusChanged: faking onDialerKeyUp()...");
            mDialer.onDialerKeyUp(null);
        }
    }

    @Override
    public boolean dispatchKeyEvent(KeyEvent event) {
        // if (DBG) log("dispatchKeyEvent(event " + event + ")...");

        // Intercept some events before they get dispatched to our views.
        switch (event.getKeyCode()) {
            case KeyEvent.KEYCODE_DPAD_CENTER:
            case KeyEvent.KEYCODE_DPAD_UP:
            case KeyEvent.KEYCODE_DPAD_DOWN:
            case KeyEvent.KEYCODE_DPAD_LEFT:
            case KeyEvent.KEYCODE_DPAD_RIGHT:
                // Disable DPAD keys and trackball clicks if the touch lock
                // overlay is up, since "touch lock" really means "disable
                // the DTMF dialpad" (rather than only disabling touch events.)
                if (mDialer.isOpened() && isTouchLocked()) {
                    if (DBG) log("- ignoring DPAD event while touch-locked...");
                    return true;
                }
                break;

            default:
                break;
        }

        return super.dispatchKeyEvent(event);
    }

    @Override
    public boolean onKeyUp(int keyCode, KeyEvent event) {
        // if (DBG) log("onKeyUp(keycode " + keyCode + ")...");

        // push input to the dialer.
        if ((mDialer != null) && (mDialer.onDialerKeyUp(event))){
            return true;
        } else if (keyCode == KeyEvent.KEYCODE_CALL) {
            // Always consume CALL to be sure the PhoneWindow won't do anything with it
            return true;
        }
        return super.onKeyUp(keyCode, event);
    }

    @Override
    public boolean onKeyDown(int keyCode, KeyEvent event) {
        // if (DBG) log("onKeyDown(keycode " + keyCode + ")...");

        switch (keyCode) {
            case KeyEvent.KEYCODE_CALL:
                boolean handled = handleCallKey();
                if (!handled) {
                    Log.w(LOG_TAG, "InCallScreen should always handle KEYCODE_CALL in onKeyDown");
                }
                // Always consume CALL to be sure the PhoneWindow won't do anything with it
                return true;

            // Note there's no KeyEvent.KEYCODE_ENDCALL case here.
            // The standard system-wide handling of the ENDCALL key
            // (see PhoneWindowManager's handling of KEYCODE_ENDCALL)
            // already implements exactly what the UI spec wants,
            // namely (1) "hang up" if there's a current active call,
            // or (2) "don't answer" if there's a current ringing call.

            case KeyEvent.KEYCODE_CAMERA:
                // Disable the CAMERA button while in-call since it's too
                // easy to press accidentally.
                return true;

            case KeyEvent.KEYCODE_VOLUME_UP:
            case KeyEvent.KEYCODE_VOLUME_DOWN:
                if (mCM.getState() == Phone.State.RINGING) {
                    // If an incoming call is ringing, the VOLUME buttons are
                    // actually handled by the PhoneWindowManager.  (We do
                    // this to make sure that we'll respond to them even if
                    // the InCallScreen hasn't come to the foreground yet.)
                    //
                    // We'd only ever get here in the extremely rare case that the
                    // incoming call started ringing *after*
                    // PhoneWindowManager.interceptKeyTq() but before the event
                    // got here, or else if the PhoneWindowManager had some
                    // problem connecting to the ITelephony service.
                    Log.w(LOG_TAG, "VOLUME key: incoming call is ringing!"
                          + " (PhoneWindowManager should have handled this key.)");
                    // But go ahead and handle the key as normal, since the
                    // PhoneWindowManager presumably did NOT handle it:

                    final CallNotifier notifier = PhoneApp.getInstance().notifier;
                    if (notifier.isRinging()) {
                        // ringer is actually playing, so silence it.
                        if (DBG) log("VOLUME key: silence ringer");
                        notifier.silenceRinger();
                    }

                    // As long as an incoming call is ringing, we always
                    // consume the VOLUME keys.
                    return true;
                }
                break;

            case KeyEvent.KEYCODE_MENU:
                // Special case for the MENU key: if the "touch lock"
                // overlay is up (over the DTMF dialpad), allow MENU to
                // dismiss the overlay just as if you had double-tapped
                // the onscreen icon.
                // (We do this because MENU is normally used to bring the
                // UI back after the screen turns off, and the touch lock
                // overlay "feels" very similar to the screen going off.
                // This is also here to be "backward-compatibile" with the
                // 1.0 behavior, where you *needed* to hit MENU to bring
                // back the dialpad after 6 seconds of idle time.)
                if (mDialer.isOpened() && isTouchLocked()) {
                    if (VDBG) log("- allowing MENU to dismiss touch lock overlay...");
                    // Take down the touch lock overlay, but post a
                    // message in the future to bring it back later.
                    enableTouchLock(false);
                    resetTouchLockTimer();
                    return true;
                }
                break;

            case KeyEvent.KEYCODE_MUTE:
                onMuteClick();
                return true;

            // Various testing/debugging features, enabled ONLY when VDBG == true.
            case KeyEvent.KEYCODE_SLASH:
                if (VDBG) {
                    log("----------- InCallScreen View dump --------------");
                    // Dump starting from the top-level view of the entire activity:
                    Window w = this.getWindow();
                    View decorView = w.getDecorView();
                    decorView.debug();
                    return true;
                }
                break;
            case KeyEvent.KEYCODE_EQUALS:
                if (VDBG) {
                    log("----------- InCallScreen call state dump --------------");
                    PhoneUtils.dumpCallState(mPhone);
                    PhoneUtils.dumpCallManager();
                    return true;
                }
                break;
            case KeyEvent.KEYCODE_GRAVE:
                if (VDBG) {
                    // Placeholder for other misc temp testing
                    log("------------ Temp testing -----------------");
                    return true;
                }
                break;
        }

        if (event.getRepeatCount() == 0 && handleDialerKeyDown(keyCode, event)) {
            return true;
        }

        return super.onKeyDown(keyCode, event);
    }

    /**
     * Handle a failure notification for a supplementary service
     * (i.e. conference, switch, separate, transfer, etc.).
     */
    void onSuppServiceFailed(AsyncResult r) {
        Phone.SuppService service = (Phone.SuppService) r.result;
        if (DBG) log("onSuppServiceFailed: " + service);

        int errorMessageResId;
        switch (service) {
            case SWITCH:
                // Attempt to switch foreground and background/incoming calls failed
                // ("Failed to switch calls")
                errorMessageResId = R.string.incall_error_supp_service_switch;
                break;

            case SEPARATE:
                // Attempt to separate a call from a conference call
                // failed ("Failed to separate out call")
                errorMessageResId = R.string.incall_error_supp_service_separate;
                break;

            case TRANSFER:
                // Attempt to connect foreground and background calls to
                // each other (and hanging up user's line) failed ("Call
                // transfer failed")
                errorMessageResId = R.string.incall_error_supp_service_transfer;
                break;

            case CONFERENCE:
                // Attempt to add a call to conference call failed
                // ("Conference call failed")
                errorMessageResId = R.string.incall_error_supp_service_conference;
                break;

            case REJECT:
                // Attempt to reject an incoming call failed
                // ("Call rejection failed")
                errorMessageResId = R.string.incall_error_supp_service_reject;
                break;

            case HANGUP:
                // Attempt to release a call failed ("Failed to release call(s)")
                errorMessageResId = R.string.incall_error_supp_service_hangup;
                break;

            case UNKNOWN:
            default:
                // Attempt to use a service we don't recognize or support
                // ("Unsupported service" or "Selected service failed")
                errorMessageResId = R.string.incall_error_supp_service_unknown;
                break;
        }

        // mSuppServiceFailureDialog is a generic dialog used for any
        // supp service failure, and there's only ever have one
        // instance at a time.  So just in case a previous dialog is
        // still around, dismiss it.
        if (mSuppServiceFailureDialog != null) {
            if (DBG) log("- DISMISSING mSuppServiceFailureDialog.");
            mSuppServiceFailureDialog.dismiss();  // It's safe to dismiss() a dialog
                                                  // that's already dismissed.
            mSuppServiceFailureDialog = null;
        }

        mSuppServiceFailureDialog = new AlertDialog.Builder(this)
                .setMessage(errorMessageResId)
                .setPositiveButton(R.string.ok, null)
                .setCancelable(true)
                .create();
        mSuppServiceFailureDialog.getWindow().addFlags(
                WindowManager.LayoutParams.FLAG_BLUR_BEHIND);
        mSuppServiceFailureDialog.show();
    }

    /**
     * Something has changed in the phone's state.  Update the UI.
     */
    private void onPhoneStateChanged(AsyncResult r) {
        if (DBG) log("onPhoneStateChanged()...");

        // There's nothing to do here if we're not the foreground activity.
        // (When we *do* eventually come to the foreground, we'll do a
        // full update then.)
        if (!mIsForegroundActivity) {
            if (DBG) log("onPhoneStateChanged: Activity not in foreground! Bailing out...");
            return;
        }

        updateScreen();

        // Make sure we update the poke lock and wake lock when certain
        // phone state changes occur.
        PhoneApp.getInstance().updateWakeState();
    }

    /**
     * Updates the UI after a phone connection is disconnected, as follows:
     *
     * - If this was a missed or rejected incoming call, and no other
     *   calls are active, dismiss the in-call UI immediately.  (The
     *   CallNotifier will still create a "missed call" notification if
     *   necessary.)
     *
     * - With any other disconnect cause, if the phone is now totally
     *   idle, display the "Call ended" state for a couple of seconds.
     *
     * - Or, if the phone is still in use, stay on the in-call screen
     *   (and update the UI to reflect the current state of the Phone.)
     *
     * @param r r.result contains the connection that just ended
     */
    private void onDisconnect(AsyncResult r) {
        Connection c = (Connection) r.result;
        Connection.DisconnectCause cause = c.getDisconnectCause();
        if (DBG) log("onDisconnect: " + c + ", cause=" + cause);

        boolean currentlyIdle = !phoneIsInUse();
        int autoretrySetting = AUTO_RETRY_OFF;
        boolean phoneIsCdma = (mPhone.getPhoneType() == Phone.PHONE_TYPE_CDMA);
        if (phoneIsCdma) {
            // Get the Auto-retry setting only if Phone State is IDLE,
            // else let it stay as AUTO_RETRY_OFF
            if (currentlyIdle) {
                autoretrySetting = android.provider.Settings.System.getInt(mPhone.getContext().
                        getContentResolver(), android.provider.Settings.System.CALL_AUTO_RETRY, 0);
            }
        }

        // for OTA Call, only if in OTA NORMAL mode, handle OTA END scenario
        final PhoneApp app = PhoneApp.getInstance();
        if ((mInCallScreenMode == InCallScreenMode.OTA_NORMAL)
                && ((app.cdmaOtaProvisionData != null)
                && (!app.cdmaOtaProvisionData.inOtaSpcState))) {
            setInCallScreenMode(InCallScreenMode.OTA_ENDED);
            updateScreen();
            return;
        } else if ((mInCallScreenMode == InCallScreenMode.OTA_ENDED)
                || ((app.cdmaOtaProvisionData != null) && app.cdmaOtaProvisionData.inOtaSpcState)) {
           if (DBG) log("onDisconnect: OTA Call end already handled");
           return;
        }

        // Any time a call disconnects, clear out the "history" of DTMF
        // digits you typed (to make sure it doesn't persist from one call
        // to the next.)
        mDialer.clearDigits();

        // Under certain call disconnected states, we want to alert the user
        // with a dialog instead of going through the normal disconnect
        // routine.
        if (cause == Connection.DisconnectCause.CALL_BARRED) {
            showGenericErrorDialog(R.string.callFailed_cb_enabled, false);
            return;
        } else if (cause == Connection.DisconnectCause.FDN_BLOCKED) {
            showGenericErrorDialog(R.string.callFailed_fdn_only, false);
            return;
        } else if (cause == Connection.DisconnectCause.CS_RESTRICTED) {
            showGenericErrorDialog(R.string.callFailed_dsac_restricted, false);
            return;
        } else if (cause == Connection.DisconnectCause.CS_RESTRICTED_EMERGENCY) {
            showGenericErrorDialog(R.string.callFailed_dsac_restricted_emergency, false);
            return;
        } else if (cause == Connection.DisconnectCause.CS_RESTRICTED_NORMAL) {
            showGenericErrorDialog(R.string.callFailed_dsac_restricted_normal, false);
            return;
        }

        if (phoneIsCdma) {
            Call.State callState = PhoneApp.getInstance().notifier.getPreviousCdmaCallState();
            if ((callState == Call.State.ACTIVE)
                    && (cause != Connection.DisconnectCause.INCOMING_MISSED)
                    && (cause != Connection.DisconnectCause.NORMAL)
                    && (cause != Connection.DisconnectCause.LOCAL)
                    && (cause != Connection.DisconnectCause.INCOMING_REJECTED)) {
                showCallLostDialog();
            } else if ((callState == Call.State.DIALING || callState == Call.State.ALERTING)
                        && (cause != Connection.DisconnectCause.INCOMING_MISSED)
                        && (cause != Connection.DisconnectCause.NORMAL)
                        && (cause != Connection.DisconnectCause.LOCAL)
                        && (cause != Connection.DisconnectCause.INCOMING_REJECTED)) {

                    if (mNeedShowCallLostDialog) {
                        // Show the dialog now since the call that just failed was a retry.
                        showCallLostDialog();
                        mNeedShowCallLostDialog = false;
                    } else {
                        if (autoretrySetting == AUTO_RETRY_OFF) {
                            // Show the dialog for failed call if Auto Retry is OFF in Settings.
                            showCallLostDialog();
                            mNeedShowCallLostDialog = false;
                        } else {
                            // Set the mNeedShowCallLostDialog flag now, so we'll know to show
                            // the dialog if *this* call fails.
                            mNeedShowCallLostDialog = true;
                        }
                    }
            }
        }

        // Explicitly clean up up any DISCONNECTED connections
        // in a conference call.
        // [Background: Even after a connection gets disconnected, its
        // Connection object still stays around for a few seconds, in the
        // DISCONNECTED state.  With regular calls, this state drives the
        // "call ended" UI.  But when a single person disconnects from a
        // conference call there's no "call ended" state at all; in that
        // case we blow away any DISCONNECTED connections right now to make sure
        // the UI updates instantly to reflect the current state.]
        Call call = c.getCall();
        if (call != null) {
            // We only care about situation of a single caller
            // disconnecting from a conference call.  In that case, the
            // call will have more than one Connection (including the one
            // that just disconnected, which will be in the DISCONNECTED
            // state) *and* at least one ACTIVE connection.  (If the Call
            // has *no* ACTIVE connections, that means that the entire
            // conference call just ended, so we *do* want to show the
            // "Call ended" state.)
            List<Connection> connections = call.getConnections();
            if (connections != null && connections.size() > 1) {
                for (Connection conn : connections) {
                    if (conn.getState() == Call.State.ACTIVE) {
                        // This call still has at least one ACTIVE connection!
                        // So blow away any DISCONNECTED connections
                        // (including, presumably, the one that just
                        // disconnected from this conference call.)

                        // We also force the wake state to refresh, just in
                        // case the disconnected connections are removed
                        // before the phone state change.
                        if (VDBG) log("- Still-active conf call; clearing DISCONNECTED...");
                        app.updateWakeState();
                        mCM.clearDisconnected();  // This happens synchronously.
                        break;
                    }
                }
            }
        }

        // Retrieve the emergency call retry count from this intent, in
        // case we need to retry the call again.
        int emergencyCallRetryCount = getIntent().getIntExtra(
                EmergencyCallHandler.EMERGENCY_CALL_RETRY_KEY,
                EmergencyCallHandler.INITIAL_ATTEMPT);

        // Note: see CallNotifier.onDisconnect() for some other behavior
        // that might be triggered by a disconnect event, like playing the
        // busy/congestion tone.

        // We bail out immediately (and *don't* display the "call ended"
        // state at all) in a couple of cases, including those where we
        // are waiting for the radio to finish powering up for an
        // emergency call:
        boolean bailOutImmediately =
                ((cause == Connection.DisconnectCause.INCOMING_MISSED)
                 || (cause == Connection.DisconnectCause.INCOMING_REJECTED)
                 || ((cause == Connection.DisconnectCause.OUT_OF_SERVICE)
                         && (emergencyCallRetryCount > 0)))
                && currentlyIdle;

        if (bailOutImmediately) {
            if (VDBG) log("- onDisconnect: bailOutImmediately...");
            // Exit the in-call UI!
            // (This is basically the same "delayed cleanup" we do below,
            // just with zero delay.  Since the Phone is currently idle,
            // this call is guaranteed to immediately finish this activity.)
            delayedCleanupAfterDisconnect();

            // Retry the call, by resending the intent to the emergency
            // call handler activity.
            if ((cause == Connection.DisconnectCause.OUT_OF_SERVICE)
                    && (emergencyCallRetryCount > 0)) {
                startActivity(getIntent()
                        .setClassName(this, EmergencyCallHandler.class.getName()));
            }
        } else {
            if (VDBG) log("- onDisconnect: delayed bailout...");
            // Stay on the in-call screen for now.  (Either the phone is
            // still in use, or the phone is idle but we want to display
            // the "call ended" state for a couple of seconds.)

            // Force a UI update in case we need to display anything
            // special given this connection's DisconnectCause (see
            // CallCard.getCallFailedString()).
            updateScreen();

            // Display the special "Call ended" state when the phone is idle
            // but there's still a call in the DISCONNECTED state:
            if (currentlyIdle
                && (mCM.hasDisconnectedFgCall() || mCM.hasDisconnectedBgCall())) {
                if (VDBG) log("- onDisconnect: switching to 'Call ended' state...");
                setInCallScreenMode(InCallScreenMode.CALL_ENDED);
            }

            // Some other misc cleanup that we do if the call that just
            // disconnected was the foreground call.
            final boolean hasActiveCall = mCM.hasActiveFgCall();
            if (!hasActiveCall) {
                if (VDBG) log("- onDisconnect: cleaning up after FG call disconnect...");

                // Dismiss any dialogs which are only meaningful for an
                // active call *and* which become moot if the call ends.
                if (mWaitPromptDialog != null) {
                    if (VDBG) log("- DISMISSING mWaitPromptDialog.");
                    mWaitPromptDialog.dismiss();  // safe even if already dismissed
                    mWaitPromptDialog = null;
                }
                if (mWildPromptDialog != null) {
                    if (VDBG) log("- DISMISSING mWildPromptDialog.");
                    mWildPromptDialog.dismiss();  // safe even if already dismissed
                    mWildPromptDialog = null;
                }
                if (mPausePromptDialog != null) {
                    if (DBG) log("- DISMISSING mPausePromptDialog.");
                    mPausePromptDialog.dismiss();  // safe even if already dismissed
                    mPausePromptDialog = null;
                }
            }

            // Updating the screen wake state is done in onPhoneStateChanged().


            // CDMA: We only clean up if the Phone state is IDLE as we might receive an
            // onDisconnect for a Call Collision case (rare but possible).
            // For Call collision cases i.e. when the user makes an out going call
            // and at the same time receives an Incoming Call, the Incoming Call is given
            // higher preference. At this time framework sends a disconnect for the Out going
            // call connection hence we should *not* bring down the InCallScreen as the Phone
            // State would be RINGING
            if (mPhone.getPhoneType() == Phone.PHONE_TYPE_CDMA) {
                if (!currentlyIdle) {
                    // Clean up any connections in the DISCONNECTED state.
                    // This is necessary cause in CallCollision the foreground call might have
                    // connections in DISCONNECTED state which needs to be cleared.
                    mCM.clearDisconnected();

                    // The phone is still in use.  Stay here in this activity.
                    // But we don't need to keep the screen on.
                    if (DBG) log("onDisconnect: Call Collision case - staying on InCallScreen.");
                    if (DBG) PhoneUtils.dumpCallState(mPhone);
                    return;
                }
            }

            // Finally, arrange for delayedCleanupAfterDisconnect() to get
            // called after a short interval (during which we display the
            // "call ended" state.)  At that point, if the
            // Phone is idle, we'll finish out of this activity.
            int callEndedDisplayDelay =
                    (cause == Connection.DisconnectCause.LOCAL)
                    ? CALL_ENDED_SHORT_DELAY : CALL_ENDED_LONG_DELAY;
            mHandler.removeMessages(DELAYED_CLEANUP_AFTER_DISCONNECT);
            mHandler.sendEmptyMessageDelayed(DELAYED_CLEANUP_AFTER_DISCONNECT,
                                             callEndedDisplayDelay);
        }

        // Remove 3way timer (only meaningful for CDMA)
        mHandler.removeMessages(THREEWAY_CALLERINFO_DISPLAY_DONE);
    }

    /**
     * Brings up the "MMI Started" dialog.
     */
    private void onMMIInitiate(AsyncResult r) {
        if (VDBG) log("onMMIInitiate()...  AsyncResult r = " + r);

        // Watch out: don't do this if we're not the foreground activity,
        // mainly since in the Dialog.show() might fail if we don't have a
        // valid window token any more...
        // (Note that this exact sequence can happen if you try to start
        // an MMI code while the radio is off or out of service.)
        if (!mIsForegroundActivity) {
            if (VDBG) log("Activity not in foreground! Bailing out...");
            return;
        }

        // Also, if any other dialog is up right now (presumably the
        // generic error dialog displaying the "Starting MMI..."  message)
        // take it down before bringing up the real "MMI Started" dialog
        // in its place.
        dismissAllDialogs();

        MmiCode mmiCode = (MmiCode) r.result;
        if (VDBG) log("  - MmiCode: " + mmiCode);

        Message message = Message.obtain(mHandler, PhoneApp.MMI_CANCEL);
        mMmiStartedDialog = PhoneUtils.displayMMIInitiate(this, mmiCode,
                                                          message, mMmiStartedDialog);
    }

    /**
     * Handles an MMI_CANCEL event, which is triggered by the button
     * (labeled either "OK" or "Cancel") on the "MMI Started" dialog.
     * @see onMMIInitiate
     * @see PhoneUtils.cancelMmiCode
     */
    private void onMMICancel() {
        if (VDBG) log("onMMICancel()...");

        // First of all, cancel the outstanding MMI code (if possible.)
        PhoneUtils.cancelMmiCode(mPhone);

        // Regardless of whether the current MMI code was cancelable, the
        // PhoneApp will get an MMI_COMPLETE event very soon, which will
        // take us to the MMI Complete dialog (see
        // PhoneUtils.displayMMIComplete().)
        //
        // But until that event comes in, we *don't* want to stay here on
        // the in-call screen, since we'll be visible in a
        // partially-constructed state as soon as the "MMI Started" dialog
        // gets dismissed.  So let's forcibly bail out right now.
        if (DBG) log("onMMICancel: finishing InCallScreen...");
        endInCallScreenSession();
    }

    /**
     * Handles the POST_ON_DIAL_CHARS message from the Phone
     * (see our call to mPhone.setOnPostDialCharacter() above.)
     *
     * TODO: NEED TO TEST THIS SEQUENCE now that we no longer handle
     * "dialable" key events here in the InCallScreen: we do directly to the
     * Dialer UI instead.  Similarly, we may now need to go directly to the
     * Dialer to handle POST_ON_DIAL_CHARS too.
     */
    private void handlePostOnDialChars(AsyncResult r, char ch) {
        Connection c = (Connection) r.result;

        if (c != null) {
            Connection.PostDialState state =
                    (Connection.PostDialState) r.userObj;

            if (VDBG) log("handlePostOnDialChar: state = " +
                    state + ", ch = " + ch);

            switch (state) {
                case STARTED:
                    mDialer.stopLocalToneIfNeeded();
                    if (mPauseInProgress) {
                        /**
                         * Note that on some devices, this will never happen,
                         * because we will not ever enter the PAUSE state.
                         */
                        showPausePromptDialog(c, mPostDialStrAfterPause);
                    }
                    mPauseInProgress = false;
                    mDialer.startLocalToneIfNeeded(ch);

                    // TODO: is this needed, now that you can't actually
                    // type DTMF chars or dial directly from here?
                    // If so, we'd need to yank you out of the in-call screen
                    // here too (and take you to the 12-key dialer in "in-call" mode.)
                    // displayPostDialedChar(ch);
                    break;

                case WAIT:
                    // wait shows a prompt.
                    if (DBG) log("handlePostOnDialChars: show WAIT prompt...");
                    mDialer.stopLocalToneIfNeeded();
                    String postDialStr = c.getRemainingPostDialString();
<<<<<<< HEAD
                    showWaitPromptDialog(c, postDialStr);
=======
                    if (phoneType == Phone.PHONE_TYPE_CDMA) {
                        mDialer.stopLocalToneCdma();
                        showWaitPromptDialogCDMA(c, postDialStr);
                    } else if (phoneType == Phone.PHONE_TYPE_GSM) {
                        showWaitPromptDialogGSM(c, postDialStr);
                    } else if (phoneType == Phone.PHONE_TYPE_SIP) {
                        Log.w(LOG_TAG, "SipPhone doesn't support post dial yet");
                    } else {
                        throw new IllegalStateException("Unexpected phone type: " + phoneType);
                    }
>>>>>>> fa03557a
                    break;

                case WILD:
                    if (DBG) log("handlePostOnDialChars: show WILD prompt");
                    mDialer.stopLocalToneIfNeeded();
                    showWildPromptDialog(c);
                    break;

                case COMPLETE:
                    mDialer.stopLocalToneIfNeeded();
                    break;

                case PAUSE:
                    // pauses for a brief period of time then continue dialing.
                    mDialer.stopLocalToneIfNeeded();
                    mPostDialStrAfterPause = c.getRemainingPostDialString();
                    mPauseInProgress = true;
                    break;

                default:
                    break;
            }
        }
    }

    /**
     * Pop up an alert dialog with OK and Cancel buttons to allow user to
     * Accept or Reject the WAIT inserted as part of the Dial string.
     */
    private void showWaitPromptDialog(final Connection c, String postDialStr) {
        if (DBG) log("showWaitPromptDialogChoice: '" + postDialStr + "'...");

        Resources r = getResources();
        StringBuilder buf = new StringBuilder();
        buf.append(r.getText(R.string.wait_prompt_str));
        buf.append(postDialStr);

        // if (DBG) log("- mWaitPromptDialog = " + mWaitPromptDialog);
        if (mWaitPromptDialog != null) {
            if (DBG) log("- DISMISSING mWaitPromptDialog.");
            mWaitPromptDialog.dismiss();  // safe even if already dismissed
            mWaitPromptDialog = null;
        }

        mWaitPromptDialog = new AlertDialog.Builder(this)
                .setMessage(buf.toString())
                .setPositiveButton(R.string.pause_prompt_yes,
                    new DialogInterface.OnClickListener() {
                        public void onClick(DialogInterface dialog, int whichButton) {
                            if (DBG) log("handle WAIT_PROMPT_CONFIRMED, proceed...");
                            c.proceedAfterWaitChar();
                        }
                    })
                .setNegativeButton(R.string.pause_prompt_no, new DialogInterface.OnClickListener() {
                        public void onClick(DialogInterface dialog, int whichButton) {
                            if (DBG) log("handle POST_DIAL_CANCELED!");
                            c.cancelPostDial();
                        }
                    })
                .create();
        mWaitPromptDialog.getWindow().addFlags(
                WindowManager.LayoutParams.FLAG_BLUR_BEHIND);

        mWaitPromptDialog.show();
    }

    /**
     * Pop up an alert dialog which waits for 2 seconds for each P (Pause) Character entered
     * as part of the Dial String.
     */
    private void showPausePromptDialog(final Connection c, String postDialStrAfterPause) {
        Resources r = getResources();
        StringBuilder buf = new StringBuilder();
        buf.append(r.getText(R.string.pause_prompt_str));
        buf.append(postDialStrAfterPause);

        if (mPausePromptDialog != null) {
            if (DBG) log("- DISMISSING mPausePromptDialog.");
            mPausePromptDialog.dismiss();  // safe even if already dismissed
            mPausePromptDialog = null;
        }

        mPausePromptDialog = new AlertDialog.Builder(this)
                .setMessage(buf.toString())
                .create();
        mPausePromptDialog.show();
        // 2 second timer
        Message msg = Message.obtain(mHandler, EVENT_PAUSE_DIALOG_COMPLETE);
        mHandler.sendMessageDelayed(msg, PAUSE_PROMPT_DIALOG_TIMEOUT);
    }

    private View createWildPromptView() {
        LinearLayout result = new LinearLayout(this);
        result.setOrientation(LinearLayout.VERTICAL);
        result.setPadding(5, 5, 5, 5);

        LinearLayout.LayoutParams lp = new LinearLayout.LayoutParams(
                        ViewGroup.LayoutParams.MATCH_PARENT,
                        ViewGroup.LayoutParams.WRAP_CONTENT);

        TextView promptMsg = new TextView(this);
        promptMsg.setTextSize(14);
        promptMsg.setTypeface(Typeface.DEFAULT_BOLD);
        promptMsg.setText(getResources().getText(R.string.wild_prompt_str));

        result.addView(promptMsg, lp);

        mWildPromptText = new EditText(this);
        mWildPromptText.setKeyListener(DialerKeyListener.getInstance());
        mWildPromptText.setMovementMethod(null);
        mWildPromptText.setTextSize(14);
        mWildPromptText.setMaxLines(1);
        mWildPromptText.setHorizontallyScrolling(true);
        mWildPromptText.setBackgroundResource(android.R.drawable.editbox_background);

        LinearLayout.LayoutParams lp2 = new LinearLayout.LayoutParams(
                        ViewGroup.LayoutParams.MATCH_PARENT,
                        ViewGroup.LayoutParams.WRAP_CONTENT);
        lp2.setMargins(0, 3, 0, 0);

        result.addView(mWildPromptText, lp2);

        return result;
    }

    private void showWildPromptDialog(final Connection c) {
        View v = createWildPromptView();

        if (mWildPromptDialog != null) {
            if (VDBG) log("- DISMISSING mWildPromptDialog.");
            mWildPromptDialog.dismiss();  // safe even if already dismissed
            mWildPromptDialog = null;
        }

        mWildPromptDialog = new AlertDialog.Builder(this)
                .setView(v)
                .setPositiveButton(
                        R.string.send_button,
                        new DialogInterface.OnClickListener() {
                            public void onClick(DialogInterface dialog, int whichButton) {
                                if (VDBG) log("handle WILD_PROMPT_CHAR_ENTERED, proceed...");
                                String replacement = null;
                                if (mWildPromptText != null) {
                                    replacement = mWildPromptText.getText().toString();
                                    mWildPromptText = null;
                                }
                                c.proceedAfterWildChar(replacement);
                                PhoneApp.getInstance().pokeUserActivity();
                            }
                        })
                .setOnCancelListener(
                        new DialogInterface.OnCancelListener() {
                            public void onCancel(DialogInterface dialog) {
                                if (VDBG) log("handle POST_DIAL_CANCELED!");
                                c.cancelPostDial();
                                PhoneApp.getInstance().pokeUserActivity();
                            }
                        })
                .create();
        mWildPromptDialog.getWindow().addFlags(
                WindowManager.LayoutParams.FLAG_BLUR_BEHIND);
        mWildPromptDialog.show();

        mWildPromptText.requestFocus();
    }

    /**
     * Updates the state of the in-call UI based on the current state of
     * the Phone.
     */
    private void updateScreen() {
        if (DBG) log("updateScreen()...");

        // Don't update anything if we're not in the foreground (there's
        // no point updating our UI widgets since we're not visible!)
        // Also note this check also ensures we won't update while we're
        // in the middle of pausing, which could cause a visible glitch in
        // the "activity ending" transition.
        if (!mIsForegroundActivity) {
            if (DBG) log("- updateScreen: not the foreground Activity! Bailing out...");
            return;
        }

        // Update the state of the in-call menu items.
        if (mInCallMenu != null) {
            // TODO: do this only if the menu is visible!
            if (DBG) log("- updateScreen: updating menu items...");
            // TODO shall updateItems use CallManager instead of Phone ?
            boolean okToShowMenu = mInCallMenu.updateItems(mCM);
            if (!okToShowMenu) {
                // Uh oh: we were only trying to update the state of the
                // menu items, but the logic in InCallMenu.updateItems()
                // just decided the menu shouldn't be visible at all!
                // (That's probably means that the call ended
                // asynchronously while the menu was up.)
                //
                // So take the menu down ASAP.
                if (DBG) log("- updateScreen: Tried to update menu; now need to dismiss!");
                // dismissMenu() has no effect if the menu is already closed.
                dismissMenu(true);  // dismissImmediate = true
            }
        }

        final PhoneApp app = PhoneApp.getInstance();

        if (mInCallScreenMode == InCallScreenMode.OTA_NORMAL) {
            if (DBG) log("- updateScreen: OTA call state NORMAL...");
            if (app.otaUtils != null) {
                if (DBG) log("- updateScreen: app.otaUtils is not null, call otaShowProperScreen");
                app.otaUtils.otaShowProperScreen();
            }
            return;
        } else if (mInCallScreenMode == InCallScreenMode.OTA_ENDED) {
            if (DBG) log("- updateScreen: OTA call ended state ...");
            // Wake up the screen when we get notification, good or bad.
            PhoneApp.getInstance().wakeUpScreen();
            if (app.cdmaOtaScreenState.otaScreenState
                == CdmaOtaScreenState.OtaScreenState.OTA_STATUS_ACTIVATION) {
                if (DBG) log("- updateScreen: OTA_STATUS_ACTIVATION");
                if (app.otaUtils != null) {
                    if (DBG) log("- updateScreen: app.otaUtils is not null, "
                                  + "call otaShowActivationScreen");
                    app.otaUtils.otaShowActivateScreen();
                }
            } else {
                if (DBG) log("- updateScreen: OTA Call end state for Dialogs");
                if (app.otaUtils != null) {
                    if (DBG) log("- updateScreen: Show OTA Success Failure dialog");
                    app.otaUtils.otaShowSuccessFailure();
                }
            }
            return;
        } else if (mInCallScreenMode == InCallScreenMode.MANAGE_CONFERENCE) {
            if (DBG) log("- updateScreen: manage conference mode (NOT updating in-call UI)...");
            updateManageConferencePanelIfNecessary();
            return;
        } else if (mInCallScreenMode == InCallScreenMode.CALL_ENDED) {
            if (DBG) log("- updateScreen: call ended state (NOT updating in-call UI)...");
            // Actually we do need to update one thing: the background.
            updateInCallBackground();
            return;
        }

        if (DBG) log("- updateScreen: updating the in-call UI...");
        mCallCard.updateState(mCM);
        updateDialpadVisibility();
        updateInCallTouchUi();
        updateProviderOverlay();
        updateMenuButtonHint();
        updateInCallBackground();

        // Forcibly take down all dialog if an incoming call is ringing.
        if (mCM.hasActiveRingingCall()) {
            dismissAllDialogs();
        } else {
            // Wait prompt dialog is not currently up.  But it *should* be
            // up if the FG call has a connection in the WAIT state and
            // the phone isn't ringing.
            String postDialStr = null;
            List<Connection> fgConnections = mCM.getFgCallConnections();
            int phoneType = mCM.getFgPhone().getPhoneType();
            if (phoneType == Phone.PHONE_TYPE_CDMA) {
                Connection fgLatestConnection = mCM.getFgCallLatestConnection();
                if (PhoneApp.getInstance().cdmaPhoneCallState.getCurrentCallState() ==
                        CdmaPhoneCallState.PhoneCallState.CONF_CALL) {
                    for (Connection cn : fgConnections) {
                        if ((cn != null) && (cn.getPostDialState() ==
                                Connection.PostDialState.WAIT)) {
                            cn.cancelPostDial();
                        }
                    }
                } else if ((fgLatestConnection != null)
                     && (fgLatestConnection.getPostDialState() == Connection.PostDialState.WAIT)) {
                    if(DBG) log("show the Wait dialog for CDMA");
                    postDialStr = fgLatestConnection.getRemainingPostDialString();
                    showWaitPromptDialog(fgLatestConnection, postDialStr);
                }
            } else if ((phoneType == Phone.PHONE_TYPE_GSM)
                    || (phoneType == Phone.PHONE_TYPE_SIP)) {
                for (Connection cn : fgConnections) {
                    if ((cn != null) && (cn.getPostDialState() == Connection.PostDialState.WAIT)) {
                        postDialStr = cn.getRemainingPostDialString();
                        showWaitPromptDialog(cn, postDialStr);
                    }
                }
            } else {
                throw new IllegalStateException("Unexpected phone type: " + phoneType);
            }
        }
    }

    /**
     * (Re)synchronizes the onscreen UI with the current state of the
     * Phone.
     *
     * @return InCallInitStatus.SUCCESS if we successfully updated the UI, or
     *    InCallInitStatus.PHONE_NOT_IN_USE if there was no phone state to sync
     *    with (ie. the phone was completely idle).  In the latter case, we
     *    shouldn't even be in the in-call UI in the first place, and it's
     *    the caller's responsibility to bail out of this activity by
     *    calling endInCallScreenSession if appropriate.
     */
    private InCallInitStatus syncWithPhoneState() {
        boolean updateSuccessful = false;
        if (DBG) log("syncWithPhoneState()...");
        if (DBG) PhoneUtils.dumpCallState(mPhone);
        if (VDBG) dumpBluetoothState();

        // Make sure the Phone is "in use".  (If not, we shouldn't be on
        // this screen in the first place.)

<<<<<<< HEAD
        // An active or just-ended OTA call counts as "in use".
        if (TelephonyCapabilities.supportsOtasp(mPhone)
=======
        int phoneType = mCM.getFgPhone().getPhoneType();

        if ((phoneType == Phone.PHONE_TYPE_CDMA)
>>>>>>> fa03557a
                && ((mInCallScreenMode == InCallScreenMode.OTA_NORMAL)
                    || (mInCallScreenMode == InCallScreenMode.OTA_ENDED))) {
            // Even when OTA Call ends, need to show OTA End UI,
            // so return Success to allow UI update.
            return InCallInitStatus.SUCCESS;
        }

        // If an MMI code is running that also counts as "in use".
        //
        // TODO: We currently only call getPendingMmiCodes() for GSM
        //   phones.  (The code's been that way all along.)  But CDMAPhone
        //   does in fact implement getPendingMmiCodes(), so should we
        //   check that here regardless of the phone type?
        boolean hasPendingMmiCodes =
                (mPhone.getPhoneType() == Phone.PHONE_TYPE_GSM)
                && !mPhone.getPendingMmiCodes().isEmpty();

        if (mCM.hasActiveFgCall() || mCM.hasActiveBgCall() || mCM.hasActiveRingingCall()
                || hasPendingMmiCodes) {
            if (VDBG) log("syncWithPhoneState: it's ok to be here; update the screen...");
            updateScreen();
            return InCallInitStatus.SUCCESS;
        }

        Log.i(LOG_TAG, "syncWithPhoneState: phone is idle (shouldn't be here)");
        return InCallInitStatus.PHONE_NOT_IN_USE;
    }

    /**
     * Given the Intent we were initially launched with,
     * figure out the actual phone number we should dial.
     *
     * Note that the returned "number" may actually be a SIP address,
     * if the specified intent contains a sip: URI.
     *
     * @return the phone number corresponding to the
     *   specified Intent, or null if the Intent is not
     *   an ACTION_CALL intent or if the intent's data is
     *   malformed or missing.
     *
     * @throws VoiceMailNumberMissingException if the intent
     *   contains a "voicemail" URI, but there's no voicemail
     *   number configured on the device.
     */
    private String getInitialNumber(Intent intent)
            throws PhoneUtils.VoiceMailNumberMissingException {
        String action = intent.getAction();

        if (action == null) {
            return null;
        }

        if (action != null && action.equals(Intent.ACTION_CALL) &&
                intent.hasExtra(Intent.EXTRA_PHONE_NUMBER)) {
            return intent.getStringExtra(Intent.EXTRA_PHONE_NUMBER);
        }

        return PhoneUtils.getNumberFromIntent(this, intent);
    }

    /**
     * Make a call to whomever the intent tells us to.
     *
     * @param intent the Intent we were launched with
     * @return InCallInitStatus.SUCCESS if we successfully initiated an
     *    outgoing call.  If there was some kind of failure, return one of
     *    the other InCallInitStatus codes indicating what went wrong.
     */
    private InCallInitStatus placeCall(Intent intent) {
        if (VDBG) log("placeCall()...  intent = " + intent);

        String number;
        Phone phone = null;

        // Check the current ServiceState to make sure it's OK
        // to even try making a call.
        InCallInitStatus okToCallStatus = checkIfOkToInitiateOutgoingCall(
                mCM.getServiceState());

        try {
            number = getInitialNumber(intent);

            // find the phone first
            // TODO Need a way to determine which phone to place the call
            // It could be determined by SIP setting, i.e. always,
            // or by number, i.e. for international,
            // or by user selection, i.e., dialog query,
            // or any of combinations
            Uri uri = intent.getData();
            String scheme = uri.getScheme();
            String sipPhoneUri = intent.getStringExtra(
                    OutgoingCallBroadcaster.EXTRA_SIP_PHONE_URI);
            phone = PhoneUtils.pickPhoneBasedOnNumber(mCM, scheme, number, sipPhoneUri);
            if (VDBG) log("- got Phone instance: " + phone + ", class = " + phone.getClass());

            // update okToCallStatus based on new phone
            okToCallStatus = checkIfOkToInitiateOutgoingCall(
                    phone.getServiceState().getState());
        } catch (PhoneUtils.VoiceMailNumberMissingException ex) {
            // If the call status is NOT in an acceptable state, it
            // may effect the way the voicemail number is being
            // retrieved.  Mask the VoiceMailNumberMissingException
            // with the underlying issue of the phone state.
            if (okToCallStatus != InCallInitStatus.SUCCESS) {
                if (DBG) log("Voicemail number not reachable in current SIM card state.");
                return okToCallStatus;
            }
            if (DBG) log("VoiceMailNumberMissingException from getInitialNumber()");
            return InCallInitStatus.VOICEMAIL_NUMBER_MISSING;
        }

        if (number == null) {
            Log.w(LOG_TAG, "placeCall: couldn't get a phone number from Intent " + intent);
            return InCallInitStatus.NO_PHONE_NUMBER_SUPPLIED;
        }

        boolean isEmergencyNumber = PhoneNumberUtils.isEmergencyNumber(number);
        boolean isEmergencyIntent = Intent.ACTION_CALL_EMERGENCY.equals(intent.getAction());

        if (isEmergencyNumber && !isEmergencyIntent) {
            Log.e(LOG_TAG, "Non-CALL_EMERGENCY Intent " + intent
                    + " attempted to call emergency number " + number
                    + ".");
            return InCallInitStatus.CALL_FAILED;
        } else if (!isEmergencyNumber && isEmergencyIntent) {
            Log.e(LOG_TAG, "Received CALL_EMERGENCY Intent " + intent
                    + " with non-emergency number " + number
                    + " -- failing call.");
            return InCallInitStatus.CALL_FAILED;
        }

        // If we're trying to call an emergency number, then it's OK to
        // proceed in certain states where we'd usually just bring up
        // an error dialog:
        // - If we're in EMERGENCY_ONLY mode, then (obviously) you're allowed
        //   to dial emergency numbers.
        // - If we're OUT_OF_SERVICE, we still attempt to make a call,
        //   since the radio will register to any available network.

        if (isEmergencyNumber
            && ((okToCallStatus == InCallInitStatus.EMERGENCY_ONLY)
                || (okToCallStatus == InCallInitStatus.OUT_OF_SERVICE))) {
            if (DBG) log("placeCall: Emergency number detected with status = " + okToCallStatus);
            okToCallStatus = InCallInitStatus.SUCCESS;
            if (DBG) log("==> UPDATING status to: " + okToCallStatus);
        }

        if (okToCallStatus != InCallInitStatus.SUCCESS) {
            // If this is an emergency call, we call the emergency call
            // handler activity to turn on the radio and do whatever else
            // is needed. For now, we finish the InCallScreen (since were
            // expecting a callback when the emergency call handler dictates
            // it) and just return the success state.
            if (isEmergencyNumber && (okToCallStatus == InCallInitStatus.POWER_OFF)) {
                startActivity(intent.setClassName(this, EmergencyCallHandler.class.getName()));
                if (DBG) log("placeCall: starting EmergencyCallHandler, finishing InCallScreen...");
                endInCallScreenSession();
                return InCallInitStatus.SUCCESS;
            } else {
                return okToCallStatus;
            }
        }

        final PhoneApp app = PhoneApp.getInstance();

        if ((TelephonyCapabilities.supportsOtasp(phone)) && (mPhone.isOtaSpNumber(number))) {
            if (DBG) log("placeCall: isOtaSpNumber() returns true");
            setInCallScreenMode(InCallScreenMode.OTA_NORMAL);
            if (app.cdmaOtaProvisionData != null) {
                app.cdmaOtaProvisionData.isOtaCallCommitted = false;
            }
        }

        mNeedShowCallLostDialog = false;

        // We have a valid number, so try to actually place a call:
        // make sure we pass along the intent's URI which is a
        // reference to the contact. We may have a provider gateway
        // phone number to use for the outgoing call.
        int callStatus;
        Uri contactUri = intent.getData();

        callStatus = PhoneUtils.placeCall(this, phone, number, contactUri,
                (isEmergencyNumber || isEmergencyIntent), mProviderGatewayUri);

        switch (callStatus) {
            case PhoneUtils.CALL_STATUS_DIALED:
                if (VDBG) log("placeCall: PhoneUtils.placeCall() succeeded for regular call '"
                             + number + "'.");

                if (mInCallScreenMode == InCallScreenMode.OTA_NORMAL) {
                    app.cdmaOtaScreenState.otaScreenState =
                            CdmaOtaScreenState.OtaScreenState.OTA_STATUS_LISTENING;
                    updateScreen();
                }

                // Any time we initiate a call, force the DTMF dialpad to
                // close.  (We want to make sure the user can see the regular
                // in-call UI while the new call is dialing, and when it
                // first gets connected.)
                mDialer.closeDialer(false);  // no "closing" animation

                // Also, in case a previous call was already active (i.e. if
                // we just did "Add call"), clear out the "history" of DTMF
                // digits you typed, to make sure it doesn't persist from the
                // previous call to the new call.
                // TODO: it would be more precise to do this when the actual
                // phone state change happens (i.e. when a new foreground
                // call appears and the previous call moves to the
                // background), but the InCallScreen doesn't keep enough
                // state right now to notice that specific transition in
                // onPhoneStateChanged().
                mDialer.clearDigits();

                if (phone.getPhoneType() == Phone.PHONE_TYPE_CDMA) {
                    // Start the 2 second timer for 3 Way CallerInfo
                    if (app.cdmaPhoneCallState.getCurrentCallState()
                            == CdmaPhoneCallState.PhoneCallState.THRWAY_ACTIVE) {
                        //Unmute for the second MO call
                        PhoneUtils.setMute(false);

                        //Start the timer for displaying "Dialing" for second call
                        Message msg = Message.obtain(mHandler, THREEWAY_CALLERINFO_DISPLAY_DONE);
                        mHandler.sendMessageDelayed(msg, THREEWAY_CALLERINFO_DISPLAY_TIME);

                        // Set the mThreeWayCallOrigStateDialing state to true
                        app.cdmaPhoneCallState.setThreeWayCallOrigState(true);

                        //Update screen to show 3way dialing
                        updateScreen();
                    }
                }

                return InCallInitStatus.SUCCESS;
            case PhoneUtils.CALL_STATUS_DIALED_MMI:
                if (DBG) log("placeCall: specified number was an MMI code: '" + number + "'.");
                // The passed-in number was an MMI code, not a regular phone number!
                // This isn't really a failure; the Dialer may have deliberately
                // fired an ACTION_CALL intent to dial an MMI code, like for a
                // USSD call.
                //
                // Presumably an MMI_INITIATE message will come in shortly
                // (and we'll bring up the "MMI Started" dialog), or else
                // an MMI_COMPLETE will come in (which will take us to a
                // different Activity; see PhoneUtils.displayMMIComplete()).
                return InCallInitStatus.DIALED_MMI;
            case PhoneUtils.CALL_STATUS_FAILED:
                Log.w(LOG_TAG, "placeCall: PhoneUtils.placeCall() FAILED for number '"
                      + number + "'.");
                // We couldn't successfully place the call; there was some
                // failure in the telephony layer.
                return InCallInitStatus.CALL_FAILED;
            default:
                Log.w(LOG_TAG, "placeCall: unknown callStatus " + callStatus
                      + " from PhoneUtils.placeCall() for number '" + number + "'.");
                return InCallInitStatus.SUCCESS;  // Try to continue anyway...
        }
    }

    /**
     * Checks the current ServiceState to make sure it's OK
     * to try making an outgoing call to the specified number.
     *
     * @return InCallInitStatus.SUCCESS if it's OK to try calling the specified
     *    number.  If not, like if the radio is powered off or we have no
     *    signal, return one of the other InCallInitStatus codes indicating what
     *    the problem is.
     */
    private InCallInitStatus checkIfOkToInitiateOutgoingCall(int state) {
        // Watch out: do NOT use PhoneStateIntentReceiver.getServiceState() here;
        // that's not guaranteed to be fresh.  To synchronously get the
        // CURRENT service state, ask the Phone object directly:
        if (VDBG) log("checkIfOkToInitiateOutgoingCall: ServiceState = " + state);

        switch (state) {
            case ServiceState.STATE_IN_SERVICE:
                // Normal operation.  It's OK to make outgoing calls.
                return InCallInitStatus.SUCCESS;

            case ServiceState.STATE_POWER_OFF:
                // Radio is explictly powered off.
                return InCallInitStatus.POWER_OFF;

            case ServiceState.STATE_EMERGENCY_ONLY:
                // The phone is registered, but locked. Only emergency
                // numbers are allowed.
                // Note that as of Android 2.0 at least, the telephony layer
                // does not actually use ServiceState.STATE_EMERGENCY_ONLY,
                // mainly since there's no guarantee that the radio/RIL can
                // make this distinction.  So in practice the
                // InCallInitStatus.EMERGENCY_ONLY state and the string
                // "incall_error_emergency_only" are totally unused.
                return InCallInitStatus.EMERGENCY_ONLY;

            case ServiceState.STATE_OUT_OF_SERVICE:
                // No network connection.
                return InCallInitStatus.OUT_OF_SERVICE;

            default:
                throw new IllegalStateException("Unexpected ServiceState: " + state);
        }
    }

    private void handleMissingVoiceMailNumber() {
        if (DBG) log("handleMissingVoiceMailNumber");

        final Message msg = Message.obtain(mHandler);
        msg.what = DONT_ADD_VOICEMAIL_NUMBER;

        final Message msg2 = Message.obtain(mHandler);
        msg2.what = ADD_VOICEMAIL_NUMBER;

        mMissingVoicemailDialog = new AlertDialog.Builder(this)
                .setTitle(R.string.no_vm_number)
                .setMessage(R.string.no_vm_number_msg)
                .setPositiveButton(R.string.ok, new DialogInterface.OnClickListener() {
                        public void onClick(DialogInterface dialog, int which) {
                            if (VDBG) log("Missing voicemail AlertDialog: POSITIVE click...");
                            msg.sendToTarget();  // see dontAddVoiceMailNumber()
                            PhoneApp.getInstance().pokeUserActivity();
                        }})
                .setNegativeButton(R.string.add_vm_number_str,
                                   new DialogInterface.OnClickListener() {
                        public void onClick(DialogInterface dialog, int which) {
                            if (VDBG) log("Missing voicemail AlertDialog: NEGATIVE click...");
                            msg2.sendToTarget();  // see addVoiceMailNumber()
                            PhoneApp.getInstance().pokeUserActivity();
                        }})
                .setOnCancelListener(new OnCancelListener() {
                        public void onCancel(DialogInterface dialog) {
                            if (VDBG) log("Missing voicemail AlertDialog: CANCEL handler...");
                            msg.sendToTarget();  // see dontAddVoiceMailNumber()
                            PhoneApp.getInstance().pokeUserActivity();
                        }})
                .create();

        // When the dialog is up, completely hide the in-call UI
        // underneath (which is in a partially-constructed state).
        mMissingVoicemailDialog.getWindow().addFlags(
                WindowManager.LayoutParams.FLAG_DIM_BEHIND);

        mMissingVoicemailDialog.show();
    }

    private void addVoiceMailNumberPanel() {
        if (mMissingVoicemailDialog != null) {
            mMissingVoicemailDialog.dismiss();
            mMissingVoicemailDialog = null;
        }
        if (DBG) log("addVoiceMailNumberPanel: finishing InCallScreen...");
        endInCallScreenSession();

        if (DBG) log("show vm setting");

        // navigate to the Voicemail setting in the Call Settings activity.
        Intent intent = new Intent(CallFeaturesSetting.ACTION_ADD_VOICEMAIL);
        intent.setClass(this, CallFeaturesSetting.class);
        startActivity(intent);
    }

    private void dontAddVoiceMailNumber() {
        if (mMissingVoicemailDialog != null) {
            mMissingVoicemailDialog.dismiss();
            mMissingVoicemailDialog = null;
        }
        if (DBG) log("dontAddVoiceMailNumber: finishing InCallScreen...");
        endInCallScreenSession();
    }

    /**
     * Do some delayed cleanup after a Phone call gets disconnected.
     *
     * This method gets called a couple of seconds after any DISCONNECT
     * event from the Phone; it's triggered by the
     * DELAYED_CLEANUP_AFTER_DISCONNECT message we send in onDisconnect().
     *
     * If the Phone is totally idle right now, that means we've already
     * shown the "call ended" state for a couple of seconds, and it's now
     * time to endInCallScreenSession this activity.
     *
     * If the Phone is *not* idle right now, that probably means that one
     * call ended but the other line is still in use.  In that case, we
     * *don't* exit the in-call screen, but we at least turn off the
     * backlight (which we turned on in onDisconnect().)
     */
    private void delayedCleanupAfterDisconnect() {
        if (VDBG) log("delayedCleanupAfterDisconnect()...  Phone state = " + mCM.getState());

        // Clean up any connections in the DISCONNECTED state.
        //
        // [Background: Even after a connection gets disconnected, its
        // Connection object still stays around, in the special
        // DISCONNECTED state.  This is necessary because we we need the
        // caller-id information from that Connection to properly draw the
        // "Call ended" state of the CallCard.
        //   But at this point we truly don't need that connection any
        // more, so tell the Phone that it's now OK to to clean up any
        // connections still in that state.]
        mCM.clearDisconnected();

        if (!phoneIsInUse()) {
            // Phone is idle!  We should exit this screen now.
            if (DBG) log("- delayedCleanupAfterDisconnect: phone is idle...");

            // And (finally!) exit from the in-call screen
            // (but not if we're already in the process of pausing...)
            if (mIsForegroundActivity) {
                if (DBG) log("- delayedCleanupAfterDisconnect: finishing InCallScreen...");

                // If we're not in emergency mode, i.e. if the screen isn't
                // locked, finish the call by taking the user to the Call Log.
                // (UI note: Up till eclair, we did this only for outgoing
                // calls initiated on the device, but we now do it
                // unconditionally.)
                if (!isPhoneStateRestricted()) {
                    if (VDBG) log("- Show Call Log after disconnect...");
                    final Intent intent = PhoneApp.createCallLogIntent();
                    intent.addFlags(Intent.FLAG_ACTIVITY_NO_ANIMATION);
                    startActivity(intent);
                    // Even in this case we still call endInCallScreenSession (below),
                    // to make sure we don't stay in the activity history.
                }

                endInCallScreenSession();
            }
        } else {
            // The phone is still in use.  Stay here in this activity, but
            // we don't need to keep the screen on.
            if (DBG) log("- delayedCleanupAfterDisconnect: staying on the InCallScreen...");
            if (DBG) PhoneUtils.dumpCallState(mPhone);
        }
    }


    //
    // Callbacks for buttons / menu items.
    //

    public void onClick(View view) {
        int id = view.getId();
        if (VDBG) log("onClick(View " + view + ", id " + id + ")...");
        if (VDBG && view instanceof InCallMenuItemView) {
            InCallMenuItemView item = (InCallMenuItemView) view;
            log("  ==> menu item! " + item);
        }

        // Most menu items dismiss the menu immediately once you click
        // them.  But some items (the "toggle" buttons) are different:
        // they want the menu to stay visible for a second afterwards to
        // give you feedback about the state change.
        boolean dismissMenuImmediate = true;

        switch (id) {
            case R.id.menuAnswerAndHold:
                if (VDBG) log("onClick: AnswerAndHold...");
                internalAnswerCall();  // Automatically holds the current active call
                break;

            case R.id.menuAnswerAndEnd:
                if (VDBG) log("onClick: AnswerAndEnd...");
                internalAnswerAndEnd();
                break;

            case R.id.menuAnswer:
                if (DBG) log("onClick: Answer...");
                internalAnswerCall();
                break;

            case R.id.menuIgnore:
                if (DBG) log("onClick: Ignore...");
                internalHangupRingingCall();
                break;

            case R.id.menuSwapCalls:
                if (DBG) log("onClick: SwapCalls...");
                internalSwapCalls();
                break;

            case R.id.menuMergeCalls:
                if (VDBG) log("onClick: MergeCalls...");
                PhoneUtils.mergeCalls(mCM);
                break;

            case R.id.menuManageConference:
                if (VDBG) log("onClick: ManageConference...");
                // Show the Manage Conference panel.
                setInCallScreenMode(InCallScreenMode.MANAGE_CONFERENCE);
                break;

            case R.id.menuShowDialpad:
                if (VDBG) log("onClick: Show/hide dialpad...");
                onShowHideDialpad();
                break;

            case R.id.manage_done:  // mButtonManageConferenceDone
                if (VDBG) log("onClick: mButtonManageConferenceDone...");
                // Hide the Manage Conference panel, return to NORMAL mode.
                setInCallScreenMode(InCallScreenMode.NORMAL);
                break;

            case R.id.menuSpeaker:
                if (VDBG) log("onClick: Speaker...");
                onSpeakerClick();
                // This is a "toggle" button; let the user see the new state for a moment.
                dismissMenuImmediate = false;
                break;

            case R.id.menuBluetooth:
                if (VDBG) log("onClick: Bluetooth...");
                onBluetoothClick();
                // This is a "toggle" button; let the user see the new state for a moment.
                dismissMenuImmediate = false;
                break;

            case R.id.menuMute:
                if (VDBG) log("onClick: Mute...");
                onMuteClick();
                // This is a "toggle" button; let the user see the new state for a moment.
                dismissMenuImmediate = false;
                break;

            case R.id.menuHold:
                if (VDBG) log("onClick: Hold...");
                onHoldClick();
                // This is a "toggle" button; let the user see the new state for a moment.
                dismissMenuImmediate = false;
                break;

            case R.id.menuAddCall:
                if (VDBG) log("onClick: AddCall...");
                PhoneUtils.startNewCall(mCM);  // Fires off an ACTION_DIAL intent
                break;

            case R.id.menuEndCall:
                if (VDBG) log("onClick: EndCall...");
                internalHangup();
                break;

            default:
                final PhoneApp app = PhoneApp.getInstance();
                if  ((mInCallScreenMode == InCallScreenMode.OTA_NORMAL
                        || mInCallScreenMode == InCallScreenMode.OTA_ENDED)
                        && app.otaUtils != null) {
                    app.otaUtils.onClickHandler(id);
                } else {
                    Log.w(LOG_TAG,
                            "Got click from unexpected View ID " + id + " (View = " + view + ")");
                }
                break;
        }

        EventLog.writeEvent(EventLogTags.PHONE_UI_BUTTON_CLICK,
                (view instanceof TextView) ? ((TextView) view).getText() : "");

        // If the user just clicked a "stateful" menu item (i.e. one of
        // the toggle buttons), we keep the menu onscreen briefly to
        // provide visual feedback.  Since we want the user to see the
        // *new* current state, force the menu items to update right now.
        //
        // Note that some toggle buttons ("Hold" in particular) do NOT
        // immediately change the state of the Phone.  In that case, the
        // updateItems() call below won't have any visible effect.
        // Instead, the menu will get updated by the updateScreen() call
        // that happens from onPhoneStateChanged().

        if (!dismissMenuImmediate) {
            // TODO: mInCallMenu.updateItems() is a very big hammer; it
            // would be more efficient to update *only* the menu item(s)
            // we just changed.  (Doing it this way doesn't seem to cause
            // a noticeable performance problem, though.)
            if (VDBG) log("- onClick: updating menu to show 'new' current state...");
            boolean okToShowMenu = mInCallMenu.updateItems(mCM);
            if (!okToShowMenu) {
                // Uh oh.  All we tried to do was update the state of the
                // menu items, but the logic in InCallMenu.updateItems()
                // just decided the menu shouldn't be visible at all!
                // (That probably means that the call ended asynchronously
                // while the menu was up.)
                //
                // That's OK; just make sure to take the menu down ASAP.
                if (VDBG) log("onClick: Tried to update menu, but now need to take it down!");
                dismissMenuImmediate = true;
            }
        }

        // Any menu item counts as explicit "user activity".
        PhoneApp.getInstance().pokeUserActivity();

        // Finally, *any* action handled here closes the menu (either
        // immediately, or after a short delay).
        //
        // Note that some of the clicks we handle here aren't even menu
        // items in the first place, like the mButtonManageConferenceDone
        // button.  That's OK; if the menu is already closed, the
        // dismissMenu() call does nothing.
        dismissMenu(dismissMenuImmediate);
    }

    private void onHoldClick() {
        if (VDBG) log("onHoldClick()...");

        final boolean hasActiveCall = mCM.hasActiveFgCall();
        final boolean hasHoldingCall = mCM.hasActiveBgCall();
        if (VDBG) log("- hasActiveCall = " + hasActiveCall
                      + ", hasHoldingCall = " + hasHoldingCall);
        boolean newHoldState;
        boolean holdButtonEnabled;
        if (hasActiveCall && !hasHoldingCall) {
            // There's only one line in use, and that line is active.
            PhoneUtils.switchHoldingAndActive(mCM.getFirstActiveBgCall());  // Really means "hold" in this state
            newHoldState = true;
            holdButtonEnabled = true;
        } else if (!hasActiveCall && hasHoldingCall) {
            // There's only one line in use, and that line is on hold.
            PhoneUtils.switchHoldingAndActive(mCM.getFirstActiveBgCall());  // Really means "unhold" in this state
            newHoldState = false;
            holdButtonEnabled = true;
        } else {
            // Either zero or 2 lines are in use; "hold/unhold" is meaningless.
            newHoldState = false;
            holdButtonEnabled = false;
        }
        // TODO: we *could* now forcibly update the "Hold" button based on
        // "newHoldState" and "holdButtonEnabled".  But for now, do
        // nothing here, and instead let the menu get updated when the
        // onPhoneStateChanged() callback comes in.  (This seems to be
        // responsive enough.)

        // Also, any time we hold or unhold, force the DTMF dialpad to close.
        mDialer.closeDialer(true);  // do the "closing" animation
    }

    private void onSpeakerClick() {
        if (VDBG) log("onSpeakerClick()...");

        // TODO: Turning on the speaker seems to enable the mic
        //   whether or not the "mute" feature is active!
        // Not sure if this is an feature of the telephony API
        //   that I need to handle specially, or just a bug.
        boolean newSpeakerState = !PhoneUtils.isSpeakerOn(this);
        if (newSpeakerState && isBluetoothAvailable() && isBluetoothAudioConnected()) {
            disconnectBluetoothAudio();
        }
        PhoneUtils.turnOnSpeaker(this, newSpeakerState, true);

        if (newSpeakerState) {
            // The "touch lock" overlay is NEVER used when the speaker is on.
            enableTouchLock(false);
        } else {
            // User just turned the speaker *off*.  If the dialpad
            // is open, we need to start the timer that will
            // eventually bring up the "touch lock" overlay.
            if (mDialer.isOpened() && !isTouchLocked()) {
                resetTouchLockTimer();
            }
        }
    }

    /*
     * onMuteClick is called only when there is a foreground call
     */
    private void onMuteClick() {
        if (VDBG) log("onMuteClick()...");
        boolean newMuteState = !PhoneUtils.getMute();
        PhoneUtils.setMute(newMuteState);
    }

    private void onBluetoothClick() {
        if (VDBG) log("onBluetoothClick()...");

        if (isBluetoothAvailable()) {
            // Toggle the bluetooth audio connection state:
            if (isBluetoothAudioConnected()) {
                disconnectBluetoothAudio();
            } else {
                // Manually turn the speaker phone off, instead of allowing the
                // Bluetooth audio routing handle it.  This ensures that the rest
                // of the speakerphone code is executed, and reciprocates the
                // menuSpeaker code above in onClick().  The onClick() code
                // disconnects the active bluetooth headsets when the
                // speakerphone is turned on.
                if (PhoneUtils.isSpeakerOn(this)) {
                    PhoneUtils.turnOnSpeaker(this, false, true);
                }

                connectBluetoothAudio();
            }
        } else {
            // Bluetooth isn't available; the "Audio" button shouldn't have
            // been enabled in the first place!
            Log.w(LOG_TAG, "Got onBluetoothClick, but bluetooth is unavailable");
        }
    }

    private void onShowHideDialpad() {
        if (VDBG) log("onShowHideDialpad()...");
        if (mDialer.isOpened()) {
            mDialer.closeDialer(true);  // do the "closing" animation
        } else {
            mDialer.openDialer(true);  // do the "opening" animation
        }
        mDialer.setHandleVisible(true);
    }

    /**
     * Handles button clicks from the InCallTouchUi widget.
     */
    /* package */ void handleOnscreenButtonClick(int id) {
        if (DBG) log("handleOnscreenButtonClick(id " + id + ")...");

        switch (id) {
            // TODO: since every button here corresponds to a menu item that we
            // already handle in onClick(), maybe merge the guts of these two
            // methods into a separate helper that takes an ID (of either a menu
            // item *or* touch button) and does the appropriate user action.

            // Actions while an incoming call is ringing:
            case R.id.answerButton:
                internalAnswerCall();
                break;
            case R.id.rejectButton:
                internalHangupRingingCall();
                break;

            // The other regular (single-tap) buttons used while in-call:
            case R.id.holdButton:
                onHoldClick();
                break;
            case R.id.swapButton:
                internalSwapCalls();
                break;
            case R.id.endButton:
                internalHangup();
                break;
            case R.id.dialpadButton:
                onShowHideDialpad();
                break;
            case R.id.bluetoothButton:
                onBluetoothClick();
                break;
            case R.id.muteButton:
                onMuteClick();
                break;
            case R.id.speakerButton:
                onSpeakerClick();
                break;
            case R.id.addButton:
                PhoneUtils.startNewCall(mCM);  // Fires off an ACTION_DIAL intent
                break;
            case R.id.mergeButton:
            case R.id.cdmaMergeButton:
                PhoneUtils.mergeCalls(mCM);
                break;
            case R.id.manageConferencePhotoButton:
                // Show the Manage Conference panel.
                setInCallScreenMode(InCallScreenMode.MANAGE_CONFERENCE);
                break;

            default:
                Log.w(LOG_TAG, "handleOnscreenButtonClick: unexpected ID " + id);
                break;
        }

        // Just in case the user clicked a "stateful" menu item (i.e. one
        // of the toggle buttons), we force the in-call buttons to update,
        // to make sure the user sees the *new* current state.
        //
        // (But note that some toggle buttons may *not* immediately change
        // the state of the Phone, in which case the updateInCallTouchUi()
        // call here won't have any visible effect.  Instead, those
        // buttons will get updated by the updateScreen() call that gets
        // triggered when the onPhoneStateChanged() event comes in.)
        //
        // TODO: updateInCallTouchUi() is overkill here; it would be
        // more efficient to update *only* the affected button(s).
        // Consider adding API for that.  (This is lo-pri since
        // updateInCallTouchUi() is pretty cheap already...)
        updateInCallTouchUi();
    }

    /**
     * Update the network provider's overlay based on the value of
     * mProviderOverlayVisible.
     * If false the overlay is hidden otherwise it is shown.  A
     * delayed message is posted to take the overalay down after
     * PROVIDER_OVERLAY_TIMEOUT. This ensures the user will see the
     * overlay even if the call setup phase is very short.
     */
    private void updateProviderOverlay() {
        if (VDBG) log("updateProviderOverlay: " + mProviderOverlayVisible);

        ViewGroup overlay = (ViewGroup) findViewById(R.id.inCallProviderOverlay);

        if (mProviderOverlayVisible) {
            CharSequence template = getText(R.string.calling_via_template);
            CharSequence text = TextUtils.expandTemplate(template, mProviderLabel,
                                                         mProviderAddress);

            TextView message = (TextView) findViewById(R.id.callingVia);
            message.setText(text);

            ImageView image = (ImageView) findViewById(R.id.callingViaIcon);
            image.setImageDrawable(mProviderIcon);

            overlay.setVisibility(View.VISIBLE);

            // Remove any zombie messages and then send a message to
            // self to remove the overlay after some time.
            mHandler.removeMessages(EVENT_HIDE_PROVIDER_OVERLAY);
            Message msg = Message.obtain(mHandler, EVENT_HIDE_PROVIDER_OVERLAY);
            mHandler.sendMessageDelayed(msg, PROVIDER_OVERLAY_TIMEOUT);
        } else {
            overlay.setVisibility(View.GONE);
        }
    }

    /**
     * Updates the "Press Menu for more options" hint based on the current
     * state of the Phone.
     */
    private void updateMenuButtonHint() {
        if (VDBG) log("updateMenuButtonHint()...");
        boolean hintVisible = true;

        final boolean hasRingingCall = mCM.hasActiveRingingCall();
        final boolean hasActiveCall = mCM.hasActiveFgCall();
        final boolean hasHoldingCall = mCM.hasActiveBgCall();

        // The hint is hidden only when there's no menu at all,
        // which only happens in a few specific cases:
        if (mInCallScreenMode == InCallScreenMode.CALL_ENDED) {
            // The "Call ended" state.
            hintVisible = false;
        } else if (hasRingingCall && !(hasActiveCall && !hasHoldingCall)) {
            // An incoming call where you *don't* have the option to
            // "answer & end" or "answer & hold".
            hintVisible = false;
        } else if (!phoneIsInUse()) {
            // Or if the phone is totally idle (like if an error dialog
            // is up, or an MMI is running.)
            hintVisible = false;
        }

        // The hint is also hidden on devices where we use onscreen
        // touchable buttons instead.
        if (isTouchUiEnabled()) {
            hintVisible = false;
        }

        // Also, if an incoming call is ringing, hide the hint if the
        // "incoming call" touch UI is present (since the SlidingTab
        // widget takes up a lot of space and the hint would collide with
        // it.)
        if (hasRingingCall && isIncomingCallTouchUiEnabled()) {
            hintVisible = false;
        }

        int hintVisibility = (hintVisible) ? View.VISIBLE : View.GONE;
        mCallCard.getMenuButtonHint().setVisibility(hintVisibility);

        // TODO: Consider hiding the hint(s) whenever the menu is onscreen!
        // (Currently, the menu is rendered on top of the hint, but the
        // menu is semitransparent so you can still see the hint
        // underneath, and the hint is *just* visible enough to be
        // distracting.)
    }

    /**
     * Brings up UI to handle the various error conditions that
     * can occur when first initializing the in-call UI.
     * This is called from onResume() if we encountered
     * an error while processing our initial Intent.
     *
     * @param status one of the InCallInitStatus error codes.
     */
    private void handleStartupError(InCallInitStatus status) {
        if (DBG) log("handleStartupError(): status = " + status);

        // NOTE that the regular Phone UI is in an uninitialized state at
        // this point, so we don't ever want the user to see it.
        // That means:
        // - Any cases here that need to go to some other activity should
        //   call startActivity() AND immediately call endInCallScreenSession
        //   on this one.
        // - Any cases here that bring up a Dialog must ensure that the
        //   Dialog handles both OK *and* cancel by calling endInCallScreenSession.
        //   Activity.  (See showGenericErrorDialog() for an example.)

        switch (status) {

            case VOICEMAIL_NUMBER_MISSING:
                // Bring up the "Missing Voicemail Number" dialog, which
                // will ultimately take us to some other Activity (or else
                // just bail out of this activity.)
                handleMissingVoiceMailNumber();
                break;

            case POWER_OFF:
                // Radio is explictly powered off.

                // TODO: This UI is ultra-simple for 1.0.  It would be nicer
                // to bring up a Dialog instead with the option "turn on radio
                // now".  If selected, we'd turn the radio on, wait for
                // network registration to complete, and then make the call.

                showGenericErrorDialog(R.string.incall_error_power_off, true);
                break;

            case EMERGENCY_ONLY:
                // Only emergency numbers are allowed, but we tried to dial
                // a non-emergency number.
                // (This state is currently unused; see comments above.)
                showGenericErrorDialog(R.string.incall_error_emergency_only, true);
                break;

            case OUT_OF_SERVICE:
                // No network connection.
                showGenericErrorDialog(R.string.incall_error_out_of_service, true);
                break;

            case PHONE_NOT_IN_USE:
                // This error is handled directly in onResume() (by bailing
                // out of the activity.)  We should never see it here.
                Log.w(LOG_TAG,
                      "handleStartupError: unexpected PHONE_NOT_IN_USE status");
                break;

            case NO_PHONE_NUMBER_SUPPLIED:
                // The supplied Intent didn't contain a valid phone number.
                // TODO: Need UI spec for this failure case; for now just
                // show a generic error.
                showGenericErrorDialog(R.string.incall_error_no_phone_number_supplied, true);
                break;

            case DIALED_MMI:
                // Our initial phone number was actually an MMI sequence.
                // There's no real "error" here, but we do bring up the
                // a Toast (as requested of the New UI paradigm).
                //
                // In-call MMIs do not trigger the normal MMI Initiate
                // Notifications, so we should notify the user here.
                // Otherwise, the code in PhoneUtils.java should handle
                // user notifications in the form of Toasts or Dialogs.
                if (mCM.getState() == Phone.State.OFFHOOK) {
                    Toast.makeText(this, R.string.incall_status_dialed_mmi, Toast.LENGTH_SHORT)
                        .show();
                }
                break;

            case CALL_FAILED:
                // We couldn't successfully place the call; there was some
                // failure in the telephony layer.
                // TODO: Need UI spec for this failure case; for now just
                // show a generic error.
                showGenericErrorDialog(R.string.incall_error_call_failed, true);
                break;

            default:
                Log.w(LOG_TAG, "handleStartupError: unexpected status code " + status);
                showGenericErrorDialog(R.string.incall_error_call_failed, true);
                break;
        }
    }

    /**
     * Utility function to bring up a generic "error" dialog, and then bail
     * out of the in-call UI when the user hits OK (or the BACK button.)
     */
    private void showGenericErrorDialog(int resid, boolean isStartupError) {
        CharSequence msg = getResources().getText(resid);
        if (DBG) log("showGenericErrorDialog('" + msg + "')...");

        // create the clicklistener and cancel listener as needed.
        DialogInterface.OnClickListener clickListener;
        OnCancelListener cancelListener;
        if (isStartupError) {
            clickListener = new DialogInterface.OnClickListener() {
                public void onClick(DialogInterface dialog, int which) {
                    bailOutAfterErrorDialog();
                }};
            cancelListener = new OnCancelListener() {
                public void onCancel(DialogInterface dialog) {
                    bailOutAfterErrorDialog();
                }};
        } else {
            clickListener = new DialogInterface.OnClickListener() {
                public void onClick(DialogInterface dialog, int which) {
                    delayedCleanupAfterDisconnect();
                }};
            cancelListener = new OnCancelListener() {
                public void onCancel(DialogInterface dialog) {
                    delayedCleanupAfterDisconnect();
                }};
        }

        // TODO: Consider adding a setTitle() call here (with some generic
        // "failure" title?)
        mGenericErrorDialog = new AlertDialog.Builder(this)
                .setMessage(msg)
                .setPositiveButton(R.string.ok, clickListener)
                .setOnCancelListener(cancelListener)
                .create();

        // When the dialog is up, completely hide the in-call UI
        // underneath (which is in a partially-constructed state).
        mGenericErrorDialog.getWindow().addFlags(
                WindowManager.LayoutParams.FLAG_DIM_BEHIND);

        mGenericErrorDialog.show();
    }

    private void showCallLostDialog() {
        if (DBG) log("showCallLostDialog()...");

        // Don't need to show the dialog if InCallScreen isn't in the forgeround
        if (!mIsForegroundActivity) {
            if (DBG) log("showCallLostDialog: not the foreground Activity! Bailing out...");
            return;
        }

        // Don't need to show the dialog again, if there is one already.
        if (mCallLostDialog != null) {
            if (DBG) log("showCallLostDialog: There is a mCallLostDialog already.");
            return;
        }

        mCallLostDialog = new AlertDialog.Builder(this)
                .setMessage(R.string.call_lost)
                .setIcon(android.R.drawable.ic_dialog_alert)
                .create();
        mCallLostDialog.show();
    }

    private void bailOutAfterErrorDialog() {
        if (mGenericErrorDialog != null) {
            if (DBG) log("bailOutAfterErrorDialog: DISMISSING mGenericErrorDialog.");
            mGenericErrorDialog.dismiss();
            mGenericErrorDialog = null;
        }
        if (DBG) log("bailOutAfterErrorDialog(): end InCallScreen session...");
        endInCallScreenSession();
    }

    /**
     * Dismisses (and nulls out) all persistent Dialogs managed
     * by the InCallScreen.  Useful if (a) we're about to bring up
     * a dialog and want to pre-empt any currently visible dialogs,
     * or (b) as a cleanup step when the Activity is going away.
     */
    private void dismissAllDialogs() {
        if (DBG) log("dismissAllDialogs()...");
        final PhoneApp app = PhoneApp.getInstance();

        // Note it's safe to dismiss() a dialog that's already dismissed.
        // (Even if the AlertDialog object(s) below are still around, it's
        // possible that the actual dialog(s) may have already been
        // dismissed by the user.)

        if (mMissingVoicemailDialog != null) {
            if (VDBG) log("- DISMISSING mMissingVoicemailDialog.");
            mMissingVoicemailDialog.dismiss();
            mMissingVoicemailDialog = null;
        }
        if (mMmiStartedDialog != null) {
            if (VDBG) log("- DISMISSING mMmiStartedDialog.");
            mMmiStartedDialog.dismiss();
            mMmiStartedDialog = null;
        }
        if (mGenericErrorDialog != null) {
            if (VDBG) log("- DISMISSING mGenericErrorDialog.");
            mGenericErrorDialog.dismiss();
            mGenericErrorDialog = null;
        }
        if (mSuppServiceFailureDialog != null) {
            if (VDBG) log("- DISMISSING mSuppServiceFailureDialog.");
            mSuppServiceFailureDialog.dismiss();
            mSuppServiceFailureDialog = null;
        }
        if (mWaitPromptDialog != null) {
            if (VDBG) log("- DISMISSING mWaitPromptDialog.");
            mWaitPromptDialog.dismiss();
            mWaitPromptDialog = null;
        }
        if (mWildPromptDialog != null) {
            if (VDBG) log("- DISMISSING mWildPromptDialog.");
            mWildPromptDialog.dismiss();
            mWildPromptDialog = null;
        }
        if (mCallLostDialog != null) {
            if (VDBG) log("- DISMISSING mCallLostDialog.");
            mCallLostDialog.dismiss();
            mCallLostDialog = null;
        }
        if ((mInCallScreenMode == InCallScreenMode.OTA_NORMAL
                || mInCallScreenMode == InCallScreenMode.OTA_ENDED)
                && app.otaUtils != null) {
            app.otaUtils.dismissAllOtaDialogs();
        }
        if (mPausePromptDialog != null) {
            if (DBG) log("- DISMISSING mPausePromptDialog.");
            mPausePromptDialog.dismiss();
            mPausePromptDialog = null;
        }
    }


    //
    // Helper functions for answering incoming calls.
    //

    /**
     * Answer a ringing call.  This method does nothing if there's no
     * ringing or waiting call.
     */
    /* package */ void internalAnswerCall() {
        // if (DBG) log("internalAnswerCall()...");
        // if (DBG) PhoneUtils.dumpCallState(mPhone);

        final boolean hasRingingCall = mCM.hasActiveRingingCall();

        if (hasRingingCall) {
            Phone phone = mCM.getRingingPhone();
            Call ringing = mCM.getFirstActiveRingingCall();
            int phoneType = phone.getPhoneType();
            if (phoneType == Phone.PHONE_TYPE_CDMA) {
                if (DBG) log("internalAnswerCall: answering (CDMA)...");
                // In CDMA this is simply a wrapper around PhoneUtils.answerCall().
                PhoneUtils.answerCall(ringing);  // Automatically holds the current active call,
                                                // if there is one
            } else if ((phoneType == Phone.PHONE_TYPE_GSM)
                    || (phoneType == Phone.PHONE_TYPE_SIP)) {
                // GSM: this is usually just a wrapper around
                // PhoneUtils.answerCall(), *but* we also need to do
                // something special for the "both lines in use" case.

                final boolean hasActiveCall = mCM.hasActiveFgCall();
                final boolean hasHoldingCall = mCM.hasActiveBgCall();

                if (hasActiveCall && hasHoldingCall) {
                    if (DBG) log("internalAnswerCall: answering (both lines in use!)...");
                    // The relatively rare case where both lines are
                    // already in use.  We "answer incoming, end ongoing"
                    // in this case, according to the current UI spec.
                    PhoneUtils.answerAndEndActive(mCM, ringing);

                    // Alternatively, we could use
                    // PhoneUtils.answerAndEndHolding(mPhone);
                    // here to end the on-hold call instead.
                } else {
                    if (DBG) log("internalAnswerCall: answering...");
                    PhoneUtils.answerCall(ringing);  // Automatically holds the current active call,
                                                    // if there is one
                }
            } else {
                throw new IllegalStateException("Unexpected phone type: " + phoneType);
            }
        }
    }

    /**
     * Answer the ringing call *and* hang up the ongoing call.
     */
    /* package */ void internalAnswerAndEnd() {
        if (DBG) log("internalAnswerAndEnd()...");
        if (VDBG) PhoneUtils.dumpCallManager();
        // In the rare case when multiple calls are ringing, the UI policy
        // it to always act on the first ringing call.
        PhoneUtils.answerAndEndActive(mCM, mCM.getFirstActiveRingingCall());
    }

    /**
     * Hang up the ringing call (aka "Don't answer").
     */
    /* package */ void internalHangupRingingCall() {
        if (DBG) log("internalHangupRingingCall()...");
        if (VDBG) PhoneUtils.dumpCallManager();
        // In the rare case when multiple calls are ringing, the UI policy
        // it to always act on the first ringing call.v
        PhoneUtils.hangupRingingCall(mCM.getFirstActiveRingingCall());
    }

    /**
     * Hang up the current active call.
     */
    /* package */ void internalHangup() {
        if (DBG) log("internalHangup()...");
        PhoneUtils.hangup(mCM);
    }

    /**
     * InCallScreen-specific wrapper around PhoneUtils.switchHoldingAndActive().
     */
    private void internalSwapCalls() {
        if (DBG) log("internalSwapCalls()...");

        // Any time we swap calls, force the DTMF dialpad to close.
        // (We want the regular in-call UI to be visible right now, so the
        // user can clearly see which call is now in the foreground.)
        mDialer.closeDialer(true);  // do the "closing" animation

        // Also, clear out the "history" of DTMF digits you typed, to make
        // sure you don't see digits from call #1 while call #2 is active.
        // (Yes, this does mean that swapping calls twice will cause you
        // to lose any previous digits from the current call; see the TODO
        // comment on DTMFTwelvKeyDialer.clearDigits() for more info.)
        mDialer.clearDigits();

        // Swap the fg and bg calls.
        // In the future we may provides some way for user to choose among
        // multiple background calls, for now, always act on the first background calll.
        PhoneUtils.switchHoldingAndActive(mCM.getFirstActiveBgCall());

        // If we have a valid BluetoothHandsfree then since CDMA network or
        // Telephony FW does not send us information on which caller got swapped
        // we need to update the second call active state in BluetoothHandsfree internally
        if (mCM.getBgPhone().getPhoneType() == Phone.PHONE_TYPE_CDMA) {
            BluetoothHandsfree bthf = PhoneApp.getInstance().getBluetoothHandsfree();
            if (bthf != null) {
                bthf.cdmaSwapSecondCallState();
            }
        }

    }

    /**
     * Sets the current high-level "mode" of the in-call UI.
     *
     * NOTE: if newMode is CALL_ENDED, the caller is responsible for
     * posting a delayed DELAYED_CLEANUP_AFTER_DISCONNECT message, to make
     * sure the "call ended" state goes away after a couple of seconds.
     */
    private void setInCallScreenMode(InCallScreenMode newMode) {
        if (DBG) log("setInCallScreenMode: " + newMode);
        mInCallScreenMode = newMode;

        final PhoneApp app = PhoneApp.getInstance();

        switch (mInCallScreenMode) {
            case MANAGE_CONFERENCE:
                if (!PhoneUtils.isConferenceCall(mCM.getActiveFgCall())) {
                    Log.w(LOG_TAG, "MANAGE_CONFERENCE: no active conference call!");
                    // Hide the Manage Conference panel, return to NORMAL mode.
                    setInCallScreenMode(InCallScreenMode.NORMAL);
                    return;
                }
                List<Connection> connections = mCM.getFgCallConnections();
                // There almost certainly will be > 1 connection,
                // since isConferenceCall() just returned true.
                if ((connections == null) || (connections.size() <= 1)) {
                    Log.w(LOG_TAG,
                          "MANAGE_CONFERENCE: Bogus TRUE from isConferenceCall(); connections = "
                          + connections);
                    // Hide the Manage Conference panel, return to NORMAL mode.
                    setInCallScreenMode(InCallScreenMode.NORMAL);
                    return;
                }

                // TODO: Don't do this here. The call to
                // initManageConferencePanel() should instead happen
                // automagically in ManageConferenceUtils the very first
                // time you call updateManageConferencePanel() or
                // setPanelVisible(true).
                mManageConferenceUtils.initManageConferencePanel();  // if necessary

                mManageConferenceUtils.updateManageConferencePanel(connections);

                // The "Manage conference" UI takes up the full main frame,
                // replacing the inCallPanel and CallCard PopupWindow.
                mManageConferenceUtils.setPanelVisible(true);

                // Start the chronometer.
                // TODO: Similarly, we shouldn't expose startConferenceTime()
                // and stopConferenceTime(); the ManageConferenceUtils
                // class ought to manage the conferenceTime widget itself
                // based on setPanelVisible() calls.

                // Note: there is active Fg call since we are in conference call
                long callDuration = mCM.getActiveFgCall().getEarliestConnection().getDurationMillis();
                mManageConferenceUtils.startConferenceTime(
                        SystemClock.elapsedRealtime() - callDuration);

                mInCallPanel.setVisibility(View.GONE);

                // No need to close the dialer here, since the Manage
                // Conference UI will just cover it up anyway.

                break;

            case CALL_ENDED:
                // Display the CallCard (in the "Call ended" state)
                // and hide all other UI.

                mManageConferenceUtils.setPanelVisible(false);
                mManageConferenceUtils.stopConferenceTime();

                updateMenuButtonHint();  // Hide the Menu button hint

                // Make sure the CallCard (which is a child of mInCallPanel) is visible.
                mInCallPanel.setVisibility(View.VISIBLE);

                break;

            case NORMAL:
                mInCallPanel.setVisibility(View.VISIBLE);
                mManageConferenceUtils.setPanelVisible(false);
                mManageConferenceUtils.stopConferenceTime();
                break;

            case OTA_NORMAL:
                app.otaUtils.setCdmaOtaInCallScreenUiState(
                        OtaUtils.CdmaOtaInCallScreenUiState.State.NORMAL);
                mInCallPanel.setVisibility(View.GONE);
                break;

            case OTA_ENDED:
                app.otaUtils.setCdmaOtaInCallScreenUiState(
                        OtaUtils.CdmaOtaInCallScreenUiState.State.ENDED);
                mInCallPanel.setVisibility(View.GONE);
                break;

            case UNDEFINED:
                // Set our Activities intent to ACTION_UNDEFINED so
                // that if we get resumed after we've completed a call
                // the next call will not cause checkIsOtaCall to
                // return true.
                //
                // With the framework as of October 2009 the sequence below
                // causes the framework to call onResume, onPause, onNewIntent,
                // onResume. If we don't call setIntent below then when the
                // first onResume calls checkIsOtaCall via initOtaState it will
                // return true and the Activity will be confused.
                //
                //  1) Power up Phone A
                //  2) Place *22899 call and activate Phone A
                //  3) Press the power key on Phone A to turn off the display
                //  4) Call Phone A from Phone B answering Phone A
                //  5) The screen will be blank (Should be normal InCallScreen)
                //  6) Hang up the Phone B
                //  7) Phone A displays the activation screen.
                //
                // Step 3 is the critical step to cause the onResume, onPause
                // onNewIntent, onResume sequence. If step 3 is skipped the
                // sequence will be onNewIntent, onResume and all will be well.
                setIntent(new Intent(ACTION_UNDEFINED));

                // Cleanup Ota Screen if necessary and set the panel
                // to VISIBLE.
                if (mCM.getState() != Phone.State.OFFHOOK) {
                    if (app.otaUtils != null) {
                        app.otaUtils.cleanOtaScreen(true);
                    }
                } else {
                    log("WARNING: Setting mode to UNDEFINED but phone is OFFHOOK,"
                            + " skip cleanOtaScreen.");
                }
                mInCallPanel.setVisibility(View.VISIBLE);
                break;
        }

        // Update the visibility of the DTMF dialer tab on any state
        // change.
        updateDialpadVisibility();

        // Update the in-call touch UI on any state change (since it may
        // need to hide or re-show itself.)
        updateInCallTouchUi();
    }

    /**
     * @return true if the "Manage conference" UI is currently visible.
     */
    /* package */ boolean isManageConferenceMode() {
        return (mInCallScreenMode == InCallScreenMode.MANAGE_CONFERENCE);
    }

    /**
     * Checks if the "Manage conference" UI needs to be updated.
     * If the state of the current conference call has changed
     * since our previous call to updateManageConferencePanel()),
     * do a fresh update.  Also, if the current call is no longer a
     * conference call at all, bail out of the "Manage conference" UI and
     * return to InCallScreenMode.NORMAL mode.
     */
    private void updateManageConferencePanelIfNecessary() {
        if (VDBG) log("updateManageConferencePanelIfNecessary: " + mCM.getActiveFgCall() + "...");

        List<Connection> connections = mCM.getFgCallConnections();
        if (connections == null) {
            if (VDBG) log("==> no connections on foreground call!");
            // Hide the Manage Conference panel, return to NORMAL mode.
            setInCallScreenMode(InCallScreenMode.NORMAL);
            InCallInitStatus status = syncWithPhoneState();
            if (status != InCallInitStatus.SUCCESS) {
                Log.w(LOG_TAG, "- syncWithPhoneState failed! status = " + status);
                // We shouldn't even be in the in-call UI in the first
                // place, so bail out:
                if (DBG) log("updateManageConferencePanelIfNecessary: endInCallScreenSession... 1");
                endInCallScreenSession();
                return;
            }
            return;
        }

        int numConnections = connections.size();
        if (numConnections <= 1) {
            if (VDBG) log("==> foreground call no longer a conference!");
            // Hide the Manage Conference panel, return to NORMAL mode.
            setInCallScreenMode(InCallScreenMode.NORMAL);
            InCallInitStatus status = syncWithPhoneState();
            if (status != InCallInitStatus.SUCCESS) {
                Log.w(LOG_TAG, "- syncWithPhoneState failed! status = " + status);
                // We shouldn't even be in the in-call UI in the first
                // place, so bail out:
                if (DBG) log("updateManageConferencePanelIfNecessary: endInCallScreenSession... 2");
                endInCallScreenSession();
                return;
            }
            return;
        }

        // TODO: the test to see if numConnections has changed can go in
        // updateManageConferencePanel(), rather than here.
        if (numConnections != mManageConferenceUtils.getNumCallersInConference()) {
            if (VDBG) log("==> Conference size has changed; need to rebuild UI!");
            mManageConferenceUtils.updateManageConferencePanel(connections);
        }
    }

    /**
     * Updates the visibility of the DTMF dialpad (and its onscreen
     * "handle", if applicable), based on the current state of the phone
     * and/or the current InCallScreenMode.
     */
    private void updateDialpadVisibility() {
        //
        // (1) The dialpad itself:
        //
        // If an incoming call is ringing, make sure the dialpad is
        // closed.  (We do this to make sure we're not covering up the
        // "incoming call" UI, and especially to make sure that the "touch
        // lock" overlay won't appear.)
        if (mCM.getState() == Phone.State.RINGING) {
            mDialer.closeDialer(false);  // don't do the "closing" animation

            // Also, clear out the "history" of DTMF digits you may have typed
            // into the previous call (so you don't see the previous call's
            // digits if you answer this call and then bring up the dialpad.)
            //
            // TODO: it would be more precise to do this when you *answer* the
            // incoming call, rather than as soon as it starts ringing, but
            // the InCallScreen doesn't keep enough state right now to notice
            // that specific transition in onPhoneStateChanged().
            mDialer.clearDigits();
        }

        //
        // (2) The onscreen "handle":
        //
        // The handle is visible only if it's OK to actually open the
        // dialpad.  (Note this is meaningful only on platforms that use a
        // SlidingDrawer as a container for the dialpad.)
        mDialer.setHandleVisible(okToShowDialpad());

        //
        // (3) The main in-call panel (containing the CallCard):
        //
        // On some platforms(*) we need to hide the CallCard (which is a
        // child of mInCallPanel) while the dialpad is visible.
        //
        // (*) We need to do this when using the dialpad from the
        //     InCallTouchUi widget, but not when using the
        //     SlidingDrawer-based dialpad, because the SlidingDrawer itself
        //     is opaque.)
        if (!mDialer.usingSlidingDrawer()) {
            if (mDialerView != null) {
                mDialerView.setKeysBackgroundResource(
                        isBluetoothAudioConnected() ? R.drawable.btn_dial_blue
                        : R.drawable.btn_dial_green);
            }

            if (isDialerOpened()) {
                mInCallPanel.setVisibility(View.GONE);
            } else {
                // Dialpad is dismissed; bring back the CallCard if
                // it's supposed to be visible.
                if ((mInCallScreenMode == InCallScreenMode.NORMAL)
                    || (mInCallScreenMode == InCallScreenMode.CALL_ENDED)) {
                    mInCallPanel.setVisibility(View.VISIBLE);
                }
            }
        }
    }

    /**
     * @return true if the DTMF dialpad is currently visible.
     */
    /* package */ boolean isDialerOpened() {
        return (mDialer != null && mDialer.isOpened());
    }

    /**
     * Called any time the DTMF dialpad is opened.
     * @see DTMFTwelveKeyDialer.onDialerOpen()
     */
    /* package */ void onDialerOpen() {
        if (DBG) log("onDialerOpen()...");
        final PhoneApp app = PhoneApp.getInstance();

        // ANY time the dialpad becomes visible, start the timer that will
        // eventually bring up the "touch lock" overlay.
        resetTouchLockTimer();

        // Update the in-call touch UI (which may need to hide itself, if
        // it's enabled.)
        updateInCallTouchUi();

        // Update any other onscreen UI elements that depend on the dialpad.
        updateDialpadVisibility();

        // This counts as explicit "user activity".
        app.pokeUserActivity();

        //If on OTA Call, hide OTA Screen
        // TODO: This may not be necessary, now that the dialpad is
        // always visible in OTA mode.
        if  ((mInCallScreenMode == InCallScreenMode.OTA_NORMAL
                || mInCallScreenMode == InCallScreenMode.OTA_ENDED)
                && app.otaUtils != null) {
            app.otaUtils.hideOtaScreen();
        }
    }

    /**
     * Called any time the DTMF dialpad is closed.
     * @see DTMFTwelveKeyDialer.onDialerClose()
     */
    /* package */ void onDialerClose() {
        if (DBG) log("onDialerClose()...");

        final PhoneApp app = PhoneApp.getInstance();

        // OTA-specific cleanup upon closing the dialpad.
        if ((mInCallScreenMode == InCallScreenMode.OTA_NORMAL)
            || (mInCallScreenMode == InCallScreenMode.OTA_ENDED)
            || ((app.cdmaOtaScreenState != null)
                && (app.cdmaOtaScreenState.otaScreenState ==
                    CdmaOtaScreenState.OtaScreenState.OTA_STATUS_ACTIVATION))) {
            mDialer.setHandleVisible(false);
            if (app.otaUtils != null) {
                app.otaUtils.otaShowProperScreen();
            }
        }

        // Dismiss the "touch lock" overlay if it was visible.
        // (The overlay is only ever used on top of the dialpad).
        enableTouchLock(false);

        // Update the in-call touch UI (which may need to re-show itself.)
        updateInCallTouchUi();

        // Update the visibility of the dialpad itself (and any other
        // onscreen UI elements that depend on it.)
        updateDialpadVisibility();

        // This counts as explicit "user activity".
        app.getInstance().pokeUserActivity();
    }

    /**
     * Determines when we can dial DTMF tones.
     */
    private boolean okToDialDTMFTones() {
        final boolean hasRingingCall = mCM.hasActiveRingingCall();
        final Call.State fgCallState = mCM.getActiveFgCallState();

        // We're allowed to send DTMF tones when there's an ACTIVE
        // foreground call, and not when an incoming call is ringing
        // (since DTMF tones are useless in that state), or if the
        // Manage Conference UI is visible (since the tab interferes
        // with the "Back to call" button.)

        // We can also dial while in ALERTING state because there are
        // some connections that never update to an ACTIVE state (no
        // indication from the network).
        boolean canDial =
            (fgCallState == Call.State.ACTIVE || fgCallState == Call.State.ALERTING)
            && !hasRingingCall
            && (mInCallScreenMode != InCallScreenMode.MANAGE_CONFERENCE);

        if (VDBG) log ("[okToDialDTMFTones] foreground state: " + fgCallState +
                ", ringing state: " + hasRingingCall +
                ", call screen mode: " + mInCallScreenMode +
                ", result: " + canDial);

        return canDial;
    }

    /**
     * @return true if the in-call DTMF dialpad should be available to the
     *      user, given the current state of the phone and the in-call UI.
     *      (This is used to control the visibility of the dialer's
     *      onscreen handle, if applicable, and the enabledness of the "Show
     *      dialpad" onscreen button or menu item.)
     */
    /* package */ boolean okToShowDialpad() {
        // The dialpad is available only when it's OK to dial DTMF
        // tones given the current state of the current call.
        return okToDialDTMFTones();
    }

    /**
     * Initializes the in-call touch UI on devices that need it.
     */
    private void initInCallTouchUi() {
        if (DBG) log("initInCallTouchUi()...");
        // TODO: we currently use the InCallTouchUi widget in at least
        // some states on ALL platforms.  But if some devices ultimately
        // end up not using *any* onscreen touch UI, we should make sure
        // to not even inflate the InCallTouchUi widget on those devices.
        mInCallTouchUi = (InCallTouchUi) findViewById(R.id.inCallTouchUi);
        mInCallTouchUi.setInCallScreenInstance(this);
    }

    /**
     * Updates the state of the in-call touch UI.
     */
    private void updateInCallTouchUi() {
        if (mInCallTouchUi != null) {
            mInCallTouchUi.updateState(mCM);
        }
    }

    /**
     * @return true if the onscreen touch UI is enabled (for regular
     * "ongoing call" states) on the current device.
     */
    public boolean isTouchUiEnabled() {
        return (mInCallTouchUi != null) && mInCallTouchUi.isTouchUiEnabled();
    }

    /**
     * @return true if the onscreen touch UI is enabled for
     * the "incoming call" state on the current device.
     */
    public boolean isIncomingCallTouchUiEnabled() {
        return (mInCallTouchUi != null) && mInCallTouchUi.isIncomingCallTouchUiEnabled();
    }

    /**
     * Posts a handler message telling the InCallScreen to update the
     * onscreen in-call touch UI.
     *
     * This is just a wrapper around updateInCallTouchUi(), for use by the
     * rest of the phone app or from a thread other than the UI thread.
     */
    /* package */ void requestUpdateTouchUi() {
        if (DBG) log("requestUpdateTouchUi()...");

        mHandler.removeMessages(REQUEST_UPDATE_TOUCH_UI);
        mHandler.sendEmptyMessage(REQUEST_UPDATE_TOUCH_UI);
    }

    /**
     * @return true if it's OK to display the in-call touch UI, given the
     * current state of the InCallScreen.
     */
    /* package */ boolean okToShowInCallTouchUi() {
        // Note that this method is concerned only with the internal state
        // of the InCallScreen.  (The InCallTouchUi widget has separate
        // logic to make sure it's OK to display the touch UI given the
        // current telephony state, and that it's allowed on the current
        // device in the first place.)

        // The touch UI is NOT available if:
        // - we're in some InCallScreenMode other than NORMAL
        //   (like CALL_ENDED or one of the OTA modes)
        return (mInCallScreenMode == InCallScreenMode.NORMAL);
    }

    /**
     * @return true if we're in restricted / emergency dialing only mode.
     */
    public boolean isPhoneStateRestricted() {
        // TODO:  This needs to work IN TANDEM with the KeyGuardViewMediator Code.
        // Right now, it looks like the mInputRestricted flag is INTERNAL to the
        // KeyGuardViewMediator and SPECIFICALLY set to be FALSE while the emergency
        // phone call is being made, to allow for input into the InCallScreen.
        // Having the InCallScreen judge the state of the device from this flag
        // becomes meaningless since it is always false for us.  The mediator should
        // have an additional API to let this app know that it should be restricted.
        int serviceState = mCM.getServiceState();
        return ((serviceState == ServiceState.STATE_EMERGENCY_ONLY) ||
                (serviceState == ServiceState.STATE_OUT_OF_SERVICE) ||
                (PhoneApp.getInstance().getKeyguardManager().inKeyguardRestrictedInputMode()));
    }

    //
    // In-call menu UI
    //

    /**
     * Override onCreatePanelView(), in order to get complete control
     * over the UI that comes up when the user presses MENU.
     *
     * This callback allows me to return a totally custom View hierarchy
     * (with custom layout and custom "item" views) to be shown instead
     * of a standard android.view.Menu hierarchy.
     *
     * This gets called (with featureId == FEATURE_OPTIONS_PANEL) every
     * time we need to bring up the menu.  (And in cases where we return
     * non-null, that means that the "standard" menu callbacks
     * onCreateOptionsMenu() and onPrepareOptionsMenu() won't get called
     * at all.)
     */
    @Override
    public View onCreatePanelView(int featureId) {
        if (VDBG) log("onCreatePanelView(featureId = " + featureId + ")...");

        // We only want this special behavior for the "options panel"
        // feature (i.e. the standard menu triggered by the MENU button.)
        if (featureId != Window.FEATURE_OPTIONS_PANEL) {
            return null;
        }

        // For now, totally disable the in-call menu on devices where we
        // use onscreen touchable buttons instead.
        // TODO: even on "full touch" devices we may still ultimately need
        // a regular menu in some states.  Need UI spec.
        if (isTouchUiEnabled()) {
            return null;
        }

        // TODO: May need to revisit the wake state here if this needs to be
        // tweaked.

        // Make sure there are no pending messages to *dismiss* the menu.
        mHandler.removeMessages(DISMISS_MENU);

        if (mInCallMenu == null) {
            if (VDBG) log("onCreatePanelView: creating mInCallMenu (first time)...");
            mInCallMenu = new InCallMenu(this);
            mInCallMenu.initMenu();
        }

        boolean okToShowMenu = mInCallMenu.updateItems(mCM);
        return okToShowMenu ? mInCallMenu.getView() : null;
    }

    /**
     * Dismisses the menu panel (see onCreatePanelView().)
     *
     * @param dismissImmediate If true, hide the panel immediately.
     *            If false, leave the menu visible onscreen for
     *            a brief interval before dismissing it (so the
     *            user can see the state change resulting from
     *            his original click.)
     */
    /* package */ void dismissMenu(boolean dismissImmediate) {
        if (VDBG) log("dismissMenu(immediate = " + dismissImmediate + ")...");

        if (dismissImmediate) {
            closeOptionsMenu();
        } else {
            mHandler.removeMessages(DISMISS_MENU);
            mHandler.sendEmptyMessageDelayed(DISMISS_MENU, MENU_DISMISS_DELAY);
            // This will result in a dismissMenu(true) call shortly.
        }
    }

    /**
     * Override onPanelClosed() to capture the panel closing event,
     * allowing us to set the poke lock correctly whenever the option
     * menu panel goes away.
     */
    @Override
    public void onPanelClosed(int featureId, Menu menu) {
        if (VDBG) log("onPanelClosed(featureId = " + featureId + ")...");

        // We only want this special behavior for the "options panel"
        // feature (i.e. the standard menu triggered by the MENU button.)
        if (featureId == Window.FEATURE_OPTIONS_PANEL) {
            // TODO: May need to return to the original wake state here
            // if onCreatePanelView ends up changing the wake state.
        }

        super.onPanelClosed(featureId, menu);
    }

    //
    // Bluetooth helper methods.
    //
    // - BluetoothAdapter is the Bluetooth system service.  If
    //   getDefaultAdapter() returns null
    //   then the device is not BT capable.  Use BluetoothDevice.isEnabled()
    //   to see if BT is enabled on the device.
    //
    // - BluetoothHeadset is the API for the control connection to a
    //   Bluetooth Headset.  This lets you completely connect/disconnect a
    //   headset (which we don't do from the Phone UI!) but also lets you
    //   get the address of the currently active headset and see whether
    //   it's currently connected.
    //
    // - BluetoothHandsfree is the API to control the audio connection to
    //   a bluetooth headset. We use this API to switch the headset on and
    //   off when the user presses the "Bluetooth" button.
    //   Our BluetoothHandsfree instance (mBluetoothHandsfree) is created
    //   by the PhoneApp and will be null if the device is not BT capable.
    //

    /**
     * @return true if the Bluetooth on/off switch in the UI should be
     *         available to the user (i.e. if the device is BT-capable
     *         and a headset is connected.)
     */
    /* package */ boolean isBluetoothAvailable() {
        if (VDBG) log("isBluetoothAvailable()...");
        if (mBluetoothHandsfree == null) {
            // Device is not BT capable.
            if (VDBG) log("  ==> FALSE (not BT capable)");
            return false;
        }

        // There's no need to ask the Bluetooth system service if BT is enabled:
        //
        //    BluetoothAdapter adapter = BluetoothAdapter.getDefaultAdapter();
        //    if ((adapter == null) || !adapter.isEnabled()) {
        //        if (DBG) log("  ==> FALSE (BT not enabled)");
        //        return false;
        //    }
        //    if (DBG) log("  - BT enabled!  device name " + adapter.getName()
        //                 + ", address " + adapter.getAddress());
        //
        // ...since we already have a BluetoothHeadset instance.  We can just
        // call isConnected() on that, and assume it'll be false if BT isn't
        // enabled at all.

        // Check if there's a connected headset, using the BluetoothHeadset API.
        boolean isConnected = false;
        if (mBluetoothHeadset != null) {
            BluetoothDevice headset = mBluetoothHeadset.getCurrentHeadset();
            if (VDBG) log("  - headset state = " +
                          mBluetoothHeadset.getState(headset));
            if (VDBG) log("  - headset address: " + headset);
            if (headset != null) {
                isConnected = mBluetoothHeadset.isConnected(headset);
                if (VDBG) log("  - isConnected: " + isConnected);
            }
        }

        if (VDBG) log("  ==> " + isConnected);
        return isConnected;
    }

    /**
     * @return true if a BT device is available, and its audio is currently connected.
     */
    /* package */ boolean isBluetoothAudioConnected() {
        if (mBluetoothHandsfree == null) {
            if (VDBG) log("isBluetoothAudioConnected: ==> FALSE (null mBluetoothHandsfree)");
            return false;
        }
        boolean isAudioOn = mBluetoothHandsfree.isAudioOn();
        if (VDBG) log("isBluetoothAudioConnected: ==> isAudioOn = " + isAudioOn);
        return isAudioOn;
    }

    /**
     * Helper method used to control the state of the green LED in the
     * "Bluetooth" menu item.
     *
     * @return true if a BT device is available and its audio is currently connected,
     *              <b>or</b> if we issued a BluetoothHandsfree.userWantsAudioOn()
     *              call within the last 5 seconds (which presumably means
     *              that the BT audio connection is currently being set
     *              up, and will be connected soon.)
     */
    /* package */ boolean isBluetoothAudioConnectedOrPending() {
        if (isBluetoothAudioConnected()) {
            if (VDBG) log("isBluetoothAudioConnectedOrPending: ==> TRUE (really connected)");
            return true;
        }

        // If we issued a userWantsAudioOn() call "recently enough", even
        // if BT isn't actually connected yet, let's still pretend BT is
        // on.  This is how we make the green LED in the menu item turn on
        // right away.
        if (mBluetoothConnectionPending) {
            long timeSinceRequest =
                    SystemClock.elapsedRealtime() - mBluetoothConnectionRequestTime;
            if (timeSinceRequest < 5000 /* 5 seconds */) {
                if (VDBG) log("isBluetoothAudioConnectedOrPending: ==> TRUE (requested "
                             + timeSinceRequest + " msec ago)");
                return true;
            } else {
                if (VDBG) log("isBluetoothAudioConnectedOrPending: ==> FALSE (request too old: "
                             + timeSinceRequest + " msec ago)");
                mBluetoothConnectionPending = false;
                return false;
            }
        }

        if (VDBG) log("isBluetoothAudioConnectedOrPending: ==> FALSE");
        return false;
    }

    /**
     * Posts a message to our handler saying to update the onscreen UI
     * based on a bluetooth headset state change.
     */
    /* package */ void requestUpdateBluetoothIndication() {
        if (VDBG) log("requestUpdateBluetoothIndication()...");
        // No need to look at the current state here; any UI elements that
        // care about the bluetooth state (i.e. the CallCard) get
        // the necessary state directly from PhoneApp.showBluetoothIndication().
        mHandler.removeMessages(REQUEST_UPDATE_BLUETOOTH_INDICATION);
        mHandler.sendEmptyMessage(REQUEST_UPDATE_BLUETOOTH_INDICATION);
    }

    private void dumpBluetoothState() {
        log("============== dumpBluetoothState() =============");
        log("= isBluetoothAvailable: " + isBluetoothAvailable());
        log("= isBluetoothAudioConnected: " + isBluetoothAudioConnected());
        log("= isBluetoothAudioConnectedOrPending: " + isBluetoothAudioConnectedOrPending());
        log("= PhoneApp.showBluetoothIndication: "
            + PhoneApp.getInstance().showBluetoothIndication());
        log("=");
        if (mBluetoothHandsfree != null) {
            log("= BluetoothHandsfree.isAudioOn: " + mBluetoothHandsfree.isAudioOn());
            if (mBluetoothHeadset != null) {
                BluetoothDevice headset = mBluetoothHeadset.getCurrentHeadset();
                log("= BluetoothHeadset.getCurrentHeadset: " + headset);
                if (headset != null) {
                    log("= BluetoothHeadset.isConnected: "
                        + mBluetoothHeadset.isConnected(headset));
                }
            } else {
                log("= mBluetoothHeadset is null");
            }
        } else {
            log("= mBluetoothHandsfree is null; device is not BT capable");
        }
    }

    /* package */ void connectBluetoothAudio() {
        if (VDBG) log("connectBluetoothAudio()...");
        if (mBluetoothHandsfree != null) {
            mBluetoothHandsfree.userWantsAudioOn();
        }

        // Watch out: The bluetooth connection doesn't happen instantly;
        // the userWantsAudioOn() call returns instantly but does its real
        // work in another thread.  Also, in practice the BT connection
        // takes longer than MENU_DISMISS_DELAY to complete(!) so we need
        // a little trickery here to make the menu item's green LED update
        // instantly.
        // (See isBluetoothAudioConnectedOrPending() above.)
        mBluetoothConnectionPending = true;
        mBluetoothConnectionRequestTime = SystemClock.elapsedRealtime();
    }

    /* package */ void disconnectBluetoothAudio() {
        if (VDBG) log("disconnectBluetoothAudio()...");
        if (mBluetoothHandsfree != null) {
            mBluetoothHandsfree.userWantsAudioOff();
        }
        mBluetoothConnectionPending = false;
    }

    //
    // "Touch lock" UI.
    //
    // When the DTMF dialpad is up, after a certain amount of idle time we
    // display an overlay graphic on top of the dialpad and "lock" the
    // touch UI.  (UI Rationale: We need *some* sort of screen lock, with
    // a fairly short timeout, to avoid false touches from the user's face
    // while in-call.  But we *don't* want to do this by turning off the
    // screen completely, since that's confusing (the user can't tell
    // what's going on) *and* it's fairly cumbersome to have to hit MENU
    // to bring the screen back, rather than using some gesture on the
    // touch screen.)
    //
    // The user can dismiss the touch lock overlay by double-tapping on
    // the central "lock" icon.  Also, the touch lock overlay will go away
    // by itself if the DTMF dialpad is dismissed for any reason, such as
    // the current call getting disconnected (see onDialerClose()).
    //
    // This entire feature is disabled on devices which use a proximity
    // sensor to turn the screen off while in-call.
    //

    /**
     * Initializes the "touch lock" UI widgets.  We do this lazily
     * to avoid slowing down the initial launch of the InCallScreen.
     */
    private void initTouchLock() {
        if (VDBG) log("initTouchLock()...");
        if (mTouchLockOverlay != null) {
            Log.w(LOG_TAG, "initTouchLock: already initialized!");
            return;
        }

        if (!mUseTouchLockOverlay) {
            Log.w(LOG_TAG, "initTouchLock: touch lock isn't used on this device!");
            return;
        }

        mTouchLockOverlay = (View) findViewById(R.id.touchLockOverlay);
        // Note mTouchLockOverlay's visibility is initially GONE.
        mTouchLockIcon = (View) findViewById(R.id.touchLockIcon);

        // Handle touch events.  (Basically mTouchLockOverlay consumes and
        // discards any touch events it sees, and mTouchLockIcon listens
        // for the "double-tap to unlock" gesture.)
        mTouchLockOverlay.setOnTouchListener(this);
        mTouchLockIcon.setOnTouchListener(this);

        mTouchLockFadeIn = AnimationUtils.loadAnimation(this, R.anim.touch_lock_fade_in);
    }

    private boolean isTouchLocked() {
        return mUseTouchLockOverlay
                && (mTouchLockOverlay != null)
                && (mTouchLockOverlay.getVisibility() == View.VISIBLE);
    }

    /**
     * Enables or disables the "touch lock" overlay on top of the DTMF dialpad.
     *
     * If enable=true, bring up the overlay immediately using an animated
     * fade-in effect.  (Or do nothing if the overlay isn't appropriate
     * right now, like if the dialpad isn't up, or the speaker is on.)
     *
     * If enable=false, immediately take down the overlay.  (Or do nothing
     * if the overlay isn't actually up right now.)
     *
     * Note that with enable=false this method will *not* automatically
     * start the touch lock timer.  (So when taking down the overlay while
     * the dialer is still up, the caller is also responsible for calling
     * resetTouchLockTimer(), to make sure the overlay will get
     * (re-)enabled later.)
     *
     */
    private void enableTouchLock(boolean enable) {
        if (VDBG) log("enableTouchLock(" + enable + ")...");
        if (enable) {
            // We shouldn't have even gotten here if we don't use the
            // touch lock overlay feature at all on this device.
            if (!mUseTouchLockOverlay) {
                Log.w(LOG_TAG, "enableTouchLock: touch lock isn't used on this device!");
                return;
            }

            // The "touch lock" overlay is only ever used on top of the
            // DTMF dialpad.
            if (!mDialer.isOpened()) {
                if (VDBG) log("enableTouchLock: dialpad isn't up, no need to lock screen.");
                return;
            }

            // Also, the "touch lock" overlay NEVER appears if the speaker is in use.
            if (PhoneUtils.isSpeakerOn(this)) {
                if (VDBG) log("enableTouchLock: speaker is on, no need to lock screen.");
                return;
            }

            // Initialize the UI elements if necessary.
            if (mTouchLockOverlay == null) {
                initTouchLock();
            }

            // First take down the menu if it's up (since it's confusing
            // to see a touchable menu *above* the touch lock overlay.)
            // Note dismissMenu() has no effect if the menu is already closed.
            dismissMenu(true);  // dismissImmediate = true

            // Bring up the touch lock overlay (with an animated fade)
            mTouchLockOverlay.setVisibility(View.VISIBLE);
            mTouchLockOverlay.startAnimation(mTouchLockFadeIn);
        } else {
            // TODO: it might be nice to immediately kill the animation if
            // we're in the middle of fading-in:
            //   if (mTouchLockFadeIn.hasStarted() && !mTouchLockFadeIn.hasEnded()) {
            //      mTouchLockOverlay.clearAnimation();
            //   }
            // but the fade-in is so quick that this probably isn't necessary.

            // Take down the touch lock overlay (immediately)
            if (mTouchLockOverlay != null) mTouchLockOverlay.setVisibility(View.GONE);
        }
    }

    /**
     * Schedule the "touch lock" overlay to begin fading in after a short
     * delay, but only if the DTMF dialpad is currently visible.
     *
     * (This is designed to be triggered on any user activity
     * while the dialpad is up but not locked, and also
     * whenever the user "unlocks" the touch lock overlay.)
     *
     * Calling this method supersedes any previous resetTouchLockTimer()
     * calls (i.e. we first clear any pending TOUCH_LOCK_TIMER messages.)
     */
    private void resetTouchLockTimer() {
        if (VDBG) log("resetTouchLockTimer()...");

        // This is a no-op if this device doesn't use the touch lock
        // overlay feature at all.
        if (!mUseTouchLockOverlay) return;

        mHandler.removeMessages(TOUCH_LOCK_TIMER);
        if (mDialer.isOpened() && !isTouchLocked()) {
            // The touch lock delay value comes from Gservices; we use
            // the same value that's used for the PowerManager's
            // POKE_LOCK_SHORT_TIMEOUT flag (i.e. the fastest possible
            // screen timeout behavior.)

            // Do a fresh lookup each time, since settings values can
            // change on the fly.  (The Settings.Secure helper class
            // caches these values so this call is usually cheap.)
            int touchLockDelay = Settings.Secure.getInt(
                    getContentResolver(),
                    Settings.Secure.SHORT_KEYLIGHT_DELAY_MS,
                    TOUCH_LOCK_DELAY_DEFAULT);
            mHandler.sendEmptyMessageDelayed(TOUCH_LOCK_TIMER, touchLockDelay);
        }
    }

    /**
     * Handles the TOUCH_LOCK_TIMER event.
     * @see resetTouchLockTimer
     */
    private void touchLockTimerExpired() {
        // Ok, it's been long enough since we had any user activity with
        // the DTMF dialpad up.  If the dialpad is still up, start fading
        // in the "touch lock" overlay.
        enableTouchLock(true);
    }

    // View.OnTouchListener implementation
    public boolean onTouch(View v, MotionEvent event) {
        if (VDBG) log ("onTouch(View " + v + ")...");

        // Handle touch events on the "touch lock" overlay.
        if ((v == mTouchLockIcon) || (v == mTouchLockOverlay)) {

            // TODO: move this big hunk of code to a helper function, or
            // even better out to a separate helper class containing all
            // the touch lock overlay code.

            // We only care about these touches while the touch lock UI is
            // visible (including the time during the fade-in animation.)
            if (!isTouchLocked()) {
                // Got an event from the touch lock UI, but we're not locked!
                // (This was probably a touch-UP right after we unlocked.
                // Ignore it.)
                return false;
            }

            // (v == mTouchLockIcon) means the user hit the lock icon in the
            // middle of the screen, and (v == mTouchLockOverlay) is a touch
            // anywhere else on the overlay.

            if (v == mTouchLockIcon) {
                // Direct hit on the "lock" icon.  Handle the double-tap gesture.
                if (event.getAction() == MotionEvent.ACTION_DOWN) {
                    long now = SystemClock.uptimeMillis();
                    if (VDBG) log("- touch lock icon: handling a DOWN event, t = " + now);

                    // Look for the double-tap gesture:
                    if (now < mTouchLockLastTouchTime + ViewConfiguration.getDoubleTapTimeout()) {
                        if (VDBG) log("==> touch lock icon: DOUBLE-TAP!");
                        // This was the 2nd tap of a double-tap gesture.
                        // Take down the touch lock overlay, but post a
                        // message in the future to bring it back later.
                        enableTouchLock(false);
                        resetTouchLockTimer();
                        // This counts as explicit "user activity".
                        PhoneApp.getInstance().pokeUserActivity();
                    }
                } else if (event.getAction() == MotionEvent.ACTION_UP) {
                    // Stash away the current time in case this is the first
                    // tap of a double-tap gesture.  (We measure the time from
                    // the first tap's UP to the second tap's DOWN.)
                    mTouchLockLastTouchTime = SystemClock.uptimeMillis();
                }

                // And regardless of what just happened, we *always* consume
                // touch events while the touch lock UI is (or was) visible.
                return true;

            } else {  // (v == mTouchLockOverlay)
                // User touched the "background" area of the touch lock overlay.

                // TODO: If we're in the middle of the fade-in animation,
                // consider making a touch *anywhere* immediately unlock the
                // UI.  This could be risky, though, if the user tries to
                // *double-tap* during the fade-in (in which case the 2nd tap
                // might 't become a false touch on the dialpad!)
                //
                //if (event.getAction() == MotionEvent.ACTION_DOWN) {
                //    if (DBG) log("- touch lock overlay background: handling a DOWN event.");
                //
                //    if (mTouchLockFadeIn.hasStarted() && !mTouchLockFadeIn.hasEnded()) {
                //        // If we're still fading-in, a touch *anywhere* onscreen
                //        // immediately unlocks.
                //        if (DBG) log("==> touch lock: tap during fade-in!");
                //
                //        mTouchLockOverlay.clearAnimation();
                //        enableTouchLock(false);
                //        // ...but post a message in the future to bring it
                //        // back later.
                //        resetTouchLockTimer();
                //    }
                //}

                // And regardless of what just happened, we *always* consume
                // touch events while the touch lock UI is (or was) visible.
                return true;
            }
        } else {
            Log.w(LOG_TAG, "onTouch: event from unexpected View: " + v);
            return false;
        }
    }

    // Any user activity while the dialpad is up, but not locked, should
    // reset the touch lock timer back to the full delay amount.
    @Override
    public void onUserInteraction() {
        if (mDialer.isOpened() && !isTouchLocked()) {
            resetTouchLockTimer();
        }
    }

    /**
     * Posts a handler message telling the InCallScreen to close
     * the OTA failure notice after the specified delay.
     * @see OtaUtils.otaShowProgramFailureNotice
     */
    /* package */ void requestCloseOtaFailureNotice(long timeout) {
        if (DBG) log("requestCloseOtaFailureNotice() with timeout: " + timeout);
        mHandler.sendEmptyMessageDelayed(REQUEST_CLOSE_OTA_FAILURE_NOTICE, timeout);

        // TODO: we probably ought to call removeMessages() for this
        // message code in either onPause or onResume, just to be 100%
        // sure that the message we just posted has no way to affect a
        // *different* call if the user quickly backs out and restarts.
        // (This is also true for requestCloseSpcErrorNotice() below, and
        // probably anywhere else we use mHandler.sendEmptyMessageDelayed().)
    }

    /**
     * Posts a handler message telling the InCallScreen to close
     * the SPC error notice after the specified delay.
     * @see OtaUtils.otaShowSpcErrorNotice
     */
    /* package */ void requestCloseSpcErrorNotice(long timeout) {
        if (DBG) log("requestCloseSpcErrorNotice() with timeout: " + timeout);
        mHandler.sendEmptyMessageDelayed(REQUEST_CLOSE_SPC_ERROR_NOTICE, timeout);
    }

    public boolean isOtaCallInActiveState() {
        final PhoneApp app = PhoneApp.getInstance();
        if ((mInCallScreenMode == InCallScreenMode.OTA_NORMAL)
                || ((app.cdmaOtaScreenState != null)
                    && (app.cdmaOtaScreenState.otaScreenState ==
                        CdmaOtaScreenState.OtaScreenState.OTA_STATUS_ACTIVATION))) {
            return true;
        } else {
            return false;
        }
    }

    /**
     * Handle OTA Call End scenario when display becomes dark during OTA Call
     * and InCallScreen is in pause mode.  CallNotifier will listen for call
     * end indication and call this api to handle OTA Call end scenario
     */
    public void handleOtaCallEnd() {
        final PhoneApp app = PhoneApp.getInstance();

        if (DBG) log("handleOtaCallEnd entering");
        if (((mInCallScreenMode == InCallScreenMode.OTA_NORMAL)
                || ((app.cdmaOtaScreenState != null)
                && (app.cdmaOtaScreenState.otaScreenState !=
                    CdmaOtaScreenState.OtaScreenState.OTA_STATUS_UNDEFINED)))
                && ((app.cdmaOtaProvisionData != null)
                && (!app.cdmaOtaProvisionData.inOtaSpcState))) {
            if (DBG) log("handleOtaCallEnd - Set OTA Call End stater");
            setInCallScreenMode(InCallScreenMode.OTA_ENDED);
            updateScreen();
        }
    }

    public boolean isOtaCallInEndState() {
        return (mInCallScreenMode == InCallScreenMode.OTA_ENDED);
    }

   /**
    * Checks to see if the current call is a CDMA OTA Call, based on the
    * action of the specified intent and OTA Screen state information.
    *
    * The OTA call is a CDMA-specific concept, so this method will
    * always return false on a GSM phone.
    */
    private boolean checkIsOtaCall(Intent intent) {
        if (VDBG) log("checkIsOtaCall...");

        if (intent == null || intent.getAction() == null) {
            return false;
        }

        if (!TelephonyCapabilities.supportsOtasp(mCM.getDefaultPhone())) {
            return false;
        }

        final PhoneApp app = PhoneApp.getInstance();

        if ((app.cdmaOtaScreenState == null)
                || (app.cdmaOtaProvisionData == null)) {
            if (DBG) log("checkIsOtaCall: OtaUtils.CdmaOtaScreenState not initialized");
            return false;
        }

        String action = intent.getAction();
        boolean isOtaCall = false;
        if (action.equals(OtaUtils.ACTION_PERFORM_CDMA_PROVISIONING)) {
            if (DBG) log("checkIsOtaCall action = ACTION_PERFORM_CDMA_PROVISIONING");
            if (!app.cdmaOtaProvisionData.isOtaCallIntentProcessed) {
                if (DBG) log("checkIsOtaCall: ACTION_PERFORM_CDMA_PROVISIONING is not handled before");
                app.cdmaOtaProvisionData.isOtaCallIntentProcessed = true;
                app.cdmaOtaScreenState.otaScreenState =
                        CdmaOtaScreenState.OtaScreenState.OTA_STATUS_ACTIVATION;
            }
            isOtaCall = true;
        } else if (action.equals(Intent.ACTION_CALL)
                || action.equals(Intent.ACTION_CALL_EMERGENCY)) {
            String number;
            try {
                number = getInitialNumber(intent);
            } catch (PhoneUtils.VoiceMailNumberMissingException ex) {
                if (DBG) log("Error retrieving number using the api getInitialNumber()");
                return false;
            }
            if (mPhone.isOtaSpNumber(number)) {
                if (DBG) log("checkIsOtaCall action ACTION_CALL, it is valid OTA number");
                isOtaCall = true;
            }
        } else if (action.equals(intent.ACTION_MAIN)) {
            if (DBG) log("checkIsOtaCall action ACTION_MAIN");
            boolean isRingingCall = mCM.hasActiveRingingCall();
            if (isRingingCall) {
                if (DBG) log("checkIsOtaCall isRingingCall: " + isRingingCall);
                return false;
            } else if ((app.cdmaOtaInCallScreenUiState.state
                            == CdmaOtaInCallScreenUiState.State.NORMAL)
                    || (app.cdmaOtaInCallScreenUiState.state
                            == CdmaOtaInCallScreenUiState.State.ENDED)) {
                if (DBG) log("checkIsOtaCall action ACTION_MAIN, OTA call already in progress");
                isOtaCall = true;
            } else {
                if (app.cdmaOtaScreenState.otaScreenState !=
                        CdmaOtaScreenState.OtaScreenState.OTA_STATUS_UNDEFINED) {
                    if (DBG) log("checkIsOtaCall action ACTION_MAIN, "
                                 + "OTA call in progress with UNDEFINED");
                    isOtaCall = true;
                }
            }
        }

        if (DBG) log("checkIsOtaCall: isOtaCall =" + isOtaCall);
        if (isOtaCall && (app.otaUtils == null)) {
            if (DBG) log("checkIsOtaCall: creating OtaUtils...");
            app.otaUtils = new OtaUtils(getApplicationContext(),
                                    this, mInCallPanel, mCallCard, mDialer);
        }
        return isOtaCall;
    }

    /**
     * Initialize the OTA State and UI.
     *
     * On Resume, this function is called to check if current call is
     * OTA Call and if it is OTA Call, create OtaUtil object and set
     * InCallScreenMode to OTA Call mode (OTA_NORMAL or OTA_ENDED).
     * As part of initialization, OTA Call Card is inflated.
     * OtaUtil object provides utility apis that InCallScreen calls for OTA Call UI
     * rendering, handling of touck/key events on OTA Screens and handling of
     * Framework events that result in OTA State change
     *
     * @return: true if we are in an OtaCall
     */
    private boolean initOtaState() {
        boolean inOtaCall = false;

        if (TelephonyCapabilities.supportsOtasp(mCM.getDefaultPhone())) {
            final PhoneApp app = PhoneApp.getInstance();

            if ((app.cdmaOtaScreenState == null) || (app.cdmaOtaProvisionData == null)) {
                if (DBG) log("initOtaState func - All CdmaOTA utility classes not initialized");
                return false;
            }

            inOtaCall = checkIsOtaCall(getIntent());
            if (inOtaCall) {
                OtaUtils.CdmaOtaInCallScreenUiState.State cdmaOtaInCallScreenState =
                        app.otaUtils.getCdmaOtaInCallScreenUiState();
                if (cdmaOtaInCallScreenState == OtaUtils.CdmaOtaInCallScreenUiState.State.NORMAL) {
                    if (DBG) log("initOtaState - in OTA Normal mode");
                    setInCallScreenMode(InCallScreenMode.OTA_NORMAL);
                } else if (cdmaOtaInCallScreenState ==
                                OtaUtils.CdmaOtaInCallScreenUiState.State.ENDED) {
                    if (DBG) log("initOtaState - in OTA END mode");
                    setInCallScreenMode(InCallScreenMode.OTA_ENDED);
                } else if (app.cdmaOtaScreenState.otaScreenState ==
                                CdmaOtaScreenState.OtaScreenState.OTA_STATUS_SUCCESS_FAILURE_DLG) {
                    if (DBG) log("initOtaState - set OTA END Mode");
                    setInCallScreenMode(InCallScreenMode.OTA_ENDED);
                } else {
                    if (DBG) log("initOtaState - Set OTA NORMAL Mode");
                    setInCallScreenMode(InCallScreenMode.OTA_NORMAL);
                }
            } else {
                if (app.otaUtils != null) {
                    app.otaUtils.cleanOtaScreen(false);
                }
            }
        }
        return inOtaCall;
    }

    public void updateMenuItems() {
        if (mInCallMenu != null) {
            boolean okToShowMenu =  mInCallMenu.updateItems(mCM);

            if (!okToShowMenu) {
                dismissMenu(true);
            }
        }
    }

    /**
     * Updates and returns the InCallControlState instance.
     */
    public InCallControlState getUpdatedInCallControlState() {
        if (VDBG) {
            log("InCallScreen getUpdatedInCallControlState : ");
            PhoneUtils.dumpCallManager();
        }
        mInCallControlState.update();
        return mInCallControlState;
    }

    /**
     * Updates the background of the InCallScreen to indicate the state of
     * the current call(s).
     */
    private void updateInCallBackground() {
        final boolean hasRingingCall = mCM.hasActiveRingingCall();
        final boolean hasActiveCall = mCM.hasActiveFgCall();
        final boolean hasHoldingCall = mCM.hasActiveBgCall();
        final PhoneApp app = PhoneApp.getInstance();
        final boolean bluetoothActive = app.showBluetoothIndication();

        int backgroundResId = R.drawable.bg_in_call_gradient_unidentified;

        // Possible states of the background are:
        // - bg_in_call_gradient_bluetooth.9.png     // blue
        // - bg_in_call_gradient_connected.9.png     // green
        // - bg_in_call_gradient_ended.9.png         // red
        // - bg_in_call_gradient_on_hold.9.png       // orange
        // - bg_in_call_gradient_unidentified.9.png  // gray

        if (hasRingingCall) {
            // There's an INCOMING (or WAITING) call.
            if (bluetoothActive) {
                backgroundResId = R.drawable.bg_in_call_gradient_bluetooth;
            } else {
                backgroundResId = R.drawable.bg_in_call_gradient_unidentified;
            }
        } else if (hasHoldingCall && !hasActiveCall) {
            // No foreground call, but there is a call on hold.
            backgroundResId = R.drawable.bg_in_call_gradient_on_hold;
        } else {
            // In all cases other than "ringing" and "on hold", the state
            // of the foreground call determines the background.
            final Call.State fgState = mCM.getActiveFgCallState();
            switch (fgState) {
                case ACTIVE:
                case DISCONNECTING:  // Call will disconnect soon, but keep showing
                                     // the normal "connected" background for now.
                    if (bluetoothActive) {
                        backgroundResId = R.drawable.bg_in_call_gradient_bluetooth;
                    } else {
                        backgroundResId = R.drawable.bg_in_call_gradient_connected;
                    }
                    break;

                case DISCONNECTED:
                    backgroundResId = R.drawable.bg_in_call_gradient_ended;
                    break;

                case DIALING:
                case ALERTING:
                    if (bluetoothActive) {
                        backgroundResId = R.drawable.bg_in_call_gradient_bluetooth;
                    } else {
                        backgroundResId = R.drawable.bg_in_call_gradient_unidentified;
                    }
                    break;

                default:
                    // Foreground call is (presumably) IDLE.
                    // We're not usually here at all in this state, but
                    // this *does* happen in some unusual cases (like
                    // while displaying an MMI result).
                    // Use the most generic background.
                    backgroundResId = R.drawable.bg_in_call_gradient_unidentified;
                    break;
            }
        }
        mMainFrame.setBackgroundResource(backgroundResId);
    }

    public void resetInCallScreenMode() {
        if (DBG) log("resetInCallScreenMode - InCallScreenMode set to UNDEFINED");
        setInCallScreenMode(InCallScreenMode.UNDEFINED);
    }

    /**
     * Clear all the fields related to the provider support.
     */
    private void clearProvider() {
        mProviderOverlayVisible = false;
        mProviderLabel = null;
        mProviderIcon = null;
        mProviderGatewayUri = null;
        mProviderAddress = null;
    }

    /**
     * Updates the onscreen hint displayed while the user is dragging one
     * of the handles of the RotarySelector widget used for incoming
     * calls.
     *
     * @param hintTextResId resource ID of the hint text to display,
     *        or 0 if no hint should be visible.
     * @param hintColorResId resource ID for the color of the hint text
     */
    /* package */ void updateSlidingTabHint(int hintTextResId, int hintColorResId) {
        if (VDBG) log("updateRotarySelectorHint(" + hintTextResId + ")...");
        if (mCallCard != null) {
            mCallCard.setRotarySelectorHint(hintTextResId, hintColorResId);
            mCallCard.updateState(mCM);
            // TODO: if hintTextResId == 0, consider NOT clearing the onscreen
            // hint right away, but instead post a delayed handler message to
            // keep it onscreen for an extra second or two.  (This might make
            // the hint more helpful if the user quickly taps one of the
            // handles without dragging at all...)
            // (Or, maybe this should happen completely within the RotarySelector
            // widget, since the widget itself probably wants to keep the colored
            // arrow visible for some extra time also...)
        }
    }

    @Override
    public boolean dispatchPopulateAccessibilityEvent(AccessibilityEvent event) {
        super.dispatchPopulateAccessibilityEvent(event);
        mCallCard.dispatchPopulateAccessibilityEvent(event);
        return true;
    }

    private void log(String msg) {
        Log.d(LOG_TAG, msg);
    }
}<|MERGE_RESOLUTION|>--- conflicted
+++ resolved
@@ -2075,20 +2075,7 @@
                     if (DBG) log("handlePostOnDialChars: show WAIT prompt...");
                     mDialer.stopLocalToneIfNeeded();
                     String postDialStr = c.getRemainingPostDialString();
-<<<<<<< HEAD
                     showWaitPromptDialog(c, postDialStr);
-=======
-                    if (phoneType == Phone.PHONE_TYPE_CDMA) {
-                        mDialer.stopLocalToneCdma();
-                        showWaitPromptDialogCDMA(c, postDialStr);
-                    } else if (phoneType == Phone.PHONE_TYPE_GSM) {
-                        showWaitPromptDialogGSM(c, postDialStr);
-                    } else if (phoneType == Phone.PHONE_TYPE_SIP) {
-                        Log.w(LOG_TAG, "SipPhone doesn't support post dial yet");
-                    } else {
-                        throw new IllegalStateException("Unexpected phone type: " + phoneType);
-                    }
->>>>>>> fa03557a
                     break;
 
                 case WILD:
@@ -2400,14 +2387,8 @@
         // Make sure the Phone is "in use".  (If not, we shouldn't be on
         // this screen in the first place.)
 
-<<<<<<< HEAD
         // An active or just-ended OTA call counts as "in use".
-        if (TelephonyCapabilities.supportsOtasp(mPhone)
-=======
-        int phoneType = mCM.getFgPhone().getPhoneType();
-
-        if ((phoneType == Phone.PHONE_TYPE_CDMA)
->>>>>>> fa03557a
+        if (TelephonyCapabilities.supportsOtasp(mCM.getFgPhone())
                 && ((mInCallScreenMode == InCallScreenMode.OTA_NORMAL)
                     || (mInCallScreenMode == InCallScreenMode.OTA_ENDED))) {
             // Even when OTA Call ends, need to show OTA End UI,
