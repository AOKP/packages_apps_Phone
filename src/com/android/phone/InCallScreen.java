/*
 * Copyright (C) 2006 The Android Open Source Project
 *
 * Licensed under the Apache License, Version 2.0 (the "License");
 * you may not use this file except in compliance with the License.
 * You may obtain a copy of the License at
 *
 *      http://www.apache.org/licenses/LICENSE-2.0
 *
 * Unless required by applicable law or agreed to in writing, software
 * distributed under the License is distributed on an "AS IS" BASIS,
 * WITHOUT WARRANTIES OR CONDITIONS OF ANY KIND, either express or implied.
 * See the License for the specific language governing permissions and
 * limitations under the License.
 */

package com.android.phone;

import android.app.Activity;
import android.app.ActivityOptions;
import android.app.AlertDialog;
import android.app.Dialog;
import android.app.ProgressDialog;
import android.bluetooth.BluetoothAdapter;
import android.bluetooth.BluetoothDevice;
import android.bluetooth.BluetoothHeadset;
import android.bluetooth.BluetoothProfile;
import android.content.ActivityNotFoundException;
import android.content.BroadcastReceiver;
import android.content.Context;
import android.content.DialogInterface;
import android.content.DialogInterface.OnCancelListener;
import android.content.Intent;
import android.content.IntentFilter;
import android.content.res.Configuration;
import android.content.res.Resources;
import android.graphics.Typeface;
import android.media.AudioManager;
import android.os.AsyncResult;
import android.os.Bundle;
import android.os.Handler;
import android.os.Message;
import android.os.PowerManager;
import android.os.SystemClock;
import android.os.SystemProperties;
import android.telephony.ServiceState;
import android.text.TextUtils;
import android.text.method.DialerKeyListener;
import android.util.EventLog;
import android.util.Log;
import android.view.KeyEvent;
import android.view.View;
import android.view.ViewGroup;
import android.view.ViewStub;
import android.view.Window;
import android.view.WindowManager;
import android.view.accessibility.AccessibilityEvent;
import android.widget.EditText;
import android.widget.ImageView;
import android.widget.LinearLayout;
import android.widget.TextView;
import android.widget.Toast;

import com.android.internal.telephony.Call;
import com.android.internal.telephony.CallManager;
import com.android.internal.telephony.Connection;
import com.android.internal.telephony.MmiCode;
import com.android.internal.telephony.Phone;
import com.android.internal.telephony.PhoneConstants;
import com.android.internal.telephony.TelephonyCapabilities;
import com.android.phone.Constants.CallStatusCode;
import com.android.phone.InCallUiState.InCallScreenMode;
import com.android.phone.OtaUtils.CdmaOtaScreenState;

import java.util.List;


/**
 * Phone app "in call" screen.
 */
public class InCallScreen extends Activity
        implements View.OnClickListener {
    private static final String LOG_TAG = "InCallScreen";

    private static final boolean DBG =
            (PhoneApp.DBG_LEVEL >= 1) && (SystemProperties.getInt("ro.debuggable", 0) == 1);
    private static final boolean VDBG = (PhoneApp.DBG_LEVEL >= 2);

    /**
     * Intent extra used to specify whether the DTMF dialpad should be
     * initially visible when bringing up the InCallScreen.  (If this
     * extra is present, the dialpad will be initially shown if the extra
     * has the boolean value true, and initially hidden otherwise.)
     */
    // TODO: Should be EXTRA_SHOW_DIALPAD for consistency.
    static final String SHOW_DIALPAD_EXTRA = "com.android.phone.ShowDialpad";

    /**
     * Intent extra to specify the package name of the gateway
     * provider.  Used to get the name displayed in the in-call screen
     * during the call setup. The value is a string.
     */
    // TODO: This extra is currently set by the gateway application as
    // a temporary measure. Ultimately, the framework will securely
    // set it.
    /* package */ static final String EXTRA_GATEWAY_PROVIDER_PACKAGE =
            "com.android.phone.extra.GATEWAY_PROVIDER_PACKAGE";

    /**
     * Intent extra to specify the URI of the provider to place the
     * call. The value is a string. It holds the gateway address
     * (phone gateway URL should start with the 'tel:' scheme) that
     * will actually be contacted to call the number passed in the
     * intent URL or in the EXTRA_PHONE_NUMBER extra.
     */
    // TODO: Should the value be a Uri (Parcelable)? Need to make sure
    // MMI code '#' don't get confused as URI fragments.
    /* package */ static final String EXTRA_GATEWAY_URI =
            "com.android.phone.extra.GATEWAY_URI";

    // Amount of time (in msec) that we display the "Call ended" state.
    // The "short" value is for calls ended by the local user, and the
    // "long" value is for calls ended by the remote caller.
    private static final int CALL_ENDED_SHORT_DELAY =  200;  // msec
    private static final int CALL_ENDED_LONG_DELAY = 2000;  // msec
    private static final int CALL_ENDED_EXTRA_LONG_DELAY = 5000;  // msec

    // Amount of time that we display the PAUSE alert Dialog showing the
    // post dial string yet to be send out to the n/w
    private static final int PAUSE_PROMPT_DIALOG_TIMEOUT = 2000;  //msec

    // Amount of time that we display the provider info if applicable.
    private static final int PROVIDER_INFO_TIMEOUT = 5000;  // msec

    // These are values for the settings of the auto retry mode:
    // 0 = disabled
    // 1 = enabled
    // TODO (Moto):These constants don't really belong here,
    // they should be moved to Settings where the value is being looked up in the first place
    static final int AUTO_RETRY_OFF = 0;
    static final int AUTO_RETRY_ON = 1;

    // Message codes; see mHandler below.
    // Note message codes < 100 are reserved for the PhoneApp.
    private static final int PHONE_STATE_CHANGED = 101;
    private static final int PHONE_DISCONNECT = 102;
    private static final int EVENT_HEADSET_PLUG_STATE_CHANGED = 103;
    private static final int POST_ON_DIAL_CHARS = 104;
    private static final int WILD_PROMPT_CHAR_ENTERED = 105;
    private static final int ADD_VOICEMAIL_NUMBER = 106;
    private static final int DONT_ADD_VOICEMAIL_NUMBER = 107;
    private static final int DELAYED_CLEANUP_AFTER_DISCONNECT = 108;
    private static final int SUPP_SERVICE_FAILED = 110;
    private static final int ALLOW_SCREEN_ON = 112;
    private static final int REQUEST_UPDATE_BLUETOOTH_INDICATION = 114;
    private static final int PHONE_CDMA_CALL_WAITING = 115;
    private static final int REQUEST_CLOSE_SPC_ERROR_NOTICE = 118;
    private static final int REQUEST_CLOSE_OTA_FAILURE_NOTICE = 119;
    private static final int EVENT_PAUSE_DIALOG_COMPLETE = 120;
    private static final int EVENT_HIDE_PROVIDER_INFO = 121;  // Time to remove the info.
    private static final int REQUEST_UPDATE_SCREEN = 122;
    private static final int PHONE_INCOMING_RING = 123;
    private static final int PHONE_NEW_RINGING_CONNECTION = 124;

    // When InCallScreenMode is UNDEFINED set the default action
    // to ACTION_UNDEFINED so if we are resumed the activity will
    // know its undefined. In particular checkIsOtaCall will return
    // false.
    public static final String ACTION_UNDEFINED = "com.android.phone.InCallScreen.UNDEFINED";

    /** Status codes returned from syncWithPhoneState(). */
    private enum SyncWithPhoneStateStatus {
        /**
         * Successfully updated our internal state based on the telephony state.
         */
        SUCCESS,

        /**
         * There was no phone state to sync with (i.e. the phone was
         * completely idle).  In most cases this means that the
         * in-call UI shouldn't be visible in the first place, unless
         * we need to remain in the foreground while displaying an
         * error message.
         */
        PHONE_NOT_IN_USE
    }

    private boolean mRegisteredForPhoneStates;

    private PhoneApp mApp;
    private CallManager mCM;

    // TODO: need to clean up all remaining uses of mPhone.
    // (There may be more than one Phone instance on the device, so it's wrong
    // to just keep a single mPhone field.  Instead, any time we need a Phone
    // reference we should get it dynamically from the CallManager, probably
    // based on the current foreground Call.)
    private Phone mPhone;

    private BluetoothHandsfree mBluetoothHandsfree;
    private BluetoothHeadset mBluetoothHeadset;
    private BluetoothAdapter mAdapter;
    private boolean mBluetoothConnectionPending;
    private long mBluetoothConnectionRequestTime;

    /** Main in-call UI elements. */
    private CallCard mCallCard;

    // UI controls:
    private InCallControlState mInCallControlState;
    private InCallTouchUi mInCallTouchUi;
    private RespondViaSmsManager mRespondViaSmsManager;  // see internalRespondViaSms()
    private ManageConferenceUtils mManageConferenceUtils;

    // DTMF Dialer controller and its view:
    private DTMFTwelveKeyDialer mDialer;

    private EditText mWildPromptText;

    // Various dialogs we bring up (see dismissAllDialogs()).
    // TODO: convert these all to use the "managed dialogs" framework.
    //
    // The MMI started dialog can actually be one of 2 items:
    //   1. An alert dialog if the MMI code is a normal MMI
    //   2. A progress dialog if the user requested a USSD
    private Dialog mMmiStartedDialog;
    private AlertDialog mMissingVoicemailDialog;
    private AlertDialog mGenericErrorDialog;
    private AlertDialog mSuppServiceFailureDialog;
    private AlertDialog mWaitPromptDialog;
    private AlertDialog mWildPromptDialog;
    private AlertDialog mCallLostDialog;
    private AlertDialog mPausePromptDialog;
    private AlertDialog mExitingECMDialog;
    // NOTE: if you add a new dialog here, be sure to add it to dismissAllDialogs() also.

    // ProgressDialog created by showProgressIndication()
    private ProgressDialog mProgressDialog;

    // TODO: If the Activity class ever provides an easy way to get the
    // current "activity lifecycle" state, we can remove these flags.
    private boolean mIsDestroyed = false;
    private boolean mIsForegroundActivity = false;
    private boolean mIsForegroundActivityForProximity = false;
    private PowerManager mPowerManager;

    // For use with Pause/Wait dialogs
    private String mPostDialStrAfterPause;
    private boolean mPauseInProgress = false;

    // Info about the most-recently-disconnected Connection, which is used
    // to determine what should happen when exiting the InCallScreen after a
    // call.  (This info is set by onDisconnect(), and used by
    // delayedCleanupAfterDisconnect().)
    private Connection.DisconnectCause mLastDisconnectCause;

    /** In-call audio routing options; see switchInCallAudio(). */
    public enum InCallAudioMode {
        SPEAKER,    // Speakerphone
        BLUETOOTH,  // Bluetooth headset (if available)
        EARPIECE,   // Handset earpiece (or wired headset, if connected)
    }


    private Handler mHandler = new Handler() {
        @Override
        public void handleMessage(Message msg) {
            if (mIsDestroyed) {
                if (DBG) log("Handler: ignoring message " + msg + "; we're destroyed!");
                return;
            }
            if (!mIsForegroundActivity) {
                if (DBG) log("Handler: handling message " + msg + " while not in foreground");
                // Continue anyway; some of the messages below *want* to
                // be handled even if we're not the foreground activity
                // (like DELAYED_CLEANUP_AFTER_DISCONNECT), and they all
                // should at least be safe to handle if we're not in the
                // foreground...
            }

            switch (msg.what) {
                case SUPP_SERVICE_FAILED:
                    onSuppServiceFailed((AsyncResult) msg.obj);
                    break;

                case PHONE_STATE_CHANGED:
                    onPhoneStateChanged((AsyncResult) msg.obj);
                    break;

                case PHONE_DISCONNECT:
                    onDisconnect((AsyncResult) msg.obj);
                    break;

                case EVENT_HEADSET_PLUG_STATE_CHANGED:
                    // Update the in-call UI, since some UI elements (such
                    // as the "Speaker" button) may change state depending on
                    // whether a headset is plugged in.
                    // TODO: A full updateScreen() is overkill here, since
                    // the value of PhoneApp.isHeadsetPlugged() only affects a
                    // single onscreen UI element.  (But even a full updateScreen()
                    // is still pretty cheap, so let's keep this simple
                    // for now.)
                    updateScreen();

                    // Also, force the "audio mode" popup to refresh itself if
                    // it's visible, since one of its items is either "Wired
                    // headset" or "Handset earpiece" depending on whether the
                    // headset is plugged in or not.
                    mInCallTouchUi.refreshAudioModePopup();  // safe even if the popup's not active

                    break;

                // TODO: sort out MMI code (probably we should remove this method entirely).
                // See also MMI handling code in onResume()
                // case PhoneApp.MMI_INITIATE:
                // onMMIInitiate((AsyncResult) msg.obj);
                //    break;

                case PhoneApp.MMI_CANCEL:
                    onMMICancel();
                    break;

                // handle the mmi complete message.
                // since the message display class has been replaced with
                // a system dialog in PhoneUtils.displayMMIComplete(), we
                // should finish the activity here to close the window.
                case PhoneApp.MMI_COMPLETE:
                    onMMIComplete((MmiCode) ((AsyncResult) msg.obj).result);
                    break;

                case POST_ON_DIAL_CHARS:
                    handlePostOnDialChars((AsyncResult) msg.obj, (char) msg.arg1);
                    break;

                case ADD_VOICEMAIL_NUMBER:
                    addVoiceMailNumberPanel();
                    break;

                case DONT_ADD_VOICEMAIL_NUMBER:
                    dontAddVoiceMailNumber();
                    break;

                case DELAYED_CLEANUP_AFTER_DISCONNECT:
                    delayedCleanupAfterDisconnect();
                    break;

                case ALLOW_SCREEN_ON:
                    if (VDBG) log("ALLOW_SCREEN_ON message...");
                    // Undo our previous call to preventScreenOn(true).
                    // (Note this will cause the screen to turn on
                    // immediately, if it's currently off because of a
                    // prior preventScreenOn(true) call.)
                    mApp.preventScreenOn(false);
                    break;

                case REQUEST_UPDATE_BLUETOOTH_INDICATION:
                    if (VDBG) log("REQUEST_UPDATE_BLUETOOTH_INDICATION...");
                    // The bluetooth headset state changed, so some UI
                    // elements may need to update.  (There's no need to
                    // look up the current state here, since any UI
                    // elements that care about the bluetooth state get it
                    // directly from PhoneApp.showBluetoothIndication().)
                    updateScreen();
                    break;

                case PHONE_CDMA_CALL_WAITING:
                    if (DBG) log("Received PHONE_CDMA_CALL_WAITING event ...");
                    Connection cn = mCM.getFirstActiveRingingCall().getLatestConnection();

                    // Only proceed if we get a valid connection object
                    if (cn != null) {
                        // Finally update screen with Call waiting info and request
                        // screen to wake up
                        updateScreen();
                        mApp.updateWakeState();
                    }
                    break;

                case REQUEST_CLOSE_SPC_ERROR_NOTICE:
                    if (mApp.otaUtils != null) {
                        mApp.otaUtils.onOtaCloseSpcNotice();
                    }
                    break;

                case REQUEST_CLOSE_OTA_FAILURE_NOTICE:
                    if (mApp.otaUtils != null) {
                        mApp.otaUtils.onOtaCloseFailureNotice();
                    }
                    break;

                case EVENT_PAUSE_DIALOG_COMPLETE:
                    if (mPausePromptDialog != null) {
                        if (DBG) log("- DISMISSING mPausePromptDialog.");
                        mPausePromptDialog.dismiss();  // safe even if already dismissed
                        mPausePromptDialog = null;
                    }
                    break;

                case EVENT_HIDE_PROVIDER_INFO:
                    mApp.inCallUiState.providerInfoVisible = false;
                    if (mCallCard != null) {
                        mCallCard.updateState(mCM);
                    }
                    break;
                case REQUEST_UPDATE_SCREEN:
                    updateScreen();
                    break;

                case PHONE_INCOMING_RING:
                    onIncomingRing();
                    break;

                case PHONE_NEW_RINGING_CONNECTION:
                    onNewRingingConnection();
                    break;

                default:
                    Log.wtf(LOG_TAG, "mHandler: unexpected message: " + msg);
                    break;
            }
        }
    };

    private final BroadcastReceiver mReceiver = new BroadcastReceiver() {
            @Override
            public void onReceive(Context context, Intent intent) {
                String action = intent.getAction();
                if (action.equals(Intent.ACTION_HEADSET_PLUG)) {
                    // Listen for ACTION_HEADSET_PLUG broadcasts so that we
                    // can update the onscreen UI when the headset state changes.
                    // if (DBG) log("mReceiver: ACTION_HEADSET_PLUG");
                    // if (DBG) log("==> intent: " + intent);
                    // if (DBG) log("    state: " + intent.getIntExtra("state", 0));
                    // if (DBG) log("    name: " + intent.getStringExtra("name"));
                    // send the event and add the state as an argument.
                    Message message = Message.obtain(mHandler, EVENT_HEADSET_PLUG_STATE_CHANGED,
                            intent.getIntExtra("state", 0), 0);
                    mHandler.sendMessage(message);
                }
            }
        };


    @Override
    protected void onCreate(Bundle icicle) {
        Log.i(LOG_TAG, "onCreate()...  this = " + this);
        Profiler.callScreenOnCreate();
        super.onCreate(icicle);

        // Make sure this is a voice-capable device.
        if (!PhoneApp.sVoiceCapable) {
            // There should be no way to ever reach the InCallScreen on a
            // non-voice-capable device, since this activity is not exported by
            // our manifest, and we explicitly disable any other external APIs
            // like the CALL intent and ITelephony.showCallScreen().
            // So the fact that we got here indicates a phone app bug.
            Log.wtf(LOG_TAG, "onCreate() reached on non-voice-capable device");
            finish();
            return;
        }

        mApp = PhoneApp.getInstance();
        mApp.setInCallScreenInstance(this);

        // set this flag so this activity will stay in front of the keyguard
        int flags = WindowManager.LayoutParams.FLAG_SHOW_WHEN_LOCKED;
        if (mApp.getPhoneState() == PhoneConstants.State.OFFHOOK) {
            // While we are in call, the in-call screen should dismiss the keyguard.
            // This allows the user to press Home to go directly home without going through
            // an insecure lock screen.
            // But we do not want to do this if there is no active call so we do not
            // bypass the keyguard if the call is not answered or declined.
            flags |= WindowManager.LayoutParams.FLAG_DISMISS_KEYGUARD;
        }
        getWindow().addFlags(flags);

        setPhone(mApp.phone);  // Sets mPhone

        mCM =  mApp.mCM;
        log("- onCreate: phone state = " + mCM.getState());

        mBluetoothHandsfree = mApp.getBluetoothHandsfree();
        if (VDBG) log("- mBluetoothHandsfree: " + mBluetoothHandsfree);

        if (mBluetoothHandsfree != null) {
            // The PhoneApp only creates a BluetoothHandsfree instance in the
            // first place if BluetoothAdapter.getDefaultAdapter()
            // succeeds.  So at this point we know the device is BT-capable.
            mAdapter = BluetoothAdapter.getDefaultAdapter();
            mAdapter.getProfileProxy(getApplicationContext(), mBluetoothProfileServiceListener,
                                    BluetoothProfile.HEADSET);

        }

        requestWindowFeature(Window.FEATURE_NO_TITLE);

        // Inflate everything in incall_screen.xml and add it to the screen.
        setContentView(R.layout.incall_screen);

        initInCallScreen();

        registerForPhoneStates();

        // No need to change wake state here; that happens in onResume() when we
        // are actually displayed.

        // Handle the Intent we were launched with, but only if this is the
        // the very first time we're being launched (ie. NOT if we're being
        // re-initialized after previously being shut down.)
        // Once we're up and running, any future Intents we need
        // to handle will come in via the onNewIntent() method.
        if (icicle == null) {
            if (DBG) log("onCreate(): this is our very first launch, checking intent...");
            internalResolveIntent(getIntent());
        }

        Profiler.callScreenCreated();
        if (DBG) log("onCreate(): exit");
    }

     private BluetoothProfile.ServiceListener mBluetoothProfileServiceListener =
             new BluetoothProfile.ServiceListener() {
         @Override
         public void onServiceConnected(int profile, BluetoothProfile proxy) {
             mBluetoothHeadset = (BluetoothHeadset) proxy;
             if (VDBG) log("- Got BluetoothHeadset: " + mBluetoothHeadset);
         }

         @Override
         public void onServiceDisconnected(int profile) {
             mBluetoothHeadset = null;
         }
    };

    /**
     * Sets the Phone object used internally by the InCallScreen.
     *
     * In normal operation this is called from onCreate(), and the
     * passed-in Phone object comes from the PhoneApp.
     * For testing, test classes can use this method to
     * inject a test Phone instance.
     */
    /* package */ void setPhone(Phone phone) {
        mPhone = phone;
    }

    @Override
    protected void onResume() {
        if (DBG) log("onResume()...");
        super.onResume();

        mIsForegroundActivity = true;
        mIsForegroundActivityForProximity = true;

        // The flag shouldn't be turned on when there are actual phone calls.
        if (mCM.hasActiveFgCall() || mCM.hasActiveBgCall() || mCM.hasActiveRingingCall()) {
            mApp.inCallUiState.showAlreadyDisconnectedState = false;
        }

        final InCallUiState inCallUiState = mApp.inCallUiState;
        if (VDBG) inCallUiState.dumpState();

        // Touch events are never considered "user activity" while the
        // InCallScreen is active, so that unintentional touches won't
        // prevent the device from going to sleep.
        mApp.setIgnoreTouchUserActivity(true);

        updateExpandedViewState();

        // ...and update the in-call notification too, since the status bar
        // icon needs to be hidden while we're the foreground activity:
        mApp.notificationMgr.updateInCallNotification();

        // Listen for broadcast intents that might affect the onscreen UI.
        registerReceiver(mReceiver, new IntentFilter(Intent.ACTION_HEADSET_PLUG));

        // Keep a "dialer session" active when we're in the foreground.
        // (This is needed to play DTMF tones.)
        mDialer.startDialerSession();

        // Restore various other state from the InCallUiState object:

        // Update the onscreen dialpad state to match the InCallUiState.
        if (inCallUiState.showDialpad) {
            openDialpadInternal(false);  // no "opening" animation
        } else {
            closeDialpadInternal(false);  // no "closing" animation
        }

        // Reset the dialpad context
        // TODO: Dialpad digits should be set here as well (once they are saved)
        mDialer.setDialpadContext(inCallUiState.dialpadContextText);

        // If there's a "Respond via SMS" popup still around since the
        // last time we were the foreground activity, make sure it's not
        // still active!
        // (The popup should *never* be visible initially when we first
        // come to the foreground; it only ever comes up in response to
        // the user selecting the "SMS" option from the incoming call
        // widget.)
        mRespondViaSmsManager.dismissPopup();  // safe even if already dismissed

        // Display an error / diagnostic indication if necessary.
        //
        // When the InCallScreen comes to the foreground, we normally we
        // display the in-call UI in whatever state is appropriate based on
        // the state of the telephony framework (e.g. an outgoing call in
        // DIALING state, an incoming call, etc.)
        //
        // But if the InCallUiState has a "pending call status code" set,
        // that means we need to display some kind of status or error
        // indication to the user instead of the regular in-call UI.  (The
        // most common example of this is when there's some kind of
        // failure while initiating an outgoing call; see
        // CallController.placeCall().)
        //
        boolean handledStartupError = false;
        if (inCallUiState.hasPendingCallStatusCode()) {
            if (DBG) log("- onResume: need to show status indication!");
            showStatusIndication(inCallUiState.getPendingCallStatusCode());

            // Set handledStartupError to ensure that we won't bail out below.
            // (We need to stay here in the InCallScreen so that the user
            // is able to see the error dialog!)
            handledStartupError = true;
        }

        // Set the volume control handler while we are in the foreground.
        final boolean bluetoothConnected = isBluetoothAudioConnected();

        if (bluetoothConnected) {
            setVolumeControlStream(AudioManager.STREAM_BLUETOOTH_SCO);
        } else {
            setVolumeControlStream(AudioManager.STREAM_VOICE_CALL);
        }

        takeKeyEvents(true);

        // If an OTASP call is in progress, use the special OTASP-specific UI.
        boolean inOtaCall = false;
        if (TelephonyCapabilities.supportsOtasp(mPhone)) {
            inOtaCall = checkOtaspStateOnResume();
        }
        if (!inOtaCall) {
            // Always start off in NORMAL mode
            setInCallScreenMode(InCallScreenMode.NORMAL);
        }

        // Before checking the state of the CallManager, clean up any
        // connections in the DISCONNECTED state.
        // (The DISCONNECTED state is used only to drive the "call ended"
        // UI; it's totally useless when *entering* the InCallScreen.)
        mCM.clearDisconnected();

        // Update the onscreen UI to reflect the current telephony state.
        SyncWithPhoneStateStatus status = syncWithPhoneState();

        // Note there's no need to call updateScreen() here;
        // syncWithPhoneState() already did that if necessary.

        if (status != SyncWithPhoneStateStatus.SUCCESS) {
            if (DBG) log("- onResume: syncWithPhoneState failed! status = " + status);
            // Couldn't update the UI, presumably because the phone is totally
            // idle.

            // Even though the phone is idle, though, we do still need to
            // stay here on the InCallScreen if we're displaying an
            // error dialog (see "showStatusIndication()" above).

            if (handledStartupError) {
                // Stay here for now.  We'll eventually leave the
                // InCallScreen when the user presses the dialog's OK
                // button (see bailOutAfterErrorDialog()), or when the
                // progress indicator goes away.
                Log.i(LOG_TAG, "  ==> syncWithPhoneState failed, but staying here anyway.");
            } else {
                // The phone is idle, and we did NOT handle a
                // startup error during this pass thru onResume.
                //
                // This basically means that we're being resumed because of
                // some action *other* than a new intent.  (For example,
                // the user pressing POWER to wake up the device, causing
                // the InCallScreen to come back to the foreground.)
                //
                // In this scenario we do NOT want to stay here on the
                // InCallScreen: we're not showing any useful info to the
                // user (like a dialog), and the in-call UI itself is
                // useless if there's no active call.  So bail out.

                Log.i(LOG_TAG, "  ==> syncWithPhoneState failed; bailing out!");
                dismissAllDialogs();

                // Force the InCallScreen to truly finish(), rather than just
                // moving it to the back of the activity stack (which is what
                // our finish() method usually does.)
                // This is necessary to avoid an obscure scenario where the
                // InCallScreen can get stuck in an inconsistent state, somehow
                // causing a *subsequent* outgoing call to fail (bug 4172599).
                endInCallScreenSession(true /* force a real finish() call */);
                return;
            }
        } else if (TelephonyCapabilities.supportsOtasp(mPhone)) {
            if (inCallUiState.inCallScreenMode == InCallScreenMode.OTA_NORMAL ||
                    inCallUiState.inCallScreenMode == InCallScreenMode.OTA_ENDED) {
                if (mCallCard != null) mCallCard.setVisibility(View.GONE);
                updateScreen();
                return;
            }
        }

        // InCallScreen is now active.
        EventLog.writeEvent(EventLogTags.PHONE_UI_ENTER);

        // Coming to the foreground while in an incoming call is ringing.
        // We need to do something special.
        if (mCM.getState() == PhoneConstants.State.RINGING) {
            // If the phone is ringing, we *should* already be holding a
            // full wake lock (which we would have acquired before
            // firing off the intent that brought us here; see
            // CallNotifier.showIncomingCall().)
            //
            // We also called preventScreenOn(true) at that point, to
            // avoid cosmetic glitches while we were being launched.
            // So now we need to post an ALLOW_SCREEN_ON message to
            // (eventually) undo the prior preventScreenOn(true) call.
            //
            // (In principle we shouldn't do this until after our first
            // layout/draw pass.  But in practice, the delay caused by
            // simply waiting for the end of the message queue is long
            // enough to avoid any flickering of the lock screen before
            // the InCallScreen comes up.)
            if (VDBG) log("- posting ALLOW_SCREEN_ON message...");
            mHandler.removeMessages(ALLOW_SCREEN_ON);
            mHandler.sendEmptyMessage(ALLOW_SCREEN_ON);

            // TODO: There ought to be a more elegant way of doing this,
            // probably by having the PowerManager and ActivityManager
            // work together to let apps request that the screen on/off
            // state be synchronized with the Activity lifecycle.
            // (See bug 1648751.)
        } else {
            // The phone isn't ringing; this is either an outgoing call, or
            // we're returning to a call in progress.  There *shouldn't* be
            // any prior preventScreenOn(true) call that we need to undo,
            // but let's do this just to be safe:
            mApp.preventScreenOn(false);
        }
        // Update the poke lock and wake lock when we move to the foreground.
        // This will be no-op when prox sensor is effective.
        mApp.updateWakeState();

        // Restore the mute state if the last mute state change was NOT
        // done by the user.
        if (mApp.getRestoreMuteOnInCallResume()) {
            // Mute state is based on the foreground call
            PhoneUtils.restoreMuteState();
            mApp.setRestoreMuteOnInCallResume(false);
        }

        Profiler.profileViewCreate(getWindow(), InCallScreen.class.getName());

        // If there's a pending MMI code, we'll show a dialog here.
        //
        // Note: previously we had shown the dialog when MMI_INITIATE event's coming
        // from telephony layer, while right now we don't because the event comes
        // too early (before in-call screen is prepared).
        // Now we instead check pending MMI code and show the dialog here.
        //
        // This *may* cause some problem, e.g. when the user really quickly starts
        // MMI sequence and calls an actual phone number before the MMI request
        // being completed, which is rather rare.
        //
        // TODO: streamline this logic and have a UX in a better manner.
        // Right now syncWithPhoneState() above will return SUCCESS based on
        // mPhone.getPendingMmiCodes().isEmpty(), while we check it again here.
        // Also we show pre-populated in-call UI under the dialog, which looks
        // not great. (issue 5210375, 5545506)
        // After cleaning them, remove commented-out MMI handling code elsewhere.
        if (!mPhone.getPendingMmiCodes().isEmpty()) {
            if (mMmiStartedDialog == null) {
                MmiCode mmiCode = mPhone.getPendingMmiCodes().get(0);
                Message message = Message.obtain(mHandler, PhoneApp.MMI_CANCEL);
                mMmiStartedDialog = PhoneUtils.displayMMIInitiate(this, mmiCode,
                        message, mMmiStartedDialog);
                // mInCallScreen needs to receive MMI_COMPLETE/MMI_CANCEL event from telephony,
                // which will dismiss the entire screen.
            }
        }

        // This means the screen is shown even though there's no connection, which only happens
        // when the phone call has hung up while the screen is turned off at that moment.
        // We want to show "disconnected" state with photos with appropriate elapsed time for
        // the finished phone call.
        if (mApp.inCallUiState.showAlreadyDisconnectedState) {
            // if (DBG) {
            log("onResume(): detected \"show already disconnected state\" situation."
                    + " set up DELAYED_CLEANUP_AFTER_DISCONNECT message with "
                    + CALL_ENDED_LONG_DELAY + " msec delay.");
            //}
            mHandler.removeMessages(DELAYED_CLEANUP_AFTER_DISCONNECT);
            mHandler.sendEmptyMessageDelayed(DELAYED_CLEANUP_AFTER_DISCONNECT,
                    CALL_ENDED_LONG_DELAY);
        }

        if (VDBG) log("onResume() done.");
    }

    // onPause is guaranteed to be called when the InCallScreen goes
    // in the background.
    @Override
    protected void onPause() {
        if (DBG) log("onPause()...");
        super.onPause();

        if (mPowerManager.isScreenOn()) {
            // Set to false when the screen went background *not* by screen turned off. Probably
            // the user bailed out of the in-call screen (by pressing BACK, HOME, etc.)
            mIsForegroundActivityForProximity = false;
        }
        mIsForegroundActivity = false;

        // Force a clear of the provider info frame. Since the
        // frame is removed using a timed message, it is
        // possible we missed it if the prev call was interrupted.
        mApp.inCallUiState.providerInfoVisible = false;

        // "show-already-disconnected-state" should be effective just during the first wake-up.
        // We should never allow it to stay true after that.
        mApp.inCallUiState.showAlreadyDisconnectedState = false;

        // A safety measure to disable proximity sensor in case call failed
        // and the telephony state did not change.
        mApp.setBeginningCall(false);

        // Make sure the "Manage conference" chronometer is stopped when
        // we move away from the foreground.
        mManageConferenceUtils.stopConferenceTime();

        // as a catch-all, make sure that any dtmf tones are stopped
        // when the UI is no longer in the foreground.
        mDialer.onDialerKeyUp(null);

        // Release any "dialer session" resources, now that we're no
        // longer in the foreground.
        mDialer.stopDialerSession();

        // If the device is put to sleep as the phone call is ending,
        // we may see cases where the DELAYED_CLEANUP_AFTER_DISCONNECT
        // event gets handled AFTER the device goes to sleep and wakes
        // up again.

        // This is because it is possible for a sleep command
        // (executed with the End Call key) to come during the 2
        // seconds that the "Call Ended" screen is up.  Sleep then
        // pauses the device (including the cleanup event) and
        // resumes the event when it wakes up.

        // To fix this, we introduce a bit of code that pushes the UI
        // to the background if we pause and see a request to
        // DELAYED_CLEANUP_AFTER_DISCONNECT.

        // Note: We can try to finish directly, by:
        //  1. Removing the DELAYED_CLEANUP_AFTER_DISCONNECT messages
        //  2. Calling delayedCleanupAfterDisconnect directly

        // However, doing so can cause problems between the phone
        // app and the keyguard - the keyguard is trying to sleep at
        // the same time that the phone state is changing.  This can
        // end up causing the sleep request to be ignored.
        if (mHandler.hasMessages(DELAYED_CLEANUP_AFTER_DISCONNECT)
                && mCM.getState() != PhoneConstants.State.RINGING) {
            if (DBG) log("DELAYED_CLEANUP_AFTER_DISCONNECT detected, moving UI to background.");
            endInCallScreenSession();
        }

        EventLog.writeEvent(EventLogTags.PHONE_UI_EXIT);

        // Dismiss any dialogs we may have brought up, just to be 100%
        // sure they won't still be around when we get back here.
        dismissAllDialogs();

        updateExpandedViewState();

        // ...and the in-call notification too:
        mApp.notificationMgr.updateInCallNotification();
        // ...and *always* reset the system bar back to its normal state
        // when leaving the in-call UI.
        // (While we're the foreground activity, we disable navigation in
        // some call states; see InCallTouchUi.updateState().)
        mApp.notificationMgr.statusBarHelper.enableSystemBarNavigation(true);

        // Unregister for broadcast intents.  (These affect the visible UI
        // of the InCallScreen, so we only care about them while we're in the
        // foreground.)
        unregisterReceiver(mReceiver);

        // Re-enable "user activity" for touch events.
        // We actually do this slightly *after* onPause(), to work around a
        // race condition where a touch can come in after we've paused
        // but before the device actually goes to sleep.
        // TODO: The PowerManager itself should prevent this from happening.
        mHandler.postDelayed(new Runnable() {
                public void run() {
                    mApp.setIgnoreTouchUserActivity(false);
                }
            }, 500);

        // Make sure we revert the poke lock and wake lock when we move to
        // the background.
        mApp.updateWakeState();

        // clear the dismiss keyguard flag so we are back to the default state
        // when we next resume
        updateKeyguardPolicy(false);

        // See also PhoneApp#updatePhoneState(), which takes care of all the other release() calls.
        if (mApp.getUpdateLock().isHeld() && mApp.getPhoneState() == PhoneConstants.State.IDLE) {
            if (DBG) {
                log("Release UpdateLock on onPause() because there's no active phone call.");
            }
            mApp.getUpdateLock().release();
        }
    }

    @Override
    protected void onStop() {
        if (DBG) log("onStop()...");
        super.onStop();

        stopTimer();

        PhoneConstants.State state = mCM.getState();
        if (DBG) log("onStop: state = " + state);

        if (state == PhoneConstants.State.IDLE) {
            if (mRespondViaSmsManager.isShowingPopup()) {
                // This means that the user has been opening the "Respond via SMS" dialog even
                // after the incoming call hanging up, and the screen finally went background.
                // In that case we just close the dialog and exit the whole in-call screen.
                mRespondViaSmsManager.dismissPopup();
            }

            // when OTA Activation, OTA Success/Failure dialog or OTA SPC
            // failure dialog is running, do not destroy inCallScreen. Because call
            // is already ended and dialog will not get redrawn on slider event.
            if ((mApp.cdmaOtaProvisionData != null) && (mApp.cdmaOtaScreenState != null)
                    && ((mApp.cdmaOtaScreenState.otaScreenState !=
                            CdmaOtaScreenState.OtaScreenState.OTA_STATUS_ACTIVATION)
                        && (mApp.cdmaOtaScreenState.otaScreenState !=
                            CdmaOtaScreenState.OtaScreenState.OTA_STATUS_SUCCESS_FAILURE_DLG)
                        && (!mApp.cdmaOtaProvisionData.inOtaSpcState))) {
                // we don't want the call screen to remain in the activity history
                // if there are not active or ringing calls.
                if (DBG) log("- onStop: calling finish() to clear activity history...");
                moveTaskToBack(true);
                if (mApp.otaUtils != null) {
                    mApp.otaUtils.cleanOtaScreen(true);
                }
            }
        }
    }

    @Override
    protected void onDestroy() {
        Log.i(LOG_TAG, "onDestroy()...  this = " + this);
        super.onDestroy();

        // Set the magic flag that tells us NOT to handle any handler
        // messages that come in asynchronously after we get destroyed.
        mIsDestroyed = true;

        mApp.setInCallScreenInstance(null);

        // Clear out the InCallScreen references in various helper objects
        // (to let them know we've been destroyed).
        if (mCallCard != null) {
            mCallCard.setInCallScreenInstance(null);
        }
        if (mInCallTouchUi != null) {
            mInCallTouchUi.setInCallScreenInstance(null);
        }
        mRespondViaSmsManager.setInCallScreenInstance(null);

        mDialer.clearInCallScreenReference();
        mDialer = null;

        unregisterForPhoneStates();
        // No need to change wake state here; that happens in onPause() when we
        // are moving out of the foreground.

        if (mBluetoothHeadset != null) {
            mAdapter.closeProfileProxy(BluetoothProfile.HEADSET, mBluetoothHeadset);
            mBluetoothHeadset = null;
        }

        // Dismiss all dialogs, to be absolutely sure we won't leak any of
        // them while changing orientation.
        dismissAllDialogs();

        // If there's an OtaUtils instance around, clear out its
        // references to our internal widgets.
        if (mApp.otaUtils != null) {
            mApp.otaUtils.clearUiWidgets();
        }
    }

    /**
     * Dismisses the in-call screen.
     *
     * We never *really* finish() the InCallScreen, since we don't want to
     * get destroyed and then have to be re-created from scratch for the
     * next call.  Instead, we just move ourselves to the back of the
     * activity stack.
     *
     * This also means that we'll no longer be reachable via the BACK
     * button (since moveTaskToBack() puts us behind the Home app, but the
     * home app doesn't allow the BACK key to move you any farther down in
     * the history stack.)
     *
     * (Since the Phone app itself is never killed, this basically means
     * that we'll keep a single InCallScreen instance around for the
     * entire uptime of the device.  This noticeably improves the UI
     * responsiveness for incoming calls.)
     */
    @Override
    public void finish() {
        if (DBG) log("finish()...");
        moveTaskToBack(true);
    }

    /**
     * End the current in call screen session.
     *
     * This must be called when an InCallScreen session has
     * complete so that the next invocation via an onResume will
     * not be in an old state.
     */
    public void endInCallScreenSession() {
        if (DBG) log("endInCallScreenSession()... phone state = " + mCM.getState());
        endInCallScreenSession(false);
    }

    /**
     * Internal version of endInCallScreenSession().
     *
     * @param forceFinish If true, force the InCallScreen to
     *        truly finish() rather than just calling moveTaskToBack().
     *        @see finish()
     */
    private void endInCallScreenSession(boolean forceFinish) {
        if (DBG) {
            log("endInCallScreenSession(" + forceFinish + ")...  phone state = " + mCM.getState());
        }
        if (forceFinish) {
            Log.i(LOG_TAG, "endInCallScreenSession(): FORCING a call to super.finish()!");
            super.finish();  // Call super.finish() rather than our own finish() method,
                             // which actually just calls moveTaskToBack().
        } else {
            moveTaskToBack(true);
        }
        setInCallScreenMode(InCallScreenMode.UNDEFINED);
    }

    /**
     * True when this Activity is in foreground (between onResume() and onPause()).
     */
    /* package */ boolean isForegroundActivity() {
        return mIsForegroundActivity;
    }

    /**
     * Returns true when the Activity is in foreground (between onResume() and onPause()),
     * or, is in background due to user's bailing out of the screen, not by screen turning off.
     *
     * @see #isForegroundActivity()
     */
    /* package */ boolean isForegroundActivityForProximity() {
        return mIsForegroundActivityForProximity;
    }

    /* package */ void updateKeyguardPolicy(boolean dismissKeyguard) {
        if (dismissKeyguard) {
            getWindow().addFlags(WindowManager.LayoutParams.FLAG_DISMISS_KEYGUARD);
        } else {
            getWindow().clearFlags(WindowManager.LayoutParams.FLAG_DISMISS_KEYGUARD);
        }
    }

    private void registerForPhoneStates() {
        if (!mRegisteredForPhoneStates) {
            mCM.registerForPreciseCallStateChanged(mHandler, PHONE_STATE_CHANGED, null);
            mCM.registerForDisconnect(mHandler, PHONE_DISCONNECT, null);
            // TODO: sort out MMI code (probably we should remove this method entirely).
            // See also MMI handling code in onResume()
            // mCM.registerForMmiInitiate(mHandler, PhoneApp.MMI_INITIATE, null);

            // register for the MMI complete message.  Upon completion,
            // PhoneUtils will bring up a system dialog instead of the
            // message display class in PhoneUtils.displayMMIComplete().
            // We'll listen for that message too, so that we can finish
            // the activity at the same time.
            mCM.registerForMmiComplete(mHandler, PhoneApp.MMI_COMPLETE, null);
            mCM.registerForCallWaiting(mHandler, PHONE_CDMA_CALL_WAITING, null);
            mCM.registerForPostDialCharacter(mHandler, POST_ON_DIAL_CHARS, null);
            mCM.registerForSuppServiceFailed(mHandler, SUPP_SERVICE_FAILED, null);
            mCM.registerForIncomingRing(mHandler, PHONE_INCOMING_RING, null);
            mCM.registerForNewRingingConnection(mHandler, PHONE_NEW_RINGING_CONNECTION, null);
            mRegisteredForPhoneStates = true;
        }
    }

    private void unregisterForPhoneStates() {
        mCM.unregisterForPreciseCallStateChanged(mHandler);
        mCM.unregisterForDisconnect(mHandler);
        mCM.unregisterForMmiInitiate(mHandler);
        mCM.unregisterForMmiComplete(mHandler);
        mCM.unregisterForCallWaiting(mHandler);
        mCM.unregisterForPostDialCharacter(mHandler);
        mCM.unregisterForSuppServiceFailed(mHandler);
        mCM.unregisterForIncomingRing(mHandler);
        mCM.unregisterForNewRingingConnection(mHandler);
        mRegisteredForPhoneStates = false;
    }

    /* package */ void updateAfterRadioTechnologyChange() {
        if (DBG) Log.d(LOG_TAG, "updateAfterRadioTechnologyChange()...");

        // Reset the call screen since the calls cannot be transferred
        // across radio technologies.
        resetInCallScreenMode();

        // Unregister for all events from the old obsolete phone
        unregisterForPhoneStates();

        // (Re)register for all events relevant to the new active phone
        registerForPhoneStates();

        // And finally, refresh the onscreen UI.  (Note that it's safe
        // to call requestUpdateScreen() even if the radio change ended up
        // causing us to exit the InCallScreen.)
        requestUpdateScreen();
    }

    @Override
    protected void onNewIntent(Intent intent) {
        log("onNewIntent: intent = " + intent + ", phone state = " + mCM.getState());

        // We're being re-launched with a new Intent.  Since it's possible for a
        // single InCallScreen instance to persist indefinitely (even if we
        // finish() ourselves), this sequence can potentially happen any time
        // the InCallScreen needs to be displayed.

        // Stash away the new intent so that we can get it in the future
        // by calling getIntent().  (Otherwise getIntent() will return the
        // original Intent from when we first got created!)
        setIntent(intent);

        // Activities are always paused before receiving a new intent, so
        // we can count on our onResume() method being called next.

        // Just like in onCreate(), handle the intent.
        internalResolveIntent(intent);
    }

    private void internalResolveIntent(Intent intent) {
        if (intent == null || intent.getAction() == null) {
            return;
        }
        String action = intent.getAction();
        if (DBG) log("internalResolveIntent: action=" + action);

        // In gingerbread and earlier releases, the InCallScreen used to
        // directly handle certain intent actions that could initiate phone
        // calls, namely ACTION_CALL and ACTION_CALL_EMERGENCY, and also
        // OtaUtils.ACTION_PERFORM_CDMA_PROVISIONING.
        //
        // But it doesn't make sense to tie those actions to the InCallScreen
        // (or especially to the *activity lifecycle* of the InCallScreen).
        // Instead, the InCallScreen should only be concerned with running the
        // onscreen UI while in a call.  So we've now offloaded the call-control
        // functionality to a new module called CallController, and OTASP calls
        // are now launched from the OtaUtils startInteractiveOtasp() or
        // startNonInteractiveOtasp() methods.
        //
        // So now, the InCallScreen is only ever launched using the ACTION_MAIN
        // action, and (upon launch) performs no functionality other than
        // displaying the UI in a state that matches the current telephony
        // state.

        if (action.equals(intent.ACTION_MAIN)) {
            // This action is the normal way to bring up the in-call UI.
            //
            // Most of the interesting work of updating the onscreen UI (to
            // match the current telephony state) happens in the
            // syncWithPhoneState() => updateScreen() sequence that happens in
            // onResume().
            //
            // But we do check here for one extra that can come along with the
            // ACTION_MAIN intent:

            if (intent.hasExtra(SHOW_DIALPAD_EXTRA)) {
                // SHOW_DIALPAD_EXTRA can be used here to specify whether the DTMF
                // dialpad should be initially visible.  If the extra isn't
                // present at all, we just leave the dialpad in its previous state.

                boolean showDialpad = intent.getBooleanExtra(SHOW_DIALPAD_EXTRA, false);
                if (VDBG) log("- internalResolveIntent: SHOW_DIALPAD_EXTRA: " + showDialpad);

                // If SHOW_DIALPAD_EXTRA is specified, that overrides whatever
                // the previous state of inCallUiState.showDialpad was.
                mApp.inCallUiState.showDialpad = showDialpad;

                final boolean hasActiveCall = mCM.hasActiveFgCall();
                final boolean hasHoldingCall = mCM.hasActiveBgCall();

                // There's only one line in use, AND it's on hold, at which we're sure the user
                // wants to use the dialpad toward the exact line, so un-hold the holding line.
                if (showDialpad && !hasActiveCall && hasHoldingCall) {
                    PhoneUtils.switchHoldingAndActive(mCM.getFirstActiveBgCall());
                }
            }
            // ...and in onResume() we'll update the onscreen dialpad state to
            // match the InCallUiState.

            return;
        }

        if (action.equals(OtaUtils.ACTION_DISPLAY_ACTIVATION_SCREEN)) {
            // Bring up the in-call UI in the OTASP-specific "activate" state;
            // see OtaUtils.startInteractiveOtasp().  Note that at this point
            // the OTASP call has not been started yet; we won't actually make
            // the call until the user presses the "Activate" button.

            if (!TelephonyCapabilities.supportsOtasp(mPhone)) {
                throw new IllegalStateException(
                    "Received ACTION_DISPLAY_ACTIVATION_SCREEN intent on non-OTASP-capable device: "
                    + intent);
            }

            setInCallScreenMode(InCallScreenMode.OTA_NORMAL);
            if ((mApp.cdmaOtaProvisionData != null)
                && (!mApp.cdmaOtaProvisionData.isOtaCallIntentProcessed)) {
                mApp.cdmaOtaProvisionData.isOtaCallIntentProcessed = true;
                mApp.cdmaOtaScreenState.otaScreenState =
                        CdmaOtaScreenState.OtaScreenState.OTA_STATUS_ACTIVATION;
            }
            return;
        }

        // Various intent actions that should no longer come here directly:
        if (action.equals(OtaUtils.ACTION_PERFORM_CDMA_PROVISIONING)) {
            // This intent is now handled by the InCallScreenShowActivation
            // activity, which translates it into a call to
            // OtaUtils.startInteractiveOtasp().
            throw new IllegalStateException(
                "Unexpected ACTION_PERFORM_CDMA_PROVISIONING received by InCallScreen: "
                + intent);
        } else if (action.equals(Intent.ACTION_CALL)
                   || action.equals(Intent.ACTION_CALL_EMERGENCY)) {
            // ACTION_CALL* intents go to the OutgoingCallBroadcaster, which now
            // translates them into CallController.placeCall() calls rather than
            // launching the InCallScreen directly.
            throw new IllegalStateException("Unexpected CALL action received by InCallScreen: "
                                            + intent);
        } else if (action.equals(ACTION_UNDEFINED)) {
            // This action is only used for internal bookkeeping; we should
            // never actually get launched with it.
            Log.wtf(LOG_TAG, "internalResolveIntent: got launched with ACTION_UNDEFINED");
            return;
        } else {
            Log.wtf(LOG_TAG, "internalResolveIntent: unexpected intent action: " + action);
            // But continue the best we can (basically treating this case
            // like ACTION_MAIN...)
            return;
        }
    }

    private void stopTimer() {
        if (mCallCard != null) mCallCard.stopTimer();
    }

    private void initInCallScreen() {
        if (VDBG) log("initInCallScreen()...");

        // Have the WindowManager filter out touch events that are "too fat".
        getWindow().addFlags(WindowManager.LayoutParams.FLAG_IGNORE_CHEEK_PRESSES);

        // Initialize the CallCard.
        mCallCard = (CallCard) findViewById(R.id.callCard);
        if (VDBG) log("  - mCallCard = " + mCallCard);
        mCallCard.setInCallScreenInstance(this);

        // Initialize the onscreen UI elements.
        initInCallTouchUi();

        // Helper class to keep track of enabledness/state of UI controls
        mInCallControlState = new InCallControlState(this, mCM);

        // Helper class to run the "Manage conference" UI
        mManageConferenceUtils = new ManageConferenceUtils(this, mCM);

        // The DTMF Dialpad.
        ViewStub stub = (ViewStub) findViewById(R.id.dtmf_twelve_key_dialer_stub);
        mDialer = new DTMFTwelveKeyDialer(this, stub);
        mPowerManager = (PowerManager) getSystemService(Context.POWER_SERVICE);
    }

    /**
     * Returns true if the phone is "in use", meaning that at least one line
     * is active (ie. off hook or ringing or dialing).  Conversely, a return
     * value of false means there's currently no phone activity at all.
     */
    private boolean phoneIsInUse() {
        return mCM.getState() != PhoneConstants.State.IDLE;
    }

    private boolean handleDialerKeyDown(int keyCode, KeyEvent event) {
        if (VDBG) log("handleDialerKeyDown: keyCode " + keyCode + ", event " + event + "...");

        // As soon as the user starts typing valid dialable keys on the
        // keyboard (presumably to type DTMF tones) we start passing the
        // key events to the DTMFDialer's onDialerKeyDown.  We do so
        // only if the okToDialDTMFTones() conditions pass.
        if (okToDialDTMFTones()) {
            return mDialer.onDialerKeyDown(event);

            // TODO: If the dialpad isn't currently visible, maybe
            // consider automatically bringing it up right now?
            // (Just to make sure the user sees the digits widget...)
            // But this probably isn't too critical since it's awkward to
            // use the hard keyboard while in-call in the first place,
            // especially now that the in-call UI is portrait-only...
        }

        return false;
    }

    @Override
    public void onBackPressed() {
        if (DBG) log("onBackPressed()...");

        // To consume this BACK press, the code here should just do
        // something and return.  Otherwise, call super.onBackPressed() to
        // get the default implementation (which simply finishes the
        // current activity.)

        if (mCM.hasActiveRingingCall()) {
            // The Back key, just like the Home key, is always disabled
            // while an incoming call is ringing.  (The user *must* either
            // answer or reject the call before leaving the incoming-call
            // screen.)
            if (DBG) log("BACK key while ringing: ignored");

            // And consume this event; *don't* call super.onBackPressed().
            return;
        }

        // BACK is also used to exit out of any "special modes" of the
        // in-call UI:

        if (mDialer.isOpened()) {
            closeDialpadInternal(true);  // do the "closing" animation
            return;
        }

        if (mApp.inCallUiState.inCallScreenMode == InCallScreenMode.MANAGE_CONFERENCE) {
            // Hide the Manage Conference panel, return to NORMAL mode.
            setInCallScreenMode(InCallScreenMode.NORMAL);
            requestUpdateScreen();
            return;
        }

        // Nothing special to do.  Fall back to the default behavior.
        super.onBackPressed();
    }

    /**
     * Handles the green CALL key while in-call.
     * @return true if we consumed the event.
     */
    private boolean handleCallKey() {
        // The green CALL button means either "Answer", "Unhold", or
        // "Swap calls", or can be a no-op, depending on the current state
        // of the Phone.

        final boolean hasRingingCall = mCM.hasActiveRingingCall();
        final boolean hasActiveCall = mCM.hasActiveFgCall();
        final boolean hasHoldingCall = mCM.hasActiveBgCall();

        int phoneType = mPhone.getPhoneType();
        if (phoneType == PhoneConstants.PHONE_TYPE_CDMA) {
            // The green CALL button means either "Answer", "Swap calls/On Hold", or
            // "Add to 3WC", depending on the current state of the Phone.

            CdmaPhoneCallState.PhoneCallState currCallState =
                mApp.cdmaPhoneCallState.getCurrentCallState();
            if (hasRingingCall) {
                //Scenario 1: Accepting the First Incoming and Call Waiting call
                if (DBG) log("answerCall: First Incoming and Call Waiting scenario");
                internalAnswerCall();  // Automatically holds the current active call,
                                       // if there is one
            } else if ((currCallState == CdmaPhoneCallState.PhoneCallState.THRWAY_ACTIVE)
                    && (hasActiveCall)) {
                //Scenario 2: Merging 3Way calls
                if (DBG) log("answerCall: Merge 3-way call scenario");
                // Merge calls
                PhoneUtils.mergeCalls(mCM);
            } else if (currCallState == CdmaPhoneCallState.PhoneCallState.CONF_CALL) {
                //Scenario 3: Switching between two Call waiting calls or drop the latest
                // connection if in a 3Way merge scenario
                if (DBG) log("answerCall: Switch btwn 2 calls scenario");
                internalSwapCalls();
            }
        } else if ((phoneType == PhoneConstants.PHONE_TYPE_GSM)
                || (phoneType == PhoneConstants.PHONE_TYPE_SIP)) {
            if (hasRingingCall) {
                // If an incoming call is ringing, the CALL button is actually
                // handled by the PhoneWindowManager.  (We do this to make
                // sure that we'll respond to the key even if the InCallScreen
                // hasn't come to the foreground yet.)
                //
                // We'd only ever get here in the extremely rare case that the
                // incoming call started ringing *after*
                // PhoneWindowManager.interceptKeyTq() but before the event
                // got here, or else if the PhoneWindowManager had some
                // problem connecting to the ITelephony service.
                Log.w(LOG_TAG, "handleCallKey: incoming call is ringing!"
                      + " (PhoneWindowManager should have handled this key.)");
                // But go ahead and handle the key as normal, since the
                // PhoneWindowManager presumably did NOT handle it:

                // There's an incoming ringing call: CALL means "Answer".
                internalAnswerCall();
            } else if (hasActiveCall && hasHoldingCall) {
                // Two lines are in use: CALL means "Swap calls".
                if (DBG) log("handleCallKey: both lines in use ==> swap calls.");
                internalSwapCalls();
            } else if (hasHoldingCall) {
                // There's only one line in use, AND it's on hold.
                // In this case CALL is a shortcut for "unhold".
                if (DBG) log("handleCallKey: call on hold ==> unhold.");
                PhoneUtils.switchHoldingAndActive(
                    mCM.getFirstActiveBgCall());  // Really means "unhold" in this state
            } else {
                // The most common case: there's only one line in use, and
                // it's an active call (i.e. it's not on hold.)
                // In this case CALL is a no-op.
                // (This used to be a shortcut for "add call", but that was a
                // bad idea because "Add call" is so infrequently-used, and
                // because the user experience is pretty confusing if you
                // inadvertently trigger it.)
                if (VDBG) log("handleCallKey: call in foregound ==> ignoring.");
                // But note we still consume this key event; see below.
            }
        } else {
            throw new IllegalStateException("Unexpected phone type: " + phoneType);
        }

        // We *always* consume the CALL key, since the system-wide default
        // action ("go to the in-call screen") is useless here.
        return true;
    }

    boolean isKeyEventAcceptableDTMF (KeyEvent event) {
        return (mDialer != null && mDialer.isKeyEventAcceptable(event));
    }

    /**
     * Overriden to track relevant focus changes.
     *
     * If a key is down and some time later the focus changes, we may
     * NOT recieve the keyup event; logically the keyup event has not
     * occured in this window.  This issue is fixed by treating a focus
     * changed event as an interruption to the keydown, making sure
     * that any code that needs to be run in onKeyUp is ALSO run here.
     */
    @Override
    public void onWindowFocusChanged(boolean hasFocus) {
        // the dtmf tones should no longer be played
        if (VDBG) log("onWindowFocusChanged(" + hasFocus + ")...");
        if (!hasFocus && mDialer != null) {
            if (VDBG) log("- onWindowFocusChanged: faking onDialerKeyUp()...");
            mDialer.onDialerKeyUp(null);
        }
    }

    @Override
    public boolean onKeyUp(int keyCode, KeyEvent event) {
        // if (DBG) log("onKeyUp(keycode " + keyCode + ")...");

        // push input to the dialer.
        if ((mDialer != null) && (mDialer.onDialerKeyUp(event))){
            return true;
        } else if (keyCode == KeyEvent.KEYCODE_CALL) {
            // Always consume CALL to be sure the PhoneWindow won't do anything with it
            return true;
        }
        return super.onKeyUp(keyCode, event);
    }

    @Override
    public boolean onKeyDown(int keyCode, KeyEvent event) {
        // if (DBG) log("onKeyDown(keycode " + keyCode + ")...");

        switch (keyCode) {
            case KeyEvent.KEYCODE_CALL:
                boolean handled = handleCallKey();
                if (!handled) {
                    Log.w(LOG_TAG, "InCallScreen should always handle KEYCODE_CALL in onKeyDown");
                }
                // Always consume CALL to be sure the PhoneWindow won't do anything with it
                return true;

            // Note there's no KeyEvent.KEYCODE_ENDCALL case here.
            // The standard system-wide handling of the ENDCALL key
            // (see PhoneWindowManager's handling of KEYCODE_ENDCALL)
            // already implements exactly what the UI spec wants,
            // namely (1) "hang up" if there's a current active call,
            // or (2) "don't answer" if there's a current ringing call.

            case KeyEvent.KEYCODE_CAMERA:
                // Disable the CAMERA button while in-call since it's too
                // easy to press accidentally.
                return true;

            case KeyEvent.KEYCODE_VOLUME_UP:
            case KeyEvent.KEYCODE_VOLUME_DOWN:
            case KeyEvent.KEYCODE_VOLUME_MUTE:
                if (mCM.getState() == PhoneConstants.State.RINGING) {
                    // If an incoming call is ringing, the VOLUME buttons are
                    // actually handled by the PhoneWindowManager.  (We do
                    // this to make sure that we'll respond to them even if
                    // the InCallScreen hasn't come to the foreground yet.)
                    //
                    // We'd only ever get here in the extremely rare case that the
                    // incoming call started ringing *after*
                    // PhoneWindowManager.interceptKeyTq() but before the event
                    // got here, or else if the PhoneWindowManager had some
                    // problem connecting to the ITelephony service.
                    Log.w(LOG_TAG, "VOLUME key: incoming call is ringing!"
                          + " (PhoneWindowManager should have handled this key.)");
                    // But go ahead and handle the key as normal, since the
                    // PhoneWindowManager presumably did NOT handle it:
                    internalSilenceRinger();

                    // As long as an incoming call is ringing, we always
                    // consume the VOLUME keys.
                    return true;
                }
                break;

            case KeyEvent.KEYCODE_MUTE:
                onMuteClick();
                return true;

            // Various testing/debugging features, enabled ONLY when VDBG == true.
            case KeyEvent.KEYCODE_SLASH:
                if (VDBG) {
                    log("----------- InCallScreen View dump --------------");
                    // Dump starting from the top-level view of the entire activity:
                    Window w = this.getWindow();
                    View decorView = w.getDecorView();
                    decorView.debug();
                    return true;
                }
                break;
            case KeyEvent.KEYCODE_EQUALS:
                if (VDBG) {
                    log("----------- InCallScreen call state dump --------------");
                    PhoneUtils.dumpCallState(mPhone);
                    PhoneUtils.dumpCallManager();
                    return true;
                }
                break;
            case KeyEvent.KEYCODE_GRAVE:
                if (VDBG) {
                    // Placeholder for other misc temp testing
                    log("------------ Temp testing -----------------");
                    return true;
                }
                break;
        }

        if (event.getRepeatCount() == 0 && handleDialerKeyDown(keyCode, event)) {
            return true;
        }

        return super.onKeyDown(keyCode, event);
    }

    /**
     * Handle a failure notification for a supplementary service
     * (i.e. conference, switch, separate, transfer, etc.).
     */
    void onSuppServiceFailed(AsyncResult r) {
        Phone.SuppService service = (Phone.SuppService) r.result;
        if (DBG) log("onSuppServiceFailed: " + service);

        int errorMessageResId;
        switch (service) {
            case SWITCH:
                // Attempt to switch foreground and background/incoming calls failed
                // ("Failed to switch calls")
                errorMessageResId = R.string.incall_error_supp_service_switch;
                break;

            case SEPARATE:
                // Attempt to separate a call from a conference call
                // failed ("Failed to separate out call")
                errorMessageResId = R.string.incall_error_supp_service_separate;
                break;

            case TRANSFER:
                // Attempt to connect foreground and background calls to
                // each other (and hanging up user's line) failed ("Call
                // transfer failed")
                errorMessageResId = R.string.incall_error_supp_service_transfer;
                break;

            case CONFERENCE:
                // Attempt to add a call to conference call failed
                // ("Conference call failed")
                errorMessageResId = R.string.incall_error_supp_service_conference;
                break;

            case REJECT:
                // Attempt to reject an incoming call failed
                // ("Call rejection failed")
                errorMessageResId = R.string.incall_error_supp_service_reject;
                break;

            case HANGUP:
                // Attempt to release a call failed ("Failed to release call(s)")
                errorMessageResId = R.string.incall_error_supp_service_hangup;
                break;

            case UNKNOWN:
            default:
                // Attempt to use a service we don't recognize or support
                // ("Unsupported service" or "Selected service failed")
                errorMessageResId = R.string.incall_error_supp_service_unknown;
                break;
        }

        // mSuppServiceFailureDialog is a generic dialog used for any
        // supp service failure, and there's only ever have one
        // instance at a time.  So just in case a previous dialog is
        // still around, dismiss it.
        if (mSuppServiceFailureDialog != null) {
            if (DBG) log("- DISMISSING mSuppServiceFailureDialog.");
            mSuppServiceFailureDialog.dismiss();  // It's safe to dismiss() a dialog
                                                  // that's already dismissed.
            mSuppServiceFailureDialog = null;
        }

        mSuppServiceFailureDialog = new AlertDialog.Builder(this)
                .setMessage(errorMessageResId)
                .setPositiveButton(R.string.ok, null)
                .create();
        mSuppServiceFailureDialog.getWindow().addFlags(
                WindowManager.LayoutParams.FLAG_BLUR_BEHIND);
        mSuppServiceFailureDialog.show();
    }

    /**
     * Something has changed in the phone's state.  Update the UI.
     */
    private void onPhoneStateChanged(AsyncResult r) {
        PhoneConstants.State state = mCM.getState();
        if (DBG) log("onPhoneStateChanged: current state = " + state);

        // There's nothing to do here if we're not the foreground activity.
        // (When we *do* eventually come to the foreground, we'll do a
        // full update then.)
        if (!mIsForegroundActivity) {
            if (DBG) log("onPhoneStateChanged: Activity not in foreground! Bailing out...");
            return;
        }

        updateExpandedViewState();

        // Update the onscreen UI.
        // We use requestUpdateScreen() here (which posts a handler message)
        // instead of calling updateScreen() directly, which allows us to avoid
        // unnecessary work if multiple onPhoneStateChanged() events come in all
        // at the same time.

        requestUpdateScreen();

        // Make sure we update the poke lock and wake lock when certain
        // phone state changes occur.
        mApp.updateWakeState();
    }

    /**
     * Updates the UI after a phone connection is disconnected, as follows:
     *
     * - If this was a missed or rejected incoming call, and no other
     *   calls are active, dismiss the in-call UI immediately.  (The
     *   CallNotifier will still create a "missed call" notification if
     *   necessary.)
     *
     * - With any other disconnect cause, if the phone is now totally
     *   idle, display the "Call ended" state for a couple of seconds.
     *
     * - Or, if the phone is still in use, stay on the in-call screen
     *   (and update the UI to reflect the current state of the Phone.)
     *
     * @param r r.result contains the connection that just ended
     */
    private void onDisconnect(AsyncResult r) {
        Connection c = (Connection) r.result;
        Connection.DisconnectCause cause = c.getDisconnectCause();
        if (DBG) log("onDisconnect: connection '" + c + "', cause = " + cause
                + ", showing screen: " + mApp.isShowingCallScreen());

        boolean currentlyIdle = !phoneIsInUse();
        int autoretrySetting = AUTO_RETRY_OFF;
        boolean phoneIsCdma = (mPhone.getPhoneType() == PhoneConstants.PHONE_TYPE_CDMA);
        if (phoneIsCdma) {
            // Get the Auto-retry setting only if Phone State is IDLE,
            // else let it stay as AUTO_RETRY_OFF
            if (currentlyIdle) {
                autoretrySetting = android.provider.Settings.System.getInt(mPhone.getContext().
                        getContentResolver(), android.provider.Settings.System.CALL_AUTO_RETRY, 0);
            }
        }

        // for OTA Call, only if in OTA NORMAL mode, handle OTA END scenario
        if ((mApp.inCallUiState.inCallScreenMode == InCallScreenMode.OTA_NORMAL)
                && ((mApp.cdmaOtaProvisionData != null)
                && (!mApp.cdmaOtaProvisionData.inOtaSpcState))) {
            setInCallScreenMode(InCallScreenMode.OTA_ENDED);
            updateScreen();
            return;
        } else if ((mApp.inCallUiState.inCallScreenMode == InCallScreenMode.OTA_ENDED)
                   || ((mApp.cdmaOtaProvisionData != null)
                       && mApp.cdmaOtaProvisionData.inOtaSpcState)) {
           if (DBG) log("onDisconnect: OTA Call end already handled");
           return;
        }

        // Any time a call disconnects, clear out the "history" of DTMF
        // digits you typed (to make sure it doesn't persist from one call
        // to the next.)
        mDialer.clearDigits();

        // Under certain call disconnected states, we want to alert the user
        // with a dialog instead of going through the normal disconnect
        // routine.
        if (cause == Connection.DisconnectCause.CALL_BARRED) {
            showGenericErrorDialog(R.string.callFailed_cb_enabled, false);
            return;
        } else if (cause == Connection.DisconnectCause.FDN_BLOCKED) {
            showGenericErrorDialog(R.string.callFailed_fdn_only, false);
            return;
        } else if (cause == Connection.DisconnectCause.CS_RESTRICTED) {
            showGenericErrorDialog(R.string.callFailed_dsac_restricted, false);
            return;
        } else if (cause == Connection.DisconnectCause.CS_RESTRICTED_EMERGENCY) {
            showGenericErrorDialog(R.string.callFailed_dsac_restricted_emergency, false);
            return;
        } else if (cause == Connection.DisconnectCause.CS_RESTRICTED_NORMAL) {
            showGenericErrorDialog(R.string.callFailed_dsac_restricted_normal, false);
            return;
        }

        if (phoneIsCdma) {
            Call.State callState = mApp.notifier.getPreviousCdmaCallState();
            if ((callState == Call.State.ACTIVE)
                    && (cause != Connection.DisconnectCause.INCOMING_MISSED)
                    && (cause != Connection.DisconnectCause.NORMAL)
                    && (cause != Connection.DisconnectCause.LOCAL)
                    && (cause != Connection.DisconnectCause.INCOMING_REJECTED)) {
                showCallLostDialog();
            } else if ((callState == Call.State.DIALING || callState == Call.State.ALERTING)
                        && (cause != Connection.DisconnectCause.INCOMING_MISSED)
                        && (cause != Connection.DisconnectCause.NORMAL)
                        && (cause != Connection.DisconnectCause.LOCAL)
                        && (cause != Connection.DisconnectCause.INCOMING_REJECTED)) {

                if (mApp.inCallUiState.needToShowCallLostDialog) {
                    // Show the dialog now since the call that just failed was a retry.
                    showCallLostDialog();
                    mApp.inCallUiState.needToShowCallLostDialog = false;
                } else {
                    if (autoretrySetting == AUTO_RETRY_OFF) {
                        // Show the dialog for failed call if Auto Retry is OFF in Settings.
                        showCallLostDialog();
                        mApp.inCallUiState.needToShowCallLostDialog = false;
                    } else {
                        // Set the needToShowCallLostDialog flag now, so we'll know to show
                        // the dialog if *this* call fails.
                        mApp.inCallUiState.needToShowCallLostDialog = true;
                    }
                }
            }
        }

        // Explicitly clean up up any DISCONNECTED connections
        // in a conference call.
        // [Background: Even after a connection gets disconnected, its
        // Connection object still stays around for a few seconds, in the
        // DISCONNECTED state.  With regular calls, this state drives the
        // "call ended" UI.  But when a single person disconnects from a
        // conference call there's no "call ended" state at all; in that
        // case we blow away any DISCONNECTED connections right now to make sure
        // the UI updates instantly to reflect the current state.]
        final Call call = c.getCall();
        if (call != null) {
            // We only care about situation of a single caller
            // disconnecting from a conference call.  In that case, the
            // call will have more than one Connection (including the one
            // that just disconnected, which will be in the DISCONNECTED
            // state) *and* at least one ACTIVE connection.  (If the Call
            // has *no* ACTIVE connections, that means that the entire
            // conference call just ended, so we *do* want to show the
            // "Call ended" state.)
            List<Connection> connections = call.getConnections();
            if (connections != null && connections.size() > 1) {
                for (Connection conn : connections) {
                    if (conn.getState() == Call.State.ACTIVE) {
                        // This call still has at least one ACTIVE connection!
                        // So blow away any DISCONNECTED connections
                        // (including, presumably, the one that just
                        // disconnected from this conference call.)

                        // We also force the wake state to refresh, just in
                        // case the disconnected connections are removed
                        // before the phone state change.
                        if (VDBG) log("- Still-active conf call; clearing DISCONNECTED...");
                        mApp.updateWakeState();
                        mCM.clearDisconnected();  // This happens synchronously.
                        break;
                    }
                }
            }
        }

        // Note: see CallNotifier.onDisconnect() for some other behavior
        // that might be triggered by a disconnect event, like playing the
        // busy/congestion tone.

        // Stash away some info about the call that just disconnected.
        // (This might affect what happens after we exit the InCallScreen; see
        // delayedCleanupAfterDisconnect().)
        // TODO: rather than stashing this away now and then reading it in
        // delayedCleanupAfterDisconnect(), it would be cleaner to just pass
        // this as an argument to delayedCleanupAfterDisconnect() (if we call
        // it directly) or else pass it as a Message argument when we post the
        // DELAYED_CLEANUP_AFTER_DISCONNECT message.
        mLastDisconnectCause = cause;

        // We bail out immediately (and *don't* display the "call ended"
        // state at all) if this was an incoming call.
        boolean bailOutImmediately =
                ((cause == Connection.DisconnectCause.INCOMING_MISSED)
                 || (cause == Connection.DisconnectCause.INCOMING_REJECTED))
                && currentlyIdle;

        boolean showingQuickResponseDialog =
                mRespondViaSmsManager != null && mRespondViaSmsManager.isShowingPopup();

        // Note: we also do some special handling for the case when a call
        // disconnects with cause==OUT_OF_SERVICE while making an
        // emergency call from airplane mode.  That's handled by
        // EmergencyCallHelper.onDisconnect().

        if (bailOutImmediately && showingQuickResponseDialog) {
            if (DBG) log("- onDisconnect: Respond-via-SMS dialog is still being displayed...");

            // Do *not* exit the in-call UI yet!
            // If the call was an incoming call that was missed *and* the user is using
            // quick response screen, we keep showing the screen for a moment, assuming the
            // user wants to reply the call anyway.
            //
            // For this case, we will exit the screen when:
            // - the message is sent (RespondViaSmsManager)
            // - the message is canceled (RespondViaSmsManager), or
            // - when the whole in-call UI becomes background (onPause())
        } else if (bailOutImmediately) {
            if (DBG) log("- onDisconnect: bailOutImmediately...");

            // Exit the in-call UI!
            // (This is basically the same "delayed cleanup" we do below,
            // just with zero delay.  Since the Phone is currently idle,
            // this call is guaranteed to immediately finish this activity.)
            delayedCleanupAfterDisconnect();
        } else {
            if (DBG) log("- onDisconnect: delayed bailout...");
            // Stay on the in-call screen for now.  (Either the phone is
            // still in use, or the phone is idle but we want to display
            // the "call ended" state for a couple of seconds.)

            // Switch to the special "Call ended" state when the phone is idle
            // but there's still a call in the DISCONNECTED state:
            if (currentlyIdle
                && (mCM.hasDisconnectedFgCall() || mCM.hasDisconnectedBgCall())) {
                if (DBG) log("- onDisconnect: switching to 'Call ended' state...");
                setInCallScreenMode(InCallScreenMode.CALL_ENDED);
            }

            // Force a UI update in case we need to display anything
            // special based on this connection's DisconnectCause
            // (see CallCard.getCallFailedString()).
            updateScreen();

            // Some other misc cleanup that we do if the call that just
            // disconnected was the foreground call.
            final boolean hasActiveCall = mCM.hasActiveFgCall();
            if (!hasActiveCall) {
                if (DBG) log("- onDisconnect: cleaning up after FG call disconnect...");

                // Dismiss any dialogs which are only meaningful for an
                // active call *and* which become moot if the call ends.
                if (mWaitPromptDialog != null) {
                    if (VDBG) log("- DISMISSING mWaitPromptDialog.");
                    mWaitPromptDialog.dismiss();  // safe even if already dismissed
                    mWaitPromptDialog = null;
                }
                if (mWildPromptDialog != null) {
                    if (VDBG) log("- DISMISSING mWildPromptDialog.");
                    mWildPromptDialog.dismiss();  // safe even if already dismissed
                    mWildPromptDialog = null;
                }
                if (mPausePromptDialog != null) {
                    if (DBG) log("- DISMISSING mPausePromptDialog.");
                    mPausePromptDialog.dismiss();  // safe even if already dismissed
                    mPausePromptDialog = null;
                }
            }

            // Updating the screen wake state is done in onPhoneStateChanged().


            // CDMA: We only clean up if the Phone state is IDLE as we might receive an
            // onDisconnect for a Call Collision case (rare but possible).
            // For Call collision cases i.e. when the user makes an out going call
            // and at the same time receives an Incoming Call, the Incoming Call is given
            // higher preference. At this time framework sends a disconnect for the Out going
            // call connection hence we should *not* bring down the InCallScreen as the Phone
            // State would be RINGING
            if (mPhone.getPhoneType() == PhoneConstants.PHONE_TYPE_CDMA) {
                if (!currentlyIdle) {
                    // Clean up any connections in the DISCONNECTED state.
                    // This is necessary cause in CallCollision the foreground call might have
                    // connections in DISCONNECTED state which needs to be cleared.
                    mCM.clearDisconnected();

                    // The phone is still in use.  Stay here in this activity.
                    // But we don't need to keep the screen on.
                    if (DBG) log("onDisconnect: Call Collision case - staying on InCallScreen.");
                    if (DBG) PhoneUtils.dumpCallState(mPhone);
                    return;
                }
            }

            // This is onDisconnect() request from the last phone call; no available call anymore.
            //
            // When the in-call UI is in background *because* the screen is turned off (unlike the
            // other case where the other activity is being shown), we wake up the screen and
            // show "DISCONNECTED" state once, with appropriate elapsed time. After showing that
            // we *must* bail out of the screen again, showing screen lock if needed.
            //
            // See also comments for isForegroundActivityForProximity()
            //
            // TODO: Consider moving this to CallNotifier. This code assumes the InCallScreen
            // never gets destroyed. For this exact case, it works (since InCallScreen won't be
            // destroyed), while technically this isn't right; Activity may be destroyed when
            // in background.
            if (currentlyIdle && !isForegroundActivity() && isForegroundActivityForProximity()) {
                log("Force waking up the screen to let users see \"disconnected\" state");
                if (call != null) {
                    mCallCard.updateElapsedTimeWidget(call);
                }
                // This variable will be kept true until the next InCallScreen#onPause(), which
                // forcibly turns it off regardless of the situation (for avoiding unnecessary
                // confusion around this special case).
                mApp.inCallUiState.showAlreadyDisconnectedState = true;

                // Finally request wake-up..
                mApp.wakeUpScreen();

                // InCallScreen#onResume() will set DELAYED_CLEANUP_AFTER_DISCONNECT message,
                // so skip the following section.
                return;
            }

            // Finally, arrange for delayedCleanupAfterDisconnect() to get
            // called after a short interval (during which we display the
            // "call ended" state.)  At that point, if the
            // Phone is idle, we'll finish out of this activity.
            final int callEndedDisplayDelay;
            switch (cause) {
                // When the local user hanged up the ongoing call, it is ok to dismiss the screen
                // soon. In other cases, we show the "hung up" screen longer.
                //
                // - For expected reasons we will use CALL_ENDED_LONG_DELAY.
                // -- when the peer hanged up the call
                // -- when the local user rejects the incoming call during the other ongoing call
                // (TODO: there may be other cases which should be in this category)
                //
                // - For other unexpected reasons, we will use CALL_ENDED_EXTRA_LONG_DELAY,
                //   assuming the local user wants to confirm the disconnect reason.
                case LOCAL:
                    callEndedDisplayDelay = CALL_ENDED_SHORT_DELAY;
                    break;
                case NORMAL:
                case INCOMING_REJECTED:
                    callEndedDisplayDelay = CALL_ENDED_LONG_DELAY;
                    break;
                default:
                    callEndedDisplayDelay = CALL_ENDED_EXTRA_LONG_DELAY;
                    break;
            }
            mHandler.removeMessages(DELAYED_CLEANUP_AFTER_DISCONNECT);
            mHandler.sendEmptyMessageDelayed(DELAYED_CLEANUP_AFTER_DISCONNECT,
                    callEndedDisplayDelay);
        }

        // Remove 3way timer (only meaningful for CDMA)
        // TODO: this call needs to happen in the CallController, not here.
        // (It should probably be triggered by the CallNotifier's onDisconnect method.)
        // mHandler.removeMessages(THREEWAY_CALLERINFO_DISPLAY_DONE);
    }

    /**
     * Brings up the "MMI Started" dialog.
     */
    /* TODO: sort out MMI code (probably we should remove this method entirely). See also
       MMI handling code in onResume()
    private void onMMIInitiate(AsyncResult r) {
        if (VDBG) log("onMMIInitiate()...  AsyncResult r = " + r);

        // Watch out: don't do this if we're not the foreground activity,
        // mainly since in the Dialog.show() might fail if we don't have a
        // valid window token any more...
        // (Note that this exact sequence can happen if you try to start
        // an MMI code while the radio is off or out of service.)
        if (!mIsForegroundActivity) {
            if (VDBG) log("Activity not in foreground! Bailing out...");
            return;
        }

        // Also, if any other dialog is up right now (presumably the
        // generic error dialog displaying the "Starting MMI..."  message)
        // take it down before bringing up the real "MMI Started" dialog
        // in its place.
        dismissAllDialogs();

        MmiCode mmiCode = (MmiCode) r.result;
        if (VDBG) log("  - MmiCode: " + mmiCode);

        Message message = Message.obtain(mHandler, PhoneApp.MMI_CANCEL);
        mMmiStartedDialog = PhoneUtils.displayMMIInitiate(this, mmiCode,
                                                          message, mMmiStartedDialog);
    }*/

    /**
     * Handles an MMI_CANCEL event, which is triggered by the button
     * (labeled either "OK" or "Cancel") on the "MMI Started" dialog.
     * @see PhoneUtils#cancelMmiCode(Phone)
     */
    private void onMMICancel() {
        if (VDBG) log("onMMICancel()...");

        // First of all, cancel the outstanding MMI code (if possible.)
        PhoneUtils.cancelMmiCode(mPhone);

        // Regardless of whether the current MMI code was cancelable, the
        // PhoneApp will get an MMI_COMPLETE event very soon, which will
        // take us to the MMI Complete dialog (see
        // PhoneUtils.displayMMIComplete().)
        //
        // But until that event comes in, we *don't* want to stay here on
        // the in-call screen, since we'll be visible in a
        // partially-constructed state as soon as the "MMI Started" dialog
        // gets dismissed.  So let's forcibly bail out right now.
        if (DBG) log("onMMICancel: finishing InCallScreen...");
        dismissAllDialogs();
        endInCallScreenSession();
    }

    /**
     * Handles an MMI_COMPLETE event, which is triggered by telephony,
     * implying MMI
     */
    private void onMMIComplete(MmiCode mmiCode) {
        // Check the code to see if the request is ready to
        // finish, this includes any MMI state that is not
        // PENDING.

        // if phone is a CDMA phone display feature code completed message
        int phoneType = mPhone.getPhoneType();
        if (phoneType == PhoneConstants.PHONE_TYPE_CDMA) {
            PhoneUtils.displayMMIComplete(mPhone, mApp, mmiCode, null, null);
        } else if (phoneType == PhoneConstants.PHONE_TYPE_GSM) {
            if (mmiCode.getState() != MmiCode.State.PENDING) {
                if (DBG) log("Got MMI_COMPLETE, finishing InCallScreen...");
                dismissAllDialogs();
                endInCallScreenSession();
            }
        }
    }

    /**
     * Handles the POST_ON_DIAL_CHARS message from the Phone
     * (see our call to mPhone.setOnPostDialCharacter() above.)
     *
     * TODO: NEED TO TEST THIS SEQUENCE now that we no longer handle
     * "dialable" key events here in the InCallScreen: we do directly to the
     * Dialer UI instead.  Similarly, we may now need to go directly to the
     * Dialer to handle POST_ON_DIAL_CHARS too.
     */
    private void handlePostOnDialChars(AsyncResult r, char ch) {
        Connection c = (Connection) r.result;

        if (c != null) {
            Connection.PostDialState state =
                    (Connection.PostDialState) r.userObj;

            if (VDBG) log("handlePostOnDialChar: state = " +
                    state + ", ch = " + ch);

            switch (state) {
                case STARTED:
                    mDialer.stopLocalToneIfNeeded();
                    if (mPauseInProgress) {
                        /**
                         * Note that on some devices, this will never happen,
                         * because we will not ever enter the PAUSE state.
                         */
                        showPausePromptDialog(c, mPostDialStrAfterPause);
                    }
                    mPauseInProgress = false;
                    mDialer.startLocalToneIfNeeded(ch);

                    // TODO: is this needed, now that you can't actually
                    // type DTMF chars or dial directly from here?
                    // If so, we'd need to yank you out of the in-call screen
                    // here too (and take you to the 12-key dialer in "in-call" mode.)
                    // displayPostDialedChar(ch);
                    break;

                case WAIT:
                    // wait shows a prompt.
                    if (DBG) log("handlePostOnDialChars: show WAIT prompt...");
                    mDialer.stopLocalToneIfNeeded();
                    String postDialStr = c.getRemainingPostDialString();
                    showWaitPromptDialog(c, postDialStr);
                    break;

                case WILD:
                    if (DBG) log("handlePostOnDialChars: show WILD prompt");
                    mDialer.stopLocalToneIfNeeded();
                    showWildPromptDialog(c);
                    break;

                case COMPLETE:
                    mDialer.stopLocalToneIfNeeded();
                    break;

                case PAUSE:
                    // pauses for a brief period of time then continue dialing.
                    mDialer.stopLocalToneIfNeeded();
                    mPostDialStrAfterPause = c.getRemainingPostDialString();
                    mPauseInProgress = true;
                    break;

                default:
                    break;
            }
        }
    }

    /**
     * Pop up an alert dialog with OK and Cancel buttons to allow user to
     * Accept or Reject the WAIT inserted as part of the Dial string.
     */
    private void showWaitPromptDialog(final Connection c, String postDialStr) {
        if (DBG) log("showWaitPromptDialogChoice: '" + postDialStr + "'...");

        Resources r = getResources();
        StringBuilder buf = new StringBuilder();
        buf.append(r.getText(R.string.wait_prompt_str));
        buf.append(postDialStr);

        // if (DBG) log("- mWaitPromptDialog = " + mWaitPromptDialog);
        if (mWaitPromptDialog != null) {
            if (DBG) log("- DISMISSING mWaitPromptDialog.");
            mWaitPromptDialog.dismiss();  // safe even if already dismissed
            mWaitPromptDialog = null;
        }

        mWaitPromptDialog = new AlertDialog.Builder(this)
                .setMessage(buf.toString())
                .setPositiveButton(R.string.pause_prompt_yes,
                        new DialogInterface.OnClickListener() {
                            @Override
                            public void onClick(DialogInterface dialog, int whichButton) {
                                if (DBG) log("handle WAIT_PROMPT_CONFIRMED, proceed...");
                                c.proceedAfterWaitChar();
                            }
                        })
                .setNegativeButton(R.string.pause_prompt_no,
                        new DialogInterface.OnClickListener() {
                            @Override
                            public void onClick(DialogInterface dialog, int whichButton) {
                                if (DBG) log("handle POST_DIAL_CANCELED!");
                                c.cancelPostDial();
                            }
                        })
                .create();
        mWaitPromptDialog.getWindow().addFlags(
                WindowManager.LayoutParams.FLAG_BLUR_BEHIND);

        mWaitPromptDialog.show();
    }

    /**
     * Pop up an alert dialog which waits for 2 seconds for each P (Pause) Character entered
     * as part of the Dial String.
     */
    private void showPausePromptDialog(final Connection c, String postDialStrAfterPause) {
        Resources r = getResources();
        StringBuilder buf = new StringBuilder();
        buf.append(r.getText(R.string.pause_prompt_str));
        buf.append(postDialStrAfterPause);

        if (mPausePromptDialog != null) {
            if (DBG) log("- DISMISSING mPausePromptDialog.");
            mPausePromptDialog.dismiss();  // safe even if already dismissed
            mPausePromptDialog = null;
        }

        mPausePromptDialog = new AlertDialog.Builder(this)
                .setMessage(buf.toString())
                .create();
        mPausePromptDialog.show();
        // 2 second timer
        Message msg = Message.obtain(mHandler, EVENT_PAUSE_DIALOG_COMPLETE);
        mHandler.sendMessageDelayed(msg, PAUSE_PROMPT_DIALOG_TIMEOUT);
    }

    private View createWildPromptView() {
        LinearLayout result = new LinearLayout(this);
        result.setOrientation(LinearLayout.VERTICAL);
        result.setPadding(5, 5, 5, 5);

        LinearLayout.LayoutParams lp = new LinearLayout.LayoutParams(
                        ViewGroup.LayoutParams.MATCH_PARENT,
                        ViewGroup.LayoutParams.WRAP_CONTENT);

        TextView promptMsg = new TextView(this);
        promptMsg.setTextSize(14);
        promptMsg.setTypeface(Typeface.DEFAULT_BOLD);
        promptMsg.setText(getResources().getText(R.string.wild_prompt_str));

        result.addView(promptMsg, lp);

        mWildPromptText = new EditText(this);
        mWildPromptText.setKeyListener(DialerKeyListener.getInstance());
        mWildPromptText.setMovementMethod(null);
        mWildPromptText.setTextSize(14);
        mWildPromptText.setMaxLines(1);
        mWildPromptText.setHorizontallyScrolling(true);
        mWildPromptText.setBackgroundResource(android.R.drawable.editbox_background);

        LinearLayout.LayoutParams lp2 = new LinearLayout.LayoutParams(
                        ViewGroup.LayoutParams.MATCH_PARENT,
                        ViewGroup.LayoutParams.WRAP_CONTENT);
        lp2.setMargins(0, 3, 0, 0);

        result.addView(mWildPromptText, lp2);

        return result;
    }

    private void showWildPromptDialog(final Connection c) {
        View v = createWildPromptView();

        if (mWildPromptDialog != null) {
            if (VDBG) log("- DISMISSING mWildPromptDialog.");
            mWildPromptDialog.dismiss();  // safe even if already dismissed
            mWildPromptDialog = null;
        }

        mWildPromptDialog = new AlertDialog.Builder(this)
                .setView(v)
                .setPositiveButton(
                        R.string.send_button,
                        new DialogInterface.OnClickListener() {
                            @Override
                            public void onClick(DialogInterface dialog, int whichButton) {
                                if (VDBG) log("handle WILD_PROMPT_CHAR_ENTERED, proceed...");
                                String replacement = null;
                                if (mWildPromptText != null) {
                                    replacement = mWildPromptText.getText().toString();
                                    mWildPromptText = null;
                                }
                                c.proceedAfterWildChar(replacement);
                                mApp.pokeUserActivity();
                            }
                        })
                .setOnCancelListener(
                        new DialogInterface.OnCancelListener() {
                            @Override
                            public void onCancel(DialogInterface dialog) {
                                if (VDBG) log("handle POST_DIAL_CANCELED!");
                                c.cancelPostDial();
                                mApp.pokeUserActivity();
                            }
                        })
                .create();
        mWildPromptDialog.getWindow().addFlags(
                WindowManager.LayoutParams.FLAG_BLUR_BEHIND);
        mWildPromptDialog.show();

        mWildPromptText.requestFocus();
    }

    /**
     * Updates the state of the in-call UI based on the current state of
     * the Phone.  This call has no effect if we're not currently the
     * foreground activity.
     *
     * This method is only allowed to be called from the UI thread (since it
     * manipulates our View hierarchy).  If you need to update the screen from
     * some other thread, or if you just want to "post a request" for the screen
     * to be updated (rather than doing it synchronously), call
     * requestUpdateScreen() instead.
     *
     * Right now this method will update UI visibility immediately, with no animation.
     * TODO: have animate flag here and use it anywhere possible.
     */
    private void updateScreen() {
        if (DBG) log("updateScreen()...");
        final InCallScreenMode inCallScreenMode = mApp.inCallUiState.inCallScreenMode;
        if (VDBG) {
            PhoneConstants.State state = mCM.getState();
            log("  - phone state = " + state);
            log("  - inCallScreenMode = " + inCallScreenMode);
        }

        // Don't update anything if we're not in the foreground (there's
        // no point updating our UI widgets since we're not visible!)
        // Also note this check also ensures we won't update while we're
        // in the middle of pausing, which could cause a visible glitch in
        // the "activity ending" transition.
        if (!mIsForegroundActivity) {
            if (DBG) log("- updateScreen: not the foreground Activity! Bailing out...");
            return;
        }

        if (inCallScreenMode == InCallScreenMode.OTA_NORMAL) {
            if (DBG) log("- updateScreen: OTA call state NORMAL (NOT updating in-call UI)...");
            mCallCard.setVisibility(View.GONE);
            if (mApp.otaUtils != null) {
                mApp.otaUtils.otaShowProperScreen();
            } else {
                Log.w(LOG_TAG, "OtaUtils object is null, not showing any screen for that.");
            }
            return;  // Return without updating in-call UI.
        } else if (inCallScreenMode == InCallScreenMode.OTA_ENDED) {
            if (DBG) log("- updateScreen: OTA call ended state (NOT updating in-call UI)...");
            mCallCard.setVisibility(View.GONE);
            // Wake up the screen when we get notification, good or bad.
            mApp.wakeUpScreen();
            if (mApp.cdmaOtaScreenState.otaScreenState
                    == CdmaOtaScreenState.OtaScreenState.OTA_STATUS_ACTIVATION) {
                if (DBG) log("- updateScreen: OTA_STATUS_ACTIVATION");
                if (mApp.otaUtils != null) {
                    if (DBG) log("- updateScreen: mApp.otaUtils is not null, "
                                  + "call otaShowActivationScreen");
                    mApp.otaUtils.otaShowActivateScreen();
                }
            } else {
                if (DBG) log("- updateScreen: OTA Call end state for Dialogs");
                if (mApp.otaUtils != null) {
                    if (DBG) log("- updateScreen: Show OTA Success Failure dialog");
                    mApp.otaUtils.otaShowSuccessFailure();
                }
            }
            return;  // Return without updating in-call UI.
        } else if (inCallScreenMode == InCallScreenMode.MANAGE_CONFERENCE) {
            if (DBG) log("- updateScreen: manage conference mode (NOT updating in-call UI)...");
            mCallCard.setVisibility(View.GONE);
            updateManageConferencePanelIfNecessary();
            return;  // Return without updating in-call UI.
        } else if (inCallScreenMode == InCallScreenMode.CALL_ENDED) {
            if (DBG) log("- updateScreen: call ended state...");
            // Continue with the rest of updateScreen() as usual, since we do
            // need to update the background (to the special "call ended" color)
            // and the CallCard (to show the "Call ended" label.)
        }

        if (DBG) log("- updateScreen: updating the in-call UI...");
        // Note we update the InCallTouchUi widget before the CallCard,
        // since the CallCard adjusts its size based on how much vertical
        // space the InCallTouchUi widget needs.
        updateInCallTouchUi();
        mCallCard.updateState(mCM);

        // If an incoming call is ringing, make sure the dialpad is
        // closed.  (We do this to make sure we're not covering up the
        // "incoming call" UI.)
<<<<<<< HEAD
        if (mCM.getState() == PhoneConstants.State.RINGING && mDialer.isOpened()) {
            Log.i(LOG_TAG, "During RINGING state we force hiding dialpad.");
            closeDialpadInternal(false);  // don't do the "closing" animation
=======
        if (mCM.getState() == Phone.State.RINGING) {
            if (mDialer.isOpened()) {
              Log.i(LOG_TAG, "During RINGING state we force hiding dialpad.");
              closeDialpadInternal(false);  // don't do the "closing" animation
            }
>>>>>>> 08336552

            // At this point, we are guranteed that the dialer is closed.
            // This means that it is safe to clear out the "history" of DTMF digits
            // you may have typed into the previous call (so you don't see the
            // previous call's digits if you answer this call and then bring up the
            // dialpad.)
            //
            // TODO: it would be more precise to do this when you *answer* the
            // incoming call, rather than as soon as it starts ringing, but
            // the InCallScreen doesn't keep enough state right now to notice
            // that specific transition in onPhoneStateChanged().
            // TODO: This clears out the dialpad context as well so when a second
            // call comes in while a voicemail call is happening, the voicemail
            // dialpad will no longer have the "Voice Mail" context. It's a small
            // case so not terribly bad, but we need to maintain a better
            // call-to-callstate mapping before we can fix this.
            mDialer.clearDigits();
        }


        // Now that we're sure DTMF dialpad is in an appropriate state, reflect
        // the dialpad state into CallCard
        updateCallCardVisibilityPerDialerState(false);

        updateProgressIndication();

        // Forcibly take down all dialog if an incoming call is ringing.
        if (mCM.hasActiveRingingCall()) {
            dismissAllDialogs();
        } else {
            // Wait prompt dialog is not currently up.  But it *should* be
            // up if the FG call has a connection in the WAIT state and
            // the phone isn't ringing.
            String postDialStr = null;
            List<Connection> fgConnections = mCM.getFgCallConnections();
            int phoneType = mCM.getFgPhone().getPhoneType();
            if (phoneType == PhoneConstants.PHONE_TYPE_CDMA) {
                Connection fgLatestConnection = mCM.getFgCallLatestConnection();
                if (mApp.cdmaPhoneCallState.getCurrentCallState() ==
                        CdmaPhoneCallState.PhoneCallState.CONF_CALL) {
                    for (Connection cn : fgConnections) {
                        if ((cn != null) && (cn.getPostDialState() ==
                                Connection.PostDialState.WAIT)) {
                            cn.cancelPostDial();
                        }
                    }
                } else if ((fgLatestConnection != null)
                     && (fgLatestConnection.getPostDialState() == Connection.PostDialState.WAIT)) {
                    if(DBG) log("show the Wait dialog for CDMA");
                    postDialStr = fgLatestConnection.getRemainingPostDialString();
                    showWaitPromptDialog(fgLatestConnection, postDialStr);
                }
            } else if ((phoneType == PhoneConstants.PHONE_TYPE_GSM)
                    || (phoneType == PhoneConstants.PHONE_TYPE_SIP)) {
                for (Connection cn : fgConnections) {
                    if ((cn != null) && (cn.getPostDialState() == Connection.PostDialState.WAIT)) {
                        postDialStr = cn.getRemainingPostDialString();
                        showWaitPromptDialog(cn, postDialStr);
                    }
                }
            } else {
                throw new IllegalStateException("Unexpected phone type: " + phoneType);
            }
        }
    }

    /**
     * (Re)synchronizes the onscreen UI with the current state of the
     * telephony framework.
     *
     * @return SyncWithPhoneStateStatus.SUCCESS if we successfully updated the UI, or
     *    SyncWithPhoneStateStatus.PHONE_NOT_IN_USE if there was no phone state to sync
     *    with (ie. the phone was completely idle).  In the latter case, we
     *    shouldn't even be in the in-call UI in the first place, and it's
     *    the caller's responsibility to bail out of this activity by
     *    calling endInCallScreenSession if appropriate.
     *
     * This method directly calls updateScreen() in the normal "phone is
     * in use" case, so there's no need for the caller to do so.
     */
    private SyncWithPhoneStateStatus syncWithPhoneState() {
        boolean updateSuccessful = false;
        if (DBG) log("syncWithPhoneState()...");
        if (DBG) PhoneUtils.dumpCallState(mPhone);
        if (VDBG) dumpBluetoothState();

        // Make sure the Phone is "in use".  (If not, we shouldn't be on
        // this screen in the first place.)

        // An active or just-ended OTA call counts as "in use".
        if (TelephonyCapabilities.supportsOtasp(mCM.getFgPhone())
                && ((mApp.inCallUiState.inCallScreenMode == InCallScreenMode.OTA_NORMAL)
                    || (mApp.inCallUiState.inCallScreenMode == InCallScreenMode.OTA_ENDED))) {
            // Even when OTA Call ends, need to show OTA End UI,
            // so return Success to allow UI update.
            return SyncWithPhoneStateStatus.SUCCESS;
        }

        // If an MMI code is running that also counts as "in use".
        //
        // TODO: We currently only call getPendingMmiCodes() for GSM
        //   phones.  (The code's been that way all along.)  But CDMAPhone
        //   does in fact implement getPendingMmiCodes(), so should we
        //   check that here regardless of the phone type?
        boolean hasPendingMmiCodes =
                (mPhone.getPhoneType() == PhoneConstants.PHONE_TYPE_GSM)
                && !mPhone.getPendingMmiCodes().isEmpty();

        // Finally, it's also OK to stay here on the InCallScreen if we
        // need to display a progress indicator while something's
        // happening in the background.
        boolean showProgressIndication = mApp.inCallUiState.isProgressIndicationActive();

        boolean showScreenEvenAfterDisconnect = mApp.inCallUiState.showAlreadyDisconnectedState;

        if (mCM.hasActiveFgCall() || mCM.hasActiveBgCall() || mCM.hasActiveRingingCall()
                || hasPendingMmiCodes || showProgressIndication || showScreenEvenAfterDisconnect) {
            if (VDBG) log("syncWithPhoneState: it's ok to be here; update the screen...");
            updateScreen();
            return SyncWithPhoneStateStatus.SUCCESS;
        }

        Log.i(LOG_TAG, "syncWithPhoneState: phone is idle (shouldn't be here)");
        return SyncWithPhoneStateStatus.PHONE_NOT_IN_USE;
    }



    private void handleMissingVoiceMailNumber() {
        if (DBG) log("handleMissingVoiceMailNumber");

        final Message msg = Message.obtain(mHandler);
        msg.what = DONT_ADD_VOICEMAIL_NUMBER;

        final Message msg2 = Message.obtain(mHandler);
        msg2.what = ADD_VOICEMAIL_NUMBER;

        mMissingVoicemailDialog = new AlertDialog.Builder(this)
                .setTitle(R.string.no_vm_number)
                .setMessage(R.string.no_vm_number_msg)
                .setPositiveButton(R.string.ok, new DialogInterface.OnClickListener() {
                        public void onClick(DialogInterface dialog, int which) {
                            if (VDBG) log("Missing voicemail AlertDialog: POSITIVE click...");
                            msg.sendToTarget();  // see dontAddVoiceMailNumber()
                            mApp.pokeUserActivity();
                        }})
                .setNegativeButton(R.string.add_vm_number_str,
                                   new DialogInterface.OnClickListener() {
                        public void onClick(DialogInterface dialog, int which) {
                            if (VDBG) log("Missing voicemail AlertDialog: NEGATIVE click...");
                            msg2.sendToTarget();  // see addVoiceMailNumber()
                            mApp.pokeUserActivity();
                        }})
                .setOnCancelListener(new OnCancelListener() {
                        public void onCancel(DialogInterface dialog) {
                            if (VDBG) log("Missing voicemail AlertDialog: CANCEL handler...");
                            msg.sendToTarget();  // see dontAddVoiceMailNumber()
                            mApp.pokeUserActivity();
                        }})
                .create();

        // When the dialog is up, completely hide the in-call UI
        // underneath (which is in a partially-constructed state).
        mMissingVoicemailDialog.getWindow().addFlags(
                WindowManager.LayoutParams.FLAG_DIM_BEHIND);

        mMissingVoicemailDialog.show();
    }

    private void addVoiceMailNumberPanel() {
        if (mMissingVoicemailDialog != null) {
            mMissingVoicemailDialog.dismiss();
            mMissingVoicemailDialog = null;
        }
        if (DBG) log("addVoiceMailNumberPanel: finishing InCallScreen...");
        endInCallScreenSession();

        if (DBG) log("show vm setting");

        // navigate to the Voicemail setting in the Call Settings activity.
        Intent intent = new Intent(CallFeaturesSetting.ACTION_ADD_VOICEMAIL);
        intent.setClass(this, CallFeaturesSetting.class);
        startActivity(intent);
    }

    private void dontAddVoiceMailNumber() {
        if (mMissingVoicemailDialog != null) {
            mMissingVoicemailDialog.dismiss();
            mMissingVoicemailDialog = null;
        }
        if (DBG) log("dontAddVoiceMailNumber: finishing InCallScreen...");
        endInCallScreenSession();
    }

    /**
     * Do some delayed cleanup after a Phone call gets disconnected.
     *
     * This method gets called a couple of seconds after any DISCONNECT
     * event from the Phone; it's triggered by the
     * DELAYED_CLEANUP_AFTER_DISCONNECT message we send in onDisconnect().
     *
     * If the Phone is totally idle right now, that means we've already
     * shown the "call ended" state for a couple of seconds, and it's now
     * time to endInCallScreenSession this activity.
     *
     * If the Phone is *not* idle right now, that probably means that one
     * call ended but the other line is still in use.  In that case, do
     * nothing, and instead stay here on the InCallScreen.
     */
    private void delayedCleanupAfterDisconnect() {
        if (VDBG) log("delayedCleanupAfterDisconnect()...  Phone state = " + mCM.getState());

        // Clean up any connections in the DISCONNECTED state.
        //
        // [Background: Even after a connection gets disconnected, its
        // Connection object still stays around, in the special
        // DISCONNECTED state.  This is necessary because we we need the
        // caller-id information from that Connection to properly draw the
        // "Call ended" state of the CallCard.
        //   But at this point we truly don't need that connection any
        // more, so tell the Phone that it's now OK to to clean up any
        // connections still in that state.]
        mCM.clearDisconnected();

        // There are two cases where we should *not* exit the InCallScreen:
        //   (1) Phone is still in use
        // or
        //   (2) There's an active progress indication (i.e. the "Retrying..."
        //       progress dialog) that we need to continue to display.

        boolean stayHere = phoneIsInUse() || mApp.inCallUiState.isProgressIndicationActive();

        if (stayHere) {
            if (DBG) log("- delayedCleanupAfterDisconnect: staying on the InCallScreen...");
        } else {
            // Phone is idle!  We should exit the in-call UI now.
            if (DBG) log("- delayedCleanupAfterDisconnect: phone is idle...");

            // And (finally!) exit from the in-call screen
            // (but not if we're already in the process of pausing...)
            if (mIsForegroundActivity) {
                if (DBG) log("- delayedCleanupAfterDisconnect: finishing InCallScreen...");

                // In some cases we finish the call by taking the user to the
                // Call Log.  Otherwise, we simply call endInCallScreenSession,
                // which will take us back to wherever we came from.
                //
                // UI note: In eclair and earlier, we went to the Call Log
                // after outgoing calls initiated on the device, but never for
                // incoming calls.  Now we do it for incoming calls too, as
                // long as the call was answered by the user.  (We always go
                // back where you came from after a rejected or missed incoming
                // call.)
                //
                // And in any case, *never* go to the call log if we're in
                // emergency mode (i.e. if the screen is locked and a lock
                // pattern or PIN/password is set), or if we somehow got here
                // on a non-voice-capable device.

                if (VDBG) log("- Post-call behavior:");
                if (VDBG) log("  - mLastDisconnectCause = " + mLastDisconnectCause);
                if (VDBG) log("  - isPhoneStateRestricted() = " + isPhoneStateRestricted());

                // DisconnectCause values in the most common scenarios:
                // - INCOMING_MISSED: incoming ringing call times out, or the
                //                    other end hangs up while still ringing
                // - INCOMING_REJECTED: user rejects the call while ringing
                // - LOCAL: user hung up while a call was active (after
                //          answering an incoming call, or after making an
                //          outgoing call)
                // - NORMAL: the other end hung up (after answering an incoming
                //           call, or after making an outgoing call)

                if ((mLastDisconnectCause != Connection.DisconnectCause.INCOMING_MISSED)
                        && (mLastDisconnectCause != Connection.DisconnectCause.INCOMING_REJECTED)
                        && !isPhoneStateRestricted()
                        && PhoneApp.sVoiceCapable) {
                    final Intent intent = mApp.createPhoneEndIntentUsingCallOrigin();
                    ActivityOptions opts = ActivityOptions.makeCustomAnimation(this,
                            R.anim.activity_close_enter, R.anim.activity_close_exit);
                    if (VDBG) {
                        log("- Show Call Log (or Dialtacts) after disconnect. Current intent: "
                                + intent);
                    }
                    try {
                        startActivity(intent, opts.toBundle());
                    } catch (ActivityNotFoundException e) {
                        // Don't crash if there's somehow no "Call log" at
                        // all on this device.
                        // (This should never happen, though, since we already
                        // checked PhoneApp.sVoiceCapable above, and any
                        // voice-capable device surely *should* have a call
                        // log activity....)
                        Log.w(LOG_TAG, "delayedCleanupAfterDisconnect: "
                              + "transition to call log failed; intent = " + intent);
                        // ...so just return back where we came from....
                    }
                    // Even if we did go to the call log, note that we still
                    // call endInCallScreenSession (below) to make sure we don't
                    // stay in the activity history.
                }

                endInCallScreenSession();
            }

            // Reset the call origin when the session ends and this in-call UI is being finished.
            mApp.setLatestActiveCallOrigin(null);
        }
    }


    /**
     * View.OnClickListener implementation.
     *
     * This method handles clicks from UI elements that use the
     * InCallScreen itself as their OnClickListener.
     *
     * Note: Currently this method is used only for a few special buttons:
     * - the mButtonManageConferenceDone "Back to call" button
     * - the "dim" effect for the secondary call photo in CallCard as the second "swap" button
     * - other OTASP-specific buttons managed by OtaUtils.java.
     *
     * *Most* in-call controls are handled by the handleOnscreenButtonClick() method, via the
     * InCallTouchUi widget.
     */
    @Override
    public void onClick(View view) {
        int id = view.getId();
        if (VDBG) log("onClick(View " + view + ", id " + id + ")...");

        switch (id) {
            case R.id.manage_done:  // mButtonManageConferenceDone
                if (VDBG) log("onClick: mButtonManageConferenceDone...");
                // Hide the Manage Conference panel, return to NORMAL mode.
                setInCallScreenMode(InCallScreenMode.NORMAL);
                requestUpdateScreen();
                break;

            case R.id.dim_effect_for_secondary_photo:
                if (mInCallControlState.canSwap) {
                    internalSwapCalls();
                }
                break;

            default:
                // Presumably one of the OTASP-specific buttons managed by
                // OtaUtils.java.
                // (TODO: It would be cleaner for the OtaUtils instance itself to
                // be the OnClickListener for its own buttons.)

                if ((mApp.inCallUiState.inCallScreenMode == InCallScreenMode.OTA_NORMAL
                     || mApp.inCallUiState.inCallScreenMode == InCallScreenMode.OTA_ENDED)
                    && mApp.otaUtils != null) {
                    mApp.otaUtils.onClickHandler(id);
                } else {
                    // Uh oh: we *should* only receive clicks here from the
                    // buttons managed by OtaUtils.java, but if we're not in one
                    // of the special OTASP modes, those buttons shouldn't have
                    // been visible in the first place.
                    Log.w(LOG_TAG,
                          "onClick: unexpected click from ID " + id + " (View = " + view + ")");
                }
                break;
        }

        EventLog.writeEvent(EventLogTags.PHONE_UI_BUTTON_CLICK,
                (view instanceof TextView) ? ((TextView) view).getText() : "");

        // Clicking any onscreen UI element counts as explicit "user activity".
        mApp.pokeUserActivity();
    }

    private void onHoldClick() {
        final boolean hasActiveCall = mCM.hasActiveFgCall();
        final boolean hasHoldingCall = mCM.hasActiveBgCall();
        log("onHoldClick: hasActiveCall = " + hasActiveCall
            + ", hasHoldingCall = " + hasHoldingCall);
        boolean newHoldState;
        boolean holdButtonEnabled;
        if (hasActiveCall && !hasHoldingCall) {
            // There's only one line in use, and that line is active.
            PhoneUtils.switchHoldingAndActive(
                mCM.getFirstActiveBgCall());  // Really means "hold" in this state
            newHoldState = true;
            holdButtonEnabled = true;
        } else if (!hasActiveCall && hasHoldingCall) {
            // There's only one line in use, and that line is on hold.
            PhoneUtils.switchHoldingAndActive(
                mCM.getFirstActiveBgCall());  // Really means "unhold" in this state
            newHoldState = false;
            holdButtonEnabled = true;
        } else {
            // Either zero or 2 lines are in use; "hold/unhold" is meaningless.
            newHoldState = false;
            holdButtonEnabled = false;
        }
        // No need to forcibly update the onscreen UI; just wait for the
        // onPhoneStateChanged() callback.  (This seems to be responsive
        // enough.)

        // Also, any time we hold or unhold, force the DTMF dialpad to close.
        closeDialpadInternal(true);  // do the "closing" animation
    }

    /**
     * Toggles in-call audio between speaker and the built-in earpiece (or
     * wired headset.)
     */
    public void toggleSpeaker() {
        // TODO: Turning on the speaker seems to enable the mic
        //   whether or not the "mute" feature is active!
        // Not sure if this is an feature of the telephony API
        //   that I need to handle specially, or just a bug.
        boolean newSpeakerState = !PhoneUtils.isSpeakerOn(this);
        log("toggleSpeaker(): newSpeakerState = " + newSpeakerState);

        if (newSpeakerState && isBluetoothAvailable() && isBluetoothAudioConnected()) {
            disconnectBluetoothAudio();
        }
        PhoneUtils.turnOnSpeaker(this, newSpeakerState, true);

        // And update the InCallTouchUi widget (since the "audio mode"
        // button might need to change its appearance based on the new
        // audio state.)
        updateInCallTouchUi();
    }

    /*
     * onMuteClick is called only when there is a foreground call
     */
    private void onMuteClick() {
        boolean newMuteState = !PhoneUtils.getMute();
        log("onMuteClick(): newMuteState = " + newMuteState);
        PhoneUtils.setMute(newMuteState);
    }

    /**
     * Toggles whether or not to route in-call audio to the bluetooth
     * headset, or do nothing (but log a warning) if no bluetooth device
     * is actually connected.
     *
     * TODO: this method is currently unused, but the "audio mode" UI
     * design is still in flux so let's keep it around for now.
     * (But if we ultimately end up *not* providing any way for the UI to
     * simply "toggle bluetooth", we can get rid of this method.)
     */
    public void toggleBluetooth() {
        if (VDBG) log("toggleBluetooth()...");

        if (isBluetoothAvailable()) {
            // Toggle the bluetooth audio connection state:
            if (isBluetoothAudioConnected()) {
                disconnectBluetoothAudio();
            } else {
                // Manually turn the speaker phone off, instead of allowing the
                // Bluetooth audio routing to handle it, since there's other
                // important state-updating that needs to happen in the
                // PhoneUtils.turnOnSpeaker() method.
                // (Similarly, whenever the user turns *on* the speaker, we
                // manually disconnect the active bluetooth headset;
                // see toggleSpeaker() and/or switchInCallAudio().)
                if (PhoneUtils.isSpeakerOn(this)) {
                    PhoneUtils.turnOnSpeaker(this, false, true);
                }

                connectBluetoothAudio();
            }
        } else {
            // Bluetooth isn't available; the onscreen UI shouldn't have
            // allowed this request in the first place!
            Log.w(LOG_TAG, "toggleBluetooth(): bluetooth is unavailable");
        }

        // And update the InCallTouchUi widget (since the "audio mode"
        // button might need to change its appearance based on the new
        // audio state.)
        updateInCallTouchUi();
    }

    /**
     * Switches the current routing of in-call audio between speaker,
     * bluetooth, and the built-in earpiece (or wired headset.)
     *
     * This method is used on devices that provide a single 3-way switch
     * for audio routing.  For devices that provide separate toggles for
     * Speaker and Bluetooth, see toggleBluetooth() and toggleSpeaker().
     *
     * TODO: UI design is still in flux.  If we end up totally
     * eliminating the concept of Speaker and Bluetooth toggle buttons,
     * we can get rid of toggleBluetooth() and toggleSpeaker().
     */
    public void switchInCallAudio(InCallAudioMode newMode) {
        log("switchInCallAudio: new mode = " + newMode);
        switch (newMode) {
            case SPEAKER:
                if (!PhoneUtils.isSpeakerOn(this)) {
                    // Switch away from Bluetooth, if it was active.
                    if (isBluetoothAvailable() && isBluetoothAudioConnected()) {
                        disconnectBluetoothAudio();
                    }
                    PhoneUtils.turnOnSpeaker(this, true, true);
                }
                break;

            case BLUETOOTH:
                // If already connected to BT, there's nothing to do here.
                if (isBluetoothAvailable() && !isBluetoothAudioConnected()) {
                    // Manually turn the speaker phone off, instead of allowing the
                    // Bluetooth audio routing to handle it, since there's other
                    // important state-updating that needs to happen in the
                    // PhoneUtils.turnOnSpeaker() method.
                    // (Similarly, whenever the user turns *on* the speaker, we
                    // manually disconnect the active bluetooth headset;
                    // see toggleSpeaker() and/or switchInCallAudio().)
                    if (PhoneUtils.isSpeakerOn(this)) {
                        PhoneUtils.turnOnSpeaker(this, false, true);
                    }
                    connectBluetoothAudio();
                }
                break;

            case EARPIECE:
                // Switch to either the handset earpiece, or the wired headset (if connected.)
                // (Do this by simply making sure both speaker and bluetooth are off.)
                if (isBluetoothAvailable() && isBluetoothAudioConnected()) {
                    disconnectBluetoothAudio();
                }
                if (PhoneUtils.isSpeakerOn(this)) {
                    PhoneUtils.turnOnSpeaker(this, false, true);
                }
                break;

            default:
                Log.wtf(LOG_TAG, "switchInCallAudio: unexpected mode " + newMode);
                break;
        }

        // And finally, update the InCallTouchUi widget (since the "audio
        // mode" button might need to change its appearance based on the
        // new audio state.)
        updateInCallTouchUi();
    }

    /**
     * Handle a click on the "Open/Close dialpad" button.
     *
     * @see DTMFTwelveKeyDialer#openDialer(boolean)
     * @see DTMFTwelveKeyDialer#closeDialer(boolean)
     */
    private void onOpenCloseDialpad() {
        if (VDBG) log("onOpenCloseDialpad()...");
        if (mDialer.isOpened()) {
            closeDialpadInternal(true);  // do the "closing" animation
        } else {
            openDialpadInternal(true);  // do the "opening" animation
        }
        mApp.updateProximitySensorMode(mCM.getState());
    }

    /** Internal wrapper around {@link DTMFTwelveKeyDialer#openDialer(boolean)} */
    private void openDialpadInternal(boolean animate) {
        mDialer.openDialer(animate);
        // And update the InCallUiState (so that we'll restore the dialpad
        // to the correct state if we get paused/resumed).
        mApp.inCallUiState.showDialpad = true;
    }

    // Internal wrapper around DTMFTwelveKeyDialer.closeDialer()
    private void closeDialpadInternal(boolean animate) {
        mDialer.closeDialer(animate);
        // And update the InCallUiState (so that we'll restore the dialpad
        // to the correct state if we get paused/resumed).
        mApp.inCallUiState.showDialpad = false;
    }

    /**
     * Handles button clicks from the InCallTouchUi widget.
     */
    /* package */ void handleOnscreenButtonClick(int id) {
        if (DBG) log("handleOnscreenButtonClick(id " + id + ")...");

        switch (id) {
            // Actions while an incoming call is ringing:
            case R.id.incomingCallAnswer:
                internalAnswerCall();
                break;
            case R.id.incomingCallReject:
                hangupRingingCall();
                break;
            case R.id.incomingCallRespondViaSms:
                internalRespondViaSms();
                break;

            // The other regular (single-tap) buttons used while in-call:
            case R.id.holdButton:
                onHoldClick();
                break;
            case R.id.swapButton:
                internalSwapCalls();
                break;
            case R.id.endButton:
                internalHangup();
                break;
            case R.id.dialpadButton:
                onOpenCloseDialpad();
                break;
            case R.id.muteButton:
                onMuteClick();
                break;
            case R.id.addButton:
                PhoneUtils.startNewCall(mCM);  // Fires off an ACTION_DIAL intent
                break;
            case R.id.mergeButton:
            case R.id.cdmaMergeButton:
                PhoneUtils.mergeCalls(mCM);
                break;
            case R.id.manageConferenceButton:
                // Show the Manage Conference panel.
                setInCallScreenMode(InCallScreenMode.MANAGE_CONFERENCE);
                requestUpdateScreen();
                break;

            default:
                Log.w(LOG_TAG, "handleOnscreenButtonClick: unexpected ID " + id);
                break;
        }

        // Clicking any onscreen UI element counts as explicit "user activity".
        mApp.pokeUserActivity();

        // Just in case the user clicked a "stateful" UI element (like one
        // of the toggle buttons), we force the in-call buttons to update,
        // to make sure the user sees the *new* current state.
        //
        // Note that some in-call buttons will *not* immediately change the
        // state of the UI, namely those that send a request to the telephony
        // layer (like "Hold" or "End call".)  For those buttons, the
        // updateInCallTouchUi() call here won't have any visible effect.
        // Instead, the UI will be updated eventually when the next
        // onPhoneStateChanged() event comes in and triggers an updateScreen()
        // call.
        //
        // TODO: updateInCallTouchUi() is overkill here; it would be
        // more efficient to update *only* the affected button(s).
        // (But this isn't a big deal since updateInCallTouchUi() is pretty
        // cheap anyway...)
        updateInCallTouchUi();
    }

    /**
     * Display a status or error indication to the user according to the
     * specified InCallUiState.CallStatusCode value.
     */
    private void showStatusIndication(CallStatusCode status) {
        switch (status) {
            case SUCCESS:
                // The InCallScreen does not need to display any kind of error indication,
                // so we shouldn't have gotten here in the first place.
                Log.wtf(LOG_TAG, "showStatusIndication: nothing to display");
                break;

            case POWER_OFF:
                // Radio is explictly powered off, presumably because the
                // device is in airplane mode.
                //
                // TODO: For now this UI is ultra-simple: we simply display
                // a message telling the user to turn off airplane mode.
                // But it might be nicer for the dialog to offer the option
                // to turn the radio on right there (and automatically retry
                // the call once network registration is complete.)
                showGenericErrorDialog(R.string.incall_error_power_off,
                                       true /* isStartupError */);
                break;

            case EMERGENCY_ONLY:
                // Only emergency numbers are allowed, but we tried to dial
                // a non-emergency number.
                // (This state is currently unused; see comments above.)
                showGenericErrorDialog(R.string.incall_error_emergency_only,
                                       true /* isStartupError */);
                break;

            case OUT_OF_SERVICE:
                // No network connection.
                showGenericErrorDialog(R.string.incall_error_out_of_service,
                                       true /* isStartupError */);
                break;

            case NO_PHONE_NUMBER_SUPPLIED:
                // The supplied Intent didn't contain a valid phone number.
                // (This is rare and should only ever happen with broken
                // 3rd-party apps.)  For now just show a generic error.
                showGenericErrorDialog(R.string.incall_error_no_phone_number_supplied,
                                       true /* isStartupError */);
                break;

            case DIALED_MMI:
                // Our initial phone number was actually an MMI sequence.
                // There's no real "error" here, but we do bring up the
                // a Toast (as requested of the New UI paradigm).
                //
                // In-call MMIs do not trigger the normal MMI Initiate
                // Notifications, so we should notify the user here.
                // Otherwise, the code in PhoneUtils.java should handle
                // user notifications in the form of Toasts or Dialogs.
                if (mCM.getState() == PhoneConstants.State.OFFHOOK) {
                    Toast.makeText(mApp, R.string.incall_status_dialed_mmi, Toast.LENGTH_SHORT)
                            .show();
                }
                break;

            case CALL_FAILED:
                // We couldn't successfully place the call; there was some
                // failure in the telephony layer.
                // TODO: Need UI spec for this failure case; for now just
                // show a generic error.
                showGenericErrorDialog(R.string.incall_error_call_failed,
                                       true /* isStartupError */);
                break;

            case VOICEMAIL_NUMBER_MISSING:
                // We tried to call a voicemail: URI but the device has no
                // voicemail number configured.
                handleMissingVoiceMailNumber();
                break;

            case CDMA_CALL_LOST:
                // This status indicates that InCallScreen should display the
                // CDMA-specific "call lost" dialog.  (If an outgoing call fails,
                // and the CDMA "auto-retry" feature is enabled, *and* the retried
                // call fails too, we display this specific dialog.)
                //
                // TODO: currently unused; see InCallUiState.needToShowCallLostDialog
                break;

            case EXITED_ECM:
                // This status indicates that InCallScreen needs to display a
                // warning that we're exiting ECM (emergency callback mode).
                showExitingECMDialog();
                break;

            default:
                throw new IllegalStateException(
                    "showStatusIndication: unexpected status code: " + status);
        }

        // TODO: still need to make sure that pressing OK or BACK from
        // *any* of the dialogs we launch here ends up calling
        // inCallUiState.clearPendingCallStatusCode()
        //  *and*
        // make sure the Dialog handles both OK *and* cancel by calling
        // endInCallScreenSession.  (See showGenericErrorDialog() for an
        // example.)
        //
        // (showGenericErrorDialog() currently does this correctly,
        // but handleMissingVoiceMailNumber() probably needs to be fixed too.)
        //
        // Also need to make sure that bailing out of any of these dialogs by
        // pressing Home clears out the pending status code too.  (If you do
        // that, neither the dialog's clickListener *or* cancelListener seems
        // to run...)
    }

    /**
     * Utility function to bring up a generic "error" dialog, and then bail
     * out of the in-call UI when the user hits OK (or the BACK button.)
     */
    private void showGenericErrorDialog(int resid, boolean isStartupError) {
        CharSequence msg = getResources().getText(resid);
        if (DBG) log("showGenericErrorDialog('" + msg + "')...");

        // create the clicklistener and cancel listener as needed.
        DialogInterface.OnClickListener clickListener;
        OnCancelListener cancelListener;
        if (isStartupError) {
            clickListener = new DialogInterface.OnClickListener() {
                public void onClick(DialogInterface dialog, int which) {
                    bailOutAfterErrorDialog();
                }};
            cancelListener = new OnCancelListener() {
                public void onCancel(DialogInterface dialog) {
                    bailOutAfterErrorDialog();
                }};
        } else {
            clickListener = new DialogInterface.OnClickListener() {
                public void onClick(DialogInterface dialog, int which) {
                    delayedCleanupAfterDisconnect();
                }};
            cancelListener = new OnCancelListener() {
                public void onCancel(DialogInterface dialog) {
                    delayedCleanupAfterDisconnect();
                }};
        }

        // TODO: Consider adding a setTitle() call here (with some generic
        // "failure" title?)
        mGenericErrorDialog = new AlertDialog.Builder(this)
                .setMessage(msg)
                .setPositiveButton(R.string.ok, clickListener)
                .setOnCancelListener(cancelListener)
                .create();

        // When the dialog is up, completely hide the in-call UI
        // underneath (which is in a partially-constructed state).
        mGenericErrorDialog.getWindow().addFlags(
                WindowManager.LayoutParams.FLAG_DIM_BEHIND);

        mGenericErrorDialog.show();
    }

    private void showCallLostDialog() {
        if (DBG) log("showCallLostDialog()...");

        // Don't need to show the dialog if InCallScreen isn't in the forgeround
        if (!mIsForegroundActivity) {
            if (DBG) log("showCallLostDialog: not the foreground Activity! Bailing out...");
            return;
        }

        // Don't need to show the dialog again, if there is one already.
        if (mCallLostDialog != null) {
            if (DBG) log("showCallLostDialog: There is a mCallLostDialog already.");
            return;
        }

        mCallLostDialog = new AlertDialog.Builder(this)
                .setMessage(R.string.call_lost)
                .setIconAttribute(android.R.attr.alertDialogIcon)
                .create();
        mCallLostDialog.show();
    }

    /**
     * Displays the "Exiting ECM" warning dialog.
     *
     * Background: If the phone is currently in ECM (Emergency callback
     * mode) and we dial a non-emergency number, that automatically
     * *cancels* ECM.  (That behavior comes from CdmaCallTracker.dial().)
     * When that happens, we need to warn the user that they're no longer
     * in ECM (bug 4207607.)
     *
     * So bring up a dialog explaining what's happening.  There's nothing
     * for the user to do, by the way; we're simply providing an
     * indication that they're exiting ECM.  We *could* use a Toast for
     * this, but toasts are pretty easy to miss, so instead use a dialog
     * with a single "OK" button.
     *
     * TODO: it's ugly that the code here has to make assumptions about
     *   the behavior of the telephony layer (namely that dialing a
     *   non-emergency number while in ECM causes us to exit ECM.)
     *
     *   Instead, this warning dialog should really be triggered by our
     *   handler for the
     *   TelephonyIntents.ACTION_EMERGENCY_CALLBACK_MODE_CHANGED intent in
     *   PhoneApp.java.  But that won't work until that intent also
     *   includes a *reason* why we're exiting ECM, since we need to
     *   display this dialog when exiting ECM because of an outgoing call,
     *   but NOT if we're exiting ECM because the user manually turned it
     *   off via the EmergencyCallbackModeExitDialog.
     *
     *   Or, it might be simpler to just have outgoing non-emergency calls
     *   *not* cancel ECM.  That way the UI wouldn't have to do anything
     *   special here.
     */
    private void showExitingECMDialog() {
        Log.i(LOG_TAG, "showExitingECMDialog()...");

        if (mExitingECMDialog != null) {
            if (DBG) log("- DISMISSING mExitingECMDialog.");
            mExitingECMDialog.dismiss();  // safe even if already dismissed
            mExitingECMDialog = null;
        }

        // When the user dismisses the "Exiting ECM" dialog, we clear out
        // the pending call status code field (since we're done with this
        // dialog), but do *not* bail out of the InCallScreen.

        final InCallUiState inCallUiState = mApp.inCallUiState;
        DialogInterface.OnClickListener clickListener = new DialogInterface.OnClickListener() {
                public void onClick(DialogInterface dialog, int which) {
                    inCallUiState.clearPendingCallStatusCode();
                }};
        OnCancelListener cancelListener = new OnCancelListener() {
                public void onCancel(DialogInterface dialog) {
                    inCallUiState.clearPendingCallStatusCode();
                }};

        // Ultra-simple AlertDialog with only an OK button:
        mExitingECMDialog = new AlertDialog.Builder(this)
                .setMessage(R.string.progress_dialog_exiting_ecm)
                .setPositiveButton(R.string.ok, clickListener)
                .setOnCancelListener(cancelListener)
                .create();
        mExitingECMDialog.getWindow().addFlags(
                WindowManager.LayoutParams.FLAG_BLUR_BEHIND);
        mExitingECMDialog.show();
    }

    private void bailOutAfterErrorDialog() {
        if (mGenericErrorDialog != null) {
            if (DBG) log("bailOutAfterErrorDialog: DISMISSING mGenericErrorDialog.");
            mGenericErrorDialog.dismiss();
            mGenericErrorDialog = null;
        }
        if (DBG) log("bailOutAfterErrorDialog(): end InCallScreen session...");

        // Now that the user has dismissed the error dialog (presumably by
        // either hitting the OK button or pressing Back, we can now reset
        // the pending call status code field.
        //
        // (Note that the pending call status is NOT cleared simply
        // by the InCallScreen being paused or finished, since the resulting
        // dialog is supposed to persist across orientation changes or if the
        // screen turns off.)
        //
        // See the "Error / diagnostic indications" section of
        // InCallUiState.java for more detailed info about the
        // pending call status code field.
        final InCallUiState inCallUiState = mApp.inCallUiState;
        inCallUiState.clearPendingCallStatusCode();

        // Force the InCallScreen to truly finish(), rather than just
        // moving it to the back of the activity stack (which is what
        // our finish() method usually does.)
        // This is necessary to avoid an obscure scenario where the
        // InCallScreen can get stuck in an inconsistent state, somehow
        // causing a *subsequent* outgoing call to fail (bug 4172599).
        endInCallScreenSession(true /* force a real finish() call */);
    }

    /**
     * Dismisses (and nulls out) all persistent Dialogs managed
     * by the InCallScreen.  Useful if (a) we're about to bring up
     * a dialog and want to pre-empt any currently visible dialogs,
     * or (b) as a cleanup step when the Activity is going away.
     */
    private void dismissAllDialogs() {
        if (DBG) log("dismissAllDialogs()...");

        // Note it's safe to dismiss() a dialog that's already dismissed.
        // (Even if the AlertDialog object(s) below are still around, it's
        // possible that the actual dialog(s) may have already been
        // dismissed by the user.)

        if (mMissingVoicemailDialog != null) {
            if (VDBG) log("- DISMISSING mMissingVoicemailDialog.");
            mMissingVoicemailDialog.dismiss();
            mMissingVoicemailDialog = null;
        }
        if (mMmiStartedDialog != null) {
            if (VDBG) log("- DISMISSING mMmiStartedDialog.");
            mMmiStartedDialog.dismiss();
            mMmiStartedDialog = null;
        }
        if (mGenericErrorDialog != null) {
            if (VDBG) log("- DISMISSING mGenericErrorDialog.");
            mGenericErrorDialog.dismiss();
            mGenericErrorDialog = null;
        }
        if (mSuppServiceFailureDialog != null) {
            if (VDBG) log("- DISMISSING mSuppServiceFailureDialog.");
            mSuppServiceFailureDialog.dismiss();
            mSuppServiceFailureDialog = null;
        }
        if (mWaitPromptDialog != null) {
            if (VDBG) log("- DISMISSING mWaitPromptDialog.");
            mWaitPromptDialog.dismiss();
            mWaitPromptDialog = null;
        }
        if (mWildPromptDialog != null) {
            if (VDBG) log("- DISMISSING mWildPromptDialog.");
            mWildPromptDialog.dismiss();
            mWildPromptDialog = null;
        }
        if (mCallLostDialog != null) {
            if (VDBG) log("- DISMISSING mCallLostDialog.");
            mCallLostDialog.dismiss();
            mCallLostDialog = null;
        }
        if ((mApp.inCallUiState.inCallScreenMode == InCallScreenMode.OTA_NORMAL
                || mApp.inCallUiState.inCallScreenMode == InCallScreenMode.OTA_ENDED)
                && mApp.otaUtils != null) {
            mApp.otaUtils.dismissAllOtaDialogs();
        }
        if (mPausePromptDialog != null) {
            if (DBG) log("- DISMISSING mPausePromptDialog.");
            mPausePromptDialog.dismiss();
            mPausePromptDialog = null;
        }
        if (mExitingECMDialog != null) {
            if (DBG) log("- DISMISSING mExitingECMDialog.");
            mExitingECMDialog.dismiss();
            mExitingECMDialog = null;
        }
    }

    /**
     * Updates the state of the onscreen "progress indication" used in
     * some (relatively rare) scenarios where we need to wait for
     * something to happen before enabling the in-call UI.
     *
     * If necessary, this method will cause a ProgressDialog (i.e. a
     * spinning wait cursor) to be drawn *on top of* whatever the current
     * state of the in-call UI is.
     *
     * @see InCallUiState.ProgressIndicationType
     */
    private void updateProgressIndication() {
        // If an incoming call is ringing, that takes priority over any
        // possible value of inCallUiState.progressIndication.
        if (mCM.hasActiveRingingCall()) {
            dismissProgressIndication();
            return;
        }

        // Otherwise, put up a progress indication if indicated by the
        // inCallUiState.progressIndication field.
        final InCallUiState inCallUiState = mApp.inCallUiState;
        switch (inCallUiState.getProgressIndication()) {
            case NONE:
                // No progress indication necessary, so make sure it's dismissed.
                dismissProgressIndication();
                break;

            case TURNING_ON_RADIO:
                showProgressIndication(
                    R.string.emergency_enable_radio_dialog_title,
                    R.string.emergency_enable_radio_dialog_message);
                break;

            case RETRYING:
                showProgressIndication(
                    R.string.emergency_enable_radio_dialog_title,
                    R.string.emergency_enable_radio_dialog_retry);
                break;

            default:
                Log.wtf(LOG_TAG, "updateProgressIndication: unexpected value: "
                        + inCallUiState.getProgressIndication());
                dismissProgressIndication();
                break;
        }
    }

    /**
     * Show an onscreen "progress indication" with the specified title and message.
     */
    private void showProgressIndication(int titleResId, int messageResId) {
        if (DBG) log("showProgressIndication(message " + messageResId + ")...");

        // TODO: make this be a no-op if the progress indication is
        // already visible with the exact same title and message.

        dismissProgressIndication();  // Clean up any prior progress indication
        mProgressDialog = new ProgressDialog(this);
        mProgressDialog.setTitle(getText(titleResId));
        mProgressDialog.setMessage(getText(messageResId));
        mProgressDialog.setIndeterminate(true);
        mProgressDialog.setCancelable(false);
        mProgressDialog.getWindow().setType(WindowManager.LayoutParams.TYPE_SYSTEM_DIALOG);
        mProgressDialog.getWindow().addFlags(WindowManager.LayoutParams.FLAG_BLUR_BEHIND);
        mProgressDialog.show();
    }

    /**
     * Dismiss the onscreen "progress indication" (if present).
     */
    private void dismissProgressIndication() {
        if (DBG) log("dismissProgressIndication()...");
        if (mProgressDialog != null) {
            mProgressDialog.dismiss();  // safe even if already dismissed
            mProgressDialog = null;
        }
    }


    //
    // Helper functions for answering incoming calls.
    //

    /**
     * Answer a ringing call.  This method does nothing if there's no
     * ringing or waiting call.
     */
    private void internalAnswerCall() {
        if (DBG) log("internalAnswerCall()...");
        // if (DBG) PhoneUtils.dumpCallState(mPhone);

        final boolean hasRingingCall = mCM.hasActiveRingingCall();

        if (hasRingingCall) {
            Phone phone = mCM.getRingingPhone();
            Call ringing = mCM.getFirstActiveRingingCall();
            int phoneType = phone.getPhoneType();
            if (phoneType == PhoneConstants.PHONE_TYPE_CDMA) {
                if (DBG) log("internalAnswerCall: answering (CDMA)...");
                if (mCM.hasActiveFgCall()
                        && mCM.getFgPhone().getPhoneType() == PhoneConstants.PHONE_TYPE_SIP) {
                    // The incoming call is CDMA call and the ongoing
                    // call is a SIP call. The CDMA network does not
                    // support holding an active call, so there's no
                    // way to swap between a CDMA call and a SIP call.
                    // So for now, we just don't allow a CDMA call and
                    // a SIP call to be active at the same time.We'll
                    // "answer incoming, end ongoing" in this case.
                    if (DBG) log("internalAnswerCall: answer "
                            + "CDMA incoming and end SIP ongoing");
                    PhoneUtils.answerAndEndActive(mCM, ringing);
                } else {
                    PhoneUtils.answerCall(ringing);
                }
            } else if (phoneType == PhoneConstants.PHONE_TYPE_SIP) {
                if (DBG) log("internalAnswerCall: answering (SIP)...");
                if (mCM.hasActiveFgCall()
                        && mCM.getFgPhone().getPhoneType() == PhoneConstants.PHONE_TYPE_CDMA) {
                    // Similar to the PHONE_TYPE_CDMA handling.
                    // The incoming call is SIP call and the ongoing
                    // call is a CDMA call. The CDMA network does not
                    // support holding an active call, so there's no
                    // way to swap between a CDMA call and a SIP call.
                    // So for now, we just don't allow a CDMA call and
                    // a SIP call to be active at the same time.We'll
                    // "answer incoming, end ongoing" in this case.
                    if (DBG) log("internalAnswerCall: answer "
                            + "SIP incoming and end CDMA ongoing");
                    PhoneUtils.answerAndEndActive(mCM, ringing);
                } else {
                    PhoneUtils.answerCall(ringing);
                }
            } else if (phoneType == PhoneConstants.PHONE_TYPE_GSM) {
                if (DBG) log("internalAnswerCall: answering (GSM)...");
                // GSM: this is usually just a wrapper around
                // PhoneUtils.answerCall(), *but* we also need to do
                // something special for the "both lines in use" case.

                final boolean hasActiveCall = mCM.hasActiveFgCall();
                final boolean hasHoldingCall = mCM.hasActiveBgCall();

                if (hasActiveCall && hasHoldingCall) {
                    if (DBG) log("internalAnswerCall: answering (both lines in use!)...");
                    // The relatively rare case where both lines are
                    // already in use.  We "answer incoming, end ongoing"
                    // in this case, according to the current UI spec.
                    PhoneUtils.answerAndEndActive(mCM, ringing);

                    // Alternatively, we could use
                    // PhoneUtils.answerAndEndHolding(mPhone);
                    // here to end the on-hold call instead.
                } else {
                    if (DBG) log("internalAnswerCall: answering...");
                    PhoneUtils.answerCall(ringing);  // Automatically holds the current active call,
                                                    // if there is one
                }
            } else {
                throw new IllegalStateException("Unexpected phone type: " + phoneType);
            }

            // Call origin is valid only with outgoing calls. Disable it on incoming calls.
            mApp.setLatestActiveCallOrigin(null);
        }
    }

    /**
     * Answer the ringing call *and* hang up the ongoing call.
     */
    private void internalAnswerAndEnd() {
        if (DBG) log("internalAnswerAndEnd()...");
        if (VDBG) PhoneUtils.dumpCallManager();
        // In the rare case when multiple calls are ringing, the UI policy
        // it to always act on the first ringing call.
        PhoneUtils.answerAndEndActive(mCM, mCM.getFirstActiveRingingCall());
    }

    /**
     * Hang up the ringing call (aka "Don't answer").
     */
    /* package */ void hangupRingingCall() {
        if (DBG) log("hangupRingingCall()...");
        if (VDBG) PhoneUtils.dumpCallManager();
        // In the rare case when multiple calls are ringing, the UI policy
        // it to always act on the first ringing call.
        PhoneUtils.hangupRingingCall(mCM.getFirstActiveRingingCall());
    }

    /**
     * Silence the ringer (if an incoming call is ringing.)
     */
    private void internalSilenceRinger() {
        if (DBG) log("internalSilenceRinger()...");
        final CallNotifier notifier = mApp.notifier;
        if (notifier.isRinging()) {
            // ringer is actually playing, so silence it.
            notifier.silenceRinger();
        }
    }

    /**
     * Respond via SMS to the ringing call.
     * @see RespondViaSmsManager
     */
    private void internalRespondViaSms() {
        log("internalRespondViaSms()...");
        if (VDBG) PhoneUtils.dumpCallManager();

        // In the rare case when multiple calls are ringing, the UI policy
        // it to always act on the first ringing call.
        Call ringingCall = mCM.getFirstActiveRingingCall();

        mRespondViaSmsManager.showRespondViaSmsPopup(ringingCall);

        // Silence the ringer, since it would be distracting while you're trying
        // to pick a response.  (Note that we'll restart the ringer if you bail
        // out of the popup, though; see RespondViaSmsCancelListener.)
        internalSilenceRinger();
    }

    /**
     * Hang up the current active call.
     */
    private void internalHangup() {
        PhoneConstants.State state = mCM.getState();
        log("internalHangup()...  phone state = " + state);

        // Regardless of the phone state, issue a hangup request.
        // (If the phone is already idle, this call will presumably have no
        // effect (but also see the note below.))
        PhoneUtils.hangup(mCM);

        // If the user just hung up the only active call, we'll eventually exit
        // the in-call UI after the following sequence:
        // - When the hangup() succeeds, we'll get a DISCONNECT event from
        //   the telephony layer (see onDisconnect()).
        // - We immediately switch to the "Call ended" state (see the "delayed
        //   bailout" code path in onDisconnect()) and also post a delayed
        //   DELAYED_CLEANUP_AFTER_DISCONNECT message.
        // - When the DELAYED_CLEANUP_AFTER_DISCONNECT message comes in (see
        //   delayedCleanupAfterDisconnect()) we do some final cleanup, and exit
        //   this activity unless the phone is still in use (i.e. if there's
        //   another call, or something else going on like an active MMI
        //   sequence.)

        if (state == PhoneConstants.State.IDLE) {
            // The user asked us to hang up, but the phone was (already) idle!
            Log.w(LOG_TAG, "internalHangup(): phone is already IDLE!");

            // This is rare, but can happen in a few cases:
            // (a) If the user quickly double-taps the "End" button.  In this case
            //   we'll see that 2nd press event during the brief "Call ended"
            //   state (where the phone is IDLE), or possibly even before the
            //   radio has been able to respond to the initial hangup request.
            // (b) More rarely, this can happen if the user presses "End" at the
            //   exact moment that the call ends on its own (like because of the
            //   other person hanging up.)
            // (c) Finally, this could also happen if we somehow get stuck here on
            //   the InCallScreen with the phone truly idle, perhaps due to a
            //   bug where we somehow *didn't* exit when the phone became idle
            //   in the first place.

            // TODO: as a "safety valve" for case (c), consider immediately
            // bailing out of the in-call UI right here.  (The user can always
            // bail out by pressing Home, of course, but they'll probably try
            // pressing End first.)
            //
            //    Log.i(LOG_TAG, "internalHangup(): phone is already IDLE!  Bailing out...");
            //    endInCallScreenSession();
        }
    }

    /**
     * InCallScreen-specific wrapper around PhoneUtils.switchHoldingAndActive().
     */
    private void internalSwapCalls() {
        if (DBG) log("internalSwapCalls()...");

        // Any time we swap calls, force the DTMF dialpad to close.
        // (We want the regular in-call UI to be visible right now, so the
        // user can clearly see which call is now in the foreground.)
        closeDialpadInternal(true);  // do the "closing" animation

        // Also, clear out the "history" of DTMF digits you typed, to make
        // sure you don't see digits from call #1 while call #2 is active.
        // (Yes, this does mean that swapping calls twice will cause you
        // to lose any previous digits from the current call; see the TODO
        // comment on DTMFTwelvKeyDialer.clearDigits() for more info.)
        mDialer.clearDigits();

        // Swap the fg and bg calls.
        // In the future we may provides some way for user to choose among
        // multiple background calls, for now, always act on the first background calll.
        PhoneUtils.switchHoldingAndActive(mCM.getFirstActiveBgCall());

        // If we have a valid BluetoothHandsfree then since CDMA network or
        // Telephony FW does not send us information on which caller got swapped
        // we need to update the second call active state in BluetoothHandsfree internally
        if (mCM.getBgPhone().getPhoneType() == PhoneConstants.PHONE_TYPE_CDMA) {
            BluetoothHandsfree bthf = mApp.getBluetoothHandsfree();
            if (bthf != null) {
                bthf.cdmaSwapSecondCallState();
            }
        }

    }

    /**
     * Sets the current high-level "mode" of the in-call UI.
     *
     * NOTE: if newMode is CALL_ENDED, the caller is responsible for
     * posting a delayed DELAYED_CLEANUP_AFTER_DISCONNECT message, to make
     * sure the "call ended" state goes away after a couple of seconds.
     *
     * Note this method does NOT refresh of the onscreen UI; the caller is
     * responsible for calling updateScreen() or requestUpdateScreen() if
     * necessary.
     */
    private void setInCallScreenMode(InCallScreenMode newMode) {
        if (DBG) log("setInCallScreenMode: " + newMode);
        mApp.inCallUiState.inCallScreenMode = newMode;

        switch (newMode) {
            case MANAGE_CONFERENCE:
                if (!PhoneUtils.isConferenceCall(mCM.getActiveFgCall())) {
                    Log.w(LOG_TAG, "MANAGE_CONFERENCE: no active conference call!");
                    // Hide the Manage Conference panel, return to NORMAL mode.
                    setInCallScreenMode(InCallScreenMode.NORMAL);
                    return;
                }
                List<Connection> connections = mCM.getFgCallConnections();
                // There almost certainly will be > 1 connection,
                // since isConferenceCall() just returned true.
                if ((connections == null) || (connections.size() <= 1)) {
                    Log.w(LOG_TAG,
                          "MANAGE_CONFERENCE: Bogus TRUE from isConferenceCall(); connections = "
                          + connections);
                    // Hide the Manage Conference panel, return to NORMAL mode.
                    setInCallScreenMode(InCallScreenMode.NORMAL);
                    return;
                }

                // TODO: Don't do this here. The call to
                // initManageConferencePanel() should instead happen
                // automagically in ManageConferenceUtils the very first
                // time you call updateManageConferencePanel() or
                // setPanelVisible(true).
                mManageConferenceUtils.initManageConferencePanel();  // if necessary

                mManageConferenceUtils.updateManageConferencePanel(connections);

                // The "Manage conference" UI takes up the full main frame,
                // replacing the CallCard PopupWindow.
                mManageConferenceUtils.setPanelVisible(true);

                // Start the chronometer.
                // TODO: Similarly, we shouldn't expose startConferenceTime()
                // and stopConferenceTime(); the ManageConferenceUtils
                // class ought to manage the conferenceTime widget itself
                // based on setPanelVisible() calls.

                // Note: there is active Fg call since we are in conference call
                long callDuration =
                        mCM.getActiveFgCall().getEarliestConnection().getDurationMillis();
                mManageConferenceUtils.startConferenceTime(
                        SystemClock.elapsedRealtime() - callDuration);

                // No need to close the dialer here, since the Manage
                // Conference UI will just cover it up anyway.

                break;

            case CALL_ENDED:
            case NORMAL:
                mManageConferenceUtils.setPanelVisible(false);
                mManageConferenceUtils.stopConferenceTime();
                break;

            case OTA_NORMAL:
                mApp.otaUtils.setCdmaOtaInCallScreenUiState(
                        OtaUtils.CdmaOtaInCallScreenUiState.State.NORMAL);
                break;

            case OTA_ENDED:
                mApp.otaUtils.setCdmaOtaInCallScreenUiState(
                        OtaUtils.CdmaOtaInCallScreenUiState.State.ENDED);
                break;

            case UNDEFINED:
                // Set our Activities intent to ACTION_UNDEFINED so
                // that if we get resumed after we've completed a call
                // the next call will not cause checkIsOtaCall to
                // return true.
                //
                // TODO(OTASP): update these comments
                //
                // With the framework as of October 2009 the sequence below
                // causes the framework to call onResume, onPause, onNewIntent,
                // onResume. If we don't call setIntent below then when the
                // first onResume calls checkIsOtaCall via checkOtaspStateOnResume it will
                // return true and the Activity will be confused.
                //
                //  1) Power up Phone A
                //  2) Place *22899 call and activate Phone A
                //  3) Press the power key on Phone A to turn off the display
                //  4) Call Phone A from Phone B answering Phone A
                //  5) The screen will be blank (Should be normal InCallScreen)
                //  6) Hang up the Phone B
                //  7) Phone A displays the activation screen.
                //
                // Step 3 is the critical step to cause the onResume, onPause
                // onNewIntent, onResume sequence. If step 3 is skipped the
                // sequence will be onNewIntent, onResume and all will be well.
                setIntent(new Intent(ACTION_UNDEFINED));

                // Cleanup Ota Screen if necessary and set the panel
                // to VISIBLE.
                if (mCM.getState() != PhoneConstants.State.OFFHOOK) {
                    if (mApp.otaUtils != null) {
                        mApp.otaUtils.cleanOtaScreen(true);
                    }
                } else {
                    log("WARNING: Setting mode to UNDEFINED but phone is OFFHOOK,"
                            + " skip cleanOtaScreen.");
                }
                break;
        }
    }

    /**
     * @return true if the "Manage conference" UI is currently visible.
     */
    /* package */ boolean isManageConferenceMode() {
        return (mApp.inCallUiState.inCallScreenMode == InCallScreenMode.MANAGE_CONFERENCE);
    }

    /**
     * Checks if the "Manage conference" UI needs to be updated.
     * If the state of the current conference call has changed
     * since our previous call to updateManageConferencePanel()),
     * do a fresh update.  Also, if the current call is no longer a
     * conference call at all, bail out of the "Manage conference" UI and
     * return to InCallScreenMode.NORMAL mode.
     */
    private void updateManageConferencePanelIfNecessary() {
        if (VDBG) log("updateManageConferencePanelIfNecessary: " + mCM.getActiveFgCall() + "...");

        List<Connection> connections = mCM.getFgCallConnections();
        if (connections == null) {
            if (VDBG) log("==> no connections on foreground call!");
            // Hide the Manage Conference panel, return to NORMAL mode.
            setInCallScreenMode(InCallScreenMode.NORMAL);
            SyncWithPhoneStateStatus status = syncWithPhoneState();
            if (status != SyncWithPhoneStateStatus.SUCCESS) {
                Log.w(LOG_TAG, "- syncWithPhoneState failed! status = " + status);
                // We shouldn't even be in the in-call UI in the first
                // place, so bail out:
                if (DBG) log("updateManageConferencePanelIfNecessary: endInCallScreenSession... 1");
                endInCallScreenSession();
                return;
            }
            return;
        }

        int numConnections = connections.size();
        if (numConnections <= 1) {
            if (VDBG) log("==> foreground call no longer a conference!");
            // Hide the Manage Conference panel, return to NORMAL mode.
            setInCallScreenMode(InCallScreenMode.NORMAL);
            SyncWithPhoneStateStatus status = syncWithPhoneState();
            if (status != SyncWithPhoneStateStatus.SUCCESS) {
                Log.w(LOG_TAG, "- syncWithPhoneState failed! status = " + status);
                // We shouldn't even be in the in-call UI in the first
                // place, so bail out:
                if (DBG) log("updateManageConferencePanelIfNecessary: endInCallScreenSession... 2");
                endInCallScreenSession();
                return;
            }
            return;
        }

        // TODO: the test to see if numConnections has changed can go in
        // updateManageConferencePanel(), rather than here.
        if (numConnections != mManageConferenceUtils.getNumCallersInConference()) {
            if (VDBG) log("==> Conference size has changed; need to rebuild UI!");
            mManageConferenceUtils.updateManageConferencePanel(connections);
        }
    }

    /**
     * Updates {@link #mCallCard}'s visibility state per DTMF dialpad visibility. They
     * cannot be shown simultaneously and thus we should reflect DTMF dialpad visibility into
     * another.
     *
     * Note: During OTA calls or users' managing conference calls, we should *not* call this method
     * but manually manage both visibility.
     *
     * @see #updateScreen()
     */
    private void updateCallCardVisibilityPerDialerState(boolean animate) {
        // We need to hide the CallCard while the dialpad is visible.
        if (isDialerOpened()) {
            if (VDBG) {
                log("- updateCallCardVisibilityPerDialerState(animate="
                        + animate + "): dialpad open, hide mCallCard...");
            }
            if (animate) {
                AnimationUtils.Fade.hide(mCallCard, View.GONE);
            } else {
                mCallCard.setVisibility(View.GONE);
            }
        } else {
            // Dialpad is dismissed; bring back the CallCard if it's supposed to be visible.
            if ((mApp.inCallUiState.inCallScreenMode == InCallScreenMode.NORMAL)
                || (mApp.inCallUiState.inCallScreenMode == InCallScreenMode.CALL_ENDED)) {
                if (VDBG) {
                    log("- updateCallCardVisibilityPerDialerState(animate="
                            + animate + "): dialpad dismissed, show mCallCard...");
                }
                if (animate) {
                    AnimationUtils.Fade.show(mCallCard);
                } else {
                    mCallCard.setVisibility(View.VISIBLE);
                }
            }
        }
    }

    /**
     * @see DTMFTwelveKeyDialer#isOpened()
     */
    /* package */ boolean isDialerOpened() {
        return (mDialer != null && mDialer.isOpened());
    }

    /**
     * Called any time the DTMF dialpad is opened.
     * @see DTMFTwelveKeyDialer#openDialer(boolean)
     */
    /* package */ void onDialerOpen(boolean animate) {
        if (DBG) log("onDialerOpen()...");

        // Update the in-call touch UI.
        updateInCallTouchUi();

        // Update CallCard UI, which depends on the dialpad.
        updateCallCardVisibilityPerDialerState(animate);

        // This counts as explicit "user activity".
        mApp.pokeUserActivity();

        //If on OTA Call, hide OTA Screen
        // TODO: This may not be necessary, now that the dialpad is
        // always visible in OTA mode.
        if  ((mApp.inCallUiState.inCallScreenMode == InCallScreenMode.OTA_NORMAL
                || mApp.inCallUiState.inCallScreenMode == InCallScreenMode.OTA_ENDED)
                && mApp.otaUtils != null) {
            mApp.otaUtils.hideOtaScreen();
        }
    }

    /**
     * Called any time the DTMF dialpad is closed.
     * @see DTMFTwelveKeyDialer#closeDialer(boolean)
     */
    /* package */ void onDialerClose(boolean animate) {
        if (DBG) log("onDialerClose()...");

        // OTA-specific cleanup upon closing the dialpad.
        if ((mApp.inCallUiState.inCallScreenMode == InCallScreenMode.OTA_NORMAL)
            || (mApp.inCallUiState.inCallScreenMode == InCallScreenMode.OTA_ENDED)
            || ((mApp.cdmaOtaScreenState != null)
                && (mApp.cdmaOtaScreenState.otaScreenState ==
                    CdmaOtaScreenState.OtaScreenState.OTA_STATUS_ACTIVATION))) {
            if (mApp.otaUtils != null) {
                mApp.otaUtils.otaShowProperScreen();
            }
        }

        // Update the in-call touch UI.
        updateInCallTouchUi();

        // Update CallCard UI, which depends on the dialpad.
        updateCallCardVisibilityPerDialerState(animate);

        // This counts as explicit "user activity".
        mApp.pokeUserActivity();
    }

    /**
     * Determines when we can dial DTMF tones.
     */
    /* package */ boolean okToDialDTMFTones() {
        final boolean hasRingingCall = mCM.hasActiveRingingCall();
        final Call.State fgCallState = mCM.getActiveFgCallState();

        // We're allowed to send DTMF tones when there's an ACTIVE
        // foreground call, and not when an incoming call is ringing
        // (since DTMF tones are useless in that state), or if the
        // Manage Conference UI is visible (since the tab interferes
        // with the "Back to call" button.)

        // We can also dial while in ALERTING state because there are
        // some connections that never update to an ACTIVE state (no
        // indication from the network).
        boolean canDial =
            (fgCallState == Call.State.ACTIVE || fgCallState == Call.State.ALERTING)
            && !hasRingingCall
            && (mApp.inCallUiState.inCallScreenMode != InCallScreenMode.MANAGE_CONFERENCE);

        if (VDBG) log ("[okToDialDTMFTones] foreground state: " + fgCallState +
                ", ringing state: " + hasRingingCall +
                ", call screen mode: " + mApp.inCallUiState.inCallScreenMode +
                ", result: " + canDial);

        return canDial;
    }

    /**
     * @return true if the in-call DTMF dialpad should be available to the
     *      user, given the current state of the phone and the in-call UI.
     *      (This is used to control the enabledness of the "Show
     *      dialpad" onscreen button; see InCallControlState.dialpadEnabled.)
     */
    /* package */ boolean okToShowDialpad() {
        // Very similar to okToDialDTMFTones(), but allow DIALING here.
        final Call.State fgCallState = mCM.getActiveFgCallState();
        return okToDialDTMFTones() || (fgCallState == Call.State.DIALING);
    }

    /**
     * Initializes the in-call touch UI on devices that need it.
     */
    private void initInCallTouchUi() {
        if (DBG) log("initInCallTouchUi()...");
        // TODO: we currently use the InCallTouchUi widget in at least
        // some states on ALL platforms.  But if some devices ultimately
        // end up not using *any* onscreen touch UI, we should make sure
        // to not even inflate the InCallTouchUi widget on those devices.
        mInCallTouchUi = (InCallTouchUi) findViewById(R.id.inCallTouchUi);
        mInCallTouchUi.setInCallScreenInstance(this);

        // RespondViaSmsManager implements the "Respond via SMS"
        // feature that's triggered from the incoming call widget.
        mRespondViaSmsManager = new RespondViaSmsManager();
        mRespondViaSmsManager.setInCallScreenInstance(this);
    }

    /**
     * Updates the state of the in-call touch UI.
     */
    private void updateInCallTouchUi() {
        if (mInCallTouchUi != null) {
            mInCallTouchUi.updateState(mCM);
        }
    }

    /**
     * @return the InCallTouchUi widget
     */
    /* package */ InCallTouchUi getInCallTouchUi() {
        return mInCallTouchUi;
    }

    /**
     * Posts a handler message telling the InCallScreen to refresh the
     * onscreen in-call UI.
     *
     * This is just a wrapper around updateScreen(), for use by the
     * rest of the phone app or from a thread other than the UI thread.
     *
     * updateScreen() is a no-op if the InCallScreen is not the foreground
     * activity, so it's safe to call this whether or not the InCallScreen
     * is currently visible.
     */
    /* package */ void requestUpdateScreen() {
        if (DBG) log("requestUpdateScreen()...");
        mHandler.removeMessages(REQUEST_UPDATE_SCREEN);
        mHandler.sendEmptyMessage(REQUEST_UPDATE_SCREEN);
    }

    /**
     * @return true if we're in restricted / emergency dialing only mode.
     */
    public boolean isPhoneStateRestricted() {
        // TODO:  This needs to work IN TANDEM with the KeyGuardViewMediator Code.
        // Right now, it looks like the mInputRestricted flag is INTERNAL to the
        // KeyGuardViewMediator and SPECIFICALLY set to be FALSE while the emergency
        // phone call is being made, to allow for input into the InCallScreen.
        // Having the InCallScreen judge the state of the device from this flag
        // becomes meaningless since it is always false for us.  The mediator should
        // have an additional API to let this app know that it should be restricted.
        int serviceState = mCM.getServiceState();
        return ((serviceState == ServiceState.STATE_EMERGENCY_ONLY) ||
                (serviceState == ServiceState.STATE_OUT_OF_SERVICE) ||
                (mApp.getKeyguardManager().inKeyguardRestrictedInputMode()));
    }


    //
    // Bluetooth helper methods.
    //
    // - BluetoothAdapter is the Bluetooth system service.  If
    //   getDefaultAdapter() returns null
    //   then the device is not BT capable.  Use BluetoothDevice.isEnabled()
    //   to see if BT is enabled on the device.
    //
    // - BluetoothHeadset is the API for the control connection to a
    //   Bluetooth Headset.  This lets you completely connect/disconnect a
    //   headset (which we don't do from the Phone UI!) but also lets you
    //   get the address of the currently active headset and see whether
    //   it's currently connected.
    //
    // - BluetoothHandsfree is the API to control the audio connection to
    //   a bluetooth headset. We use this API to switch the headset on and
    //   off when the user presses the "Bluetooth" button.
    //   Our BluetoothHandsfree instance (mBluetoothHandsfree) is created
    //   by the PhoneApp and will be null if the device is not BT capable.
    //

    /**
     * @return true if the Bluetooth on/off switch in the UI should be
     *         available to the user (i.e. if the device is BT-capable
     *         and a headset is connected.)
     */
    /* package */ boolean isBluetoothAvailable() {
        if (VDBG) log("isBluetoothAvailable()...");
        if (mBluetoothHandsfree == null) {
            // Device is not BT capable.
            if (VDBG) log("  ==> FALSE (not BT capable)");
            return false;
        }

        // There's no need to ask the Bluetooth system service if BT is enabled:
        //
        //    BluetoothAdapter adapter = BluetoothAdapter.getDefaultAdapter();
        //    if ((adapter == null) || !adapter.isEnabled()) {
        //        if (DBG) log("  ==> FALSE (BT not enabled)");
        //        return false;
        //    }
        //    if (DBG) log("  - BT enabled!  device name " + adapter.getName()
        //                 + ", address " + adapter.getAddress());
        //
        // ...since we already have a BluetoothHeadset instance.  We can just
        // call isConnected() on that, and assume it'll be false if BT isn't
        // enabled at all.

        // Check if there's a connected headset, using the BluetoothHeadset API.
        boolean isConnected = false;
        if (mBluetoothHeadset != null) {
            List<BluetoothDevice> deviceList = mBluetoothHeadset.getConnectedDevices();

            if (deviceList.size() > 0) {
                BluetoothDevice device = deviceList.get(0);
                isConnected = true;

                if (VDBG) log("  - headset state = " +
                              mBluetoothHeadset.getConnectionState(device));
                if (VDBG) log("  - headset address: " + device);
                if (VDBG) log("  - isConnected: " + isConnected);
            }
        }

        if (VDBG) log("  ==> " + isConnected);
        return isConnected;
    }

    /**
     * @return true if a BT device is available, and its audio is currently connected.
     */
    /* package */ boolean isBluetoothAudioConnected() {
        if (mBluetoothHandsfree == null) {
            if (VDBG) log("isBluetoothAudioConnected: ==> FALSE (null mBluetoothHandsfree)");
            return false;
        }
        boolean isAudioOn = mBluetoothHandsfree.isAudioOn();
        if (VDBG) log("isBluetoothAudioConnected: ==> isAudioOn = " + isAudioOn);
        return isAudioOn;
    }

    /**
     * Helper method used to control the onscreen "Bluetooth" indication;
     * see InCallControlState.bluetoothIndicatorOn.
     *
     * @return true if a BT device is available and its audio is currently connected,
     *              <b>or</b> if we issued a BluetoothHandsfree.userWantsAudioOn()
     *              call within the last 5 seconds (which presumably means
     *              that the BT audio connection is currently being set
     *              up, and will be connected soon.)
     */
    /* package */ boolean isBluetoothAudioConnectedOrPending() {
        if (isBluetoothAudioConnected()) {
            if (VDBG) log("isBluetoothAudioConnectedOrPending: ==> TRUE (really connected)");
            return true;
        }

        // If we issued a userWantsAudioOn() call "recently enough", even
        // if BT isn't actually connected yet, let's still pretend BT is
        // on.  This makes the onscreen indication more responsive.
        if (mBluetoothConnectionPending) {
            long timeSinceRequest =
                    SystemClock.elapsedRealtime() - mBluetoothConnectionRequestTime;
            if (timeSinceRequest < 5000 /* 5 seconds */) {
                if (VDBG) log("isBluetoothAudioConnectedOrPending: ==> TRUE (requested "
                             + timeSinceRequest + " msec ago)");
                return true;
            } else {
                if (VDBG) log("isBluetoothAudioConnectedOrPending: ==> FALSE (request too old: "
                             + timeSinceRequest + " msec ago)");
                mBluetoothConnectionPending = false;
                return false;
            }
        }

        if (VDBG) log("isBluetoothAudioConnectedOrPending: ==> FALSE");
        return false;
    }

    /**
     * Posts a message to our handler saying to update the onscreen UI
     * based on a bluetooth headset state change.
     */
    /* package */ void requestUpdateBluetoothIndication() {
        if (VDBG) log("requestUpdateBluetoothIndication()...");
        // No need to look at the current state here; any UI elements that
        // care about the bluetooth state (i.e. the CallCard) get
        // the necessary state directly from PhoneApp.showBluetoothIndication().
        mHandler.removeMessages(REQUEST_UPDATE_BLUETOOTH_INDICATION);
        mHandler.sendEmptyMessage(REQUEST_UPDATE_BLUETOOTH_INDICATION);
    }

    private void dumpBluetoothState() {
        log("============== dumpBluetoothState() =============");
        log("= isBluetoothAvailable: " + isBluetoothAvailable());
        log("= isBluetoothAudioConnected: " + isBluetoothAudioConnected());
        log("= isBluetoothAudioConnectedOrPending: " + isBluetoothAudioConnectedOrPending());
        log("= PhoneApp.showBluetoothIndication: "
            + mApp.showBluetoothIndication());
        log("=");
        if (mBluetoothHandsfree != null) {
            log("= BluetoothHandsfree.isAudioOn: " + mBluetoothHandsfree.isAudioOn());
            if (mBluetoothHeadset != null) {
                List<BluetoothDevice> deviceList = mBluetoothHeadset.getConnectedDevices();

                if (deviceList.size() > 0) {
                    BluetoothDevice device = deviceList.get(0);
                    log("= BluetoothHeadset.getCurrentDevice: " + device);
                    log("= BluetoothHeadset.State: "
                        + mBluetoothHeadset.getConnectionState(device));
                }
            } else {
                log("= mBluetoothHeadset is null");
            }
        } else {
            log("= mBluetoothHandsfree is null; device is not BT capable");
        }
    }

    /* package */ void connectBluetoothAudio() {
        if (VDBG) log("connectBluetoothAudio()...");
        if (mBluetoothHandsfree != null) {
            mBluetoothHandsfree.userWantsAudioOn();
        }

        // Watch out: The bluetooth connection doesn't happen instantly;
        // the userWantsAudioOn() call returns instantly but does its real
        // work in another thread.  The mBluetoothConnectionPending flag
        // is just a little trickery to ensure that the onscreen UI updates
        // instantly. (See isBluetoothAudioConnectedOrPending() above.)
        mBluetoothConnectionPending = true;
        mBluetoothConnectionRequestTime = SystemClock.elapsedRealtime();
    }

    /* package */ void disconnectBluetoothAudio() {
        if (VDBG) log("disconnectBluetoothAudio()...");
        if (mBluetoothHandsfree != null) {
            mBluetoothHandsfree.userWantsAudioOff();
        }
        mBluetoothConnectionPending = false;
    }

    /**
     * Posts a handler message telling the InCallScreen to close
     * the OTA failure notice after the specified delay.
     * @see OtaUtils.otaShowProgramFailureNotice
     */
    /* package */ void requestCloseOtaFailureNotice(long timeout) {
        if (DBG) log("requestCloseOtaFailureNotice() with timeout: " + timeout);
        mHandler.sendEmptyMessageDelayed(REQUEST_CLOSE_OTA_FAILURE_NOTICE, timeout);

        // TODO: we probably ought to call removeMessages() for this
        // message code in either onPause or onResume, just to be 100%
        // sure that the message we just posted has no way to affect a
        // *different* call if the user quickly backs out and restarts.
        // (This is also true for requestCloseSpcErrorNotice() below, and
        // probably anywhere else we use mHandler.sendEmptyMessageDelayed().)
    }

    /**
     * Posts a handler message telling the InCallScreen to close
     * the SPC error notice after the specified delay.
     * @see OtaUtils.otaShowSpcErrorNotice
     */
    /* package */ void requestCloseSpcErrorNotice(long timeout) {
        if (DBG) log("requestCloseSpcErrorNotice() with timeout: " + timeout);
        mHandler.sendEmptyMessageDelayed(REQUEST_CLOSE_SPC_ERROR_NOTICE, timeout);
    }

    public boolean isOtaCallInActiveState() {
        if ((mApp.inCallUiState.inCallScreenMode == InCallScreenMode.OTA_NORMAL)
                || ((mApp.cdmaOtaScreenState != null)
                    && (mApp.cdmaOtaScreenState.otaScreenState ==
                        CdmaOtaScreenState.OtaScreenState.OTA_STATUS_ACTIVATION))) {
            return true;
        } else {
            return false;
        }
    }

    /**
     * Handle OTA Call End scenario when display becomes dark during OTA Call
     * and InCallScreen is in pause mode.  CallNotifier will listen for call
     * end indication and call this api to handle OTA Call end scenario
     */
    public void handleOtaCallEnd() {
        if (DBG) log("handleOtaCallEnd entering");
        if (((mApp.inCallUiState.inCallScreenMode == InCallScreenMode.OTA_NORMAL)
                || ((mApp.cdmaOtaScreenState != null)
                && (mApp.cdmaOtaScreenState.otaScreenState !=
                    CdmaOtaScreenState.OtaScreenState.OTA_STATUS_UNDEFINED)))
                && ((mApp.cdmaOtaProvisionData != null)
                && (!mApp.cdmaOtaProvisionData.inOtaSpcState))) {
            if (DBG) log("handleOtaCallEnd - Set OTA Call End stater");
            setInCallScreenMode(InCallScreenMode.OTA_ENDED);
            updateScreen();
        }
    }

    public boolean isOtaCallInEndState() {
        return (mApp.inCallUiState.inCallScreenMode == InCallScreenMode.OTA_ENDED);
    }


    /**
     * Upon resuming the in-call UI, check to see if an OTASP call is in
     * progress, and if so enable the special OTASP-specific UI.
     *
     * TODO: have a simple single flag in InCallUiState for this rather than
     * needing to know about all those mApp.cdma*State objects.
     *
     * @return true if any OTASP-related UI is active
     */
    private boolean checkOtaspStateOnResume() {
        // If there's no OtaUtils instance, that means we haven't even tried
        // to start an OTASP call (yet), so there's definitely nothing to do here.
        if (mApp.otaUtils == null) {
            if (DBG) log("checkOtaspStateOnResume: no OtaUtils instance; nothing to do.");
            return false;
        }

        if ((mApp.cdmaOtaScreenState == null) || (mApp.cdmaOtaProvisionData == null)) {
            // Uh oh -- something wrong with our internal OTASP state.
            // (Since this is an OTASP-capable device, these objects
            // *should* have already been created by PhoneApp.onCreate().)
            throw new IllegalStateException("checkOtaspStateOnResume: "
                                            + "app.cdmaOta* objects(s) not initialized");
        }

        // The PhoneApp.cdmaOtaInCallScreenUiState instance is the
        // authoritative source saying whether or not the in-call UI should
        // show its OTASP-related UI.

        OtaUtils.CdmaOtaInCallScreenUiState.State cdmaOtaInCallScreenState =
                mApp.otaUtils.getCdmaOtaInCallScreenUiState();
        // These states are:
        // - UNDEFINED: no OTASP-related UI is visible
        // - NORMAL: OTASP call in progress, so show in-progress OTASP UI
        // - ENDED: OTASP call just ended, so show success/failure indication

        boolean otaspUiActive =
                (cdmaOtaInCallScreenState == OtaUtils.CdmaOtaInCallScreenUiState.State.NORMAL)
                || (cdmaOtaInCallScreenState == OtaUtils.CdmaOtaInCallScreenUiState.State.ENDED);

        if (otaspUiActive) {
            // Make sure the OtaUtils instance knows about the InCallScreen's
            // OTASP-related UI widgets.
            //
            // (This call has no effect if the UI widgets have already been set up.
            // It only really matters  the very first time that the InCallScreen instance
            // is onResume()d after starting an OTASP call.)
            mApp.otaUtils.updateUiWidgets(this, mInCallTouchUi, mCallCard);

            // Also update the InCallScreenMode based on the cdmaOtaInCallScreenState.

            if (cdmaOtaInCallScreenState == OtaUtils.CdmaOtaInCallScreenUiState.State.NORMAL) {
                if (DBG) log("checkOtaspStateOnResume - in OTA Normal mode");
                setInCallScreenMode(InCallScreenMode.OTA_NORMAL);
            } else if (cdmaOtaInCallScreenState ==
                       OtaUtils.CdmaOtaInCallScreenUiState.State.ENDED) {
                if (DBG) log("checkOtaspStateOnResume - in OTA END mode");
                setInCallScreenMode(InCallScreenMode.OTA_ENDED);
            }

            // TODO(OTASP): we might also need to go into OTA_ENDED mode
            // in one extra case:
            //
            // else if (mApp.cdmaOtaScreenState.otaScreenState ==
            //            CdmaOtaScreenState.OtaScreenState.OTA_STATUS_SUCCESS_FAILURE_DLG) {
            //     if (DBG) log("checkOtaspStateOnResume - set OTA END Mode");
            //     setInCallScreenMode(InCallScreenMode.OTA_ENDED);
            // }

        } else {
            // OTASP is not active; reset to regular in-call UI.

            if (DBG) log("checkOtaspStateOnResume - Set OTA NORMAL Mode");
            setInCallScreenMode(InCallScreenMode.OTA_NORMAL);

            if (mApp.otaUtils != null) {
                mApp.otaUtils.cleanOtaScreen(false);
            }
        }

        // TODO(OTASP):
        // The original check from checkIsOtaCall() when handling ACTION_MAIN was this:
        //
        //        [ . . . ]
        //        else if (action.equals(intent.ACTION_MAIN)) {
        //            if (DBG) log("checkIsOtaCall action ACTION_MAIN");
        //            boolean isRingingCall = mCM.hasActiveRingingCall();
        //            if (isRingingCall) {
        //                if (DBG) log("checkIsOtaCall isRingingCall: " + isRingingCall);
        //                return false;
        //            } else if ((mApp.cdmaOtaInCallScreenUiState.state
        //                            == CdmaOtaInCallScreenUiState.State.NORMAL)
        //                    || (mApp.cdmaOtaInCallScreenUiState.state
        //                            == CdmaOtaInCallScreenUiState.State.ENDED)) {
        //                if (DBG) log("action ACTION_MAIN, OTA call already in progress");
        //                isOtaCall = true;
        //            } else {
        //                if (mApp.cdmaOtaScreenState.otaScreenState !=
        //                        CdmaOtaScreenState.OtaScreenState.OTA_STATUS_UNDEFINED) {
        //                    if (DBG) log("checkIsOtaCall action ACTION_MAIN, "
        //                                 + "OTA call in progress with UNDEFINED");
        //                    isOtaCall = true;
        //                }
        //            }
        //        }
        //
        // Also, in internalResolveIntent() we used to do this:
        //
        //        if ((mApp.inCallUiState.inCallScreenMode == InCallScreenMode.OTA_NORMAL)
        //                || (mApp.inCallUiState.inCallScreenMode == InCallScreenMode.OTA_ENDED)) {
        //            // If in OTA Call, update the OTA UI
        //            updateScreen();
        //            return;
        //        }
        //
        // We still need more cleanup to simplify the mApp.cdma*State objects.

        return otaspUiActive;
    }

    /**
     * Updates and returns the InCallControlState instance.
     */
    public InCallControlState getUpdatedInCallControlState() {
        if (VDBG) log("getUpdatedInCallControlState()...");
        mInCallControlState.update();
        return mInCallControlState;
    }

    public void resetInCallScreenMode() {
        if (DBG) log("resetInCallScreenMode: setting mode to UNDEFINED...");
        setInCallScreenMode(InCallScreenMode.UNDEFINED);
    }

    /**
     * Updates the onscreen hint displayed while the user is dragging one
     * of the handles of the RotarySelector widget used for incoming
     * calls.
     *
     * @param hintTextResId resource ID of the hint text to display,
     *        or 0 if no hint should be visible.
     * @param hintColorResId resource ID for the color of the hint text
     */
    /* package */ void updateIncomingCallWidgetHint(int hintTextResId, int hintColorResId) {
        if (VDBG) log("updateIncomingCallWidgetHint(" + hintTextResId + ")...");
        if (mCallCard != null) {
            mCallCard.setIncomingCallWidgetHint(hintTextResId, hintColorResId);
            mCallCard.updateState(mCM);
            // TODO: if hintTextResId == 0, consider NOT clearing the onscreen
            // hint right away, but instead post a delayed handler message to
            // keep it onscreen for an extra second or two.  (This might make
            // the hint more helpful if the user quickly taps one of the
            // handles without dragging at all...)
            // (Or, maybe this should happen completely within the RotarySelector
            // widget, since the widget itself probably wants to keep the colored
            // arrow visible for some extra time also...)
        }
    }


    /**
     * Used when we need to update buttons outside InCallTouchUi's updateInCallControls() along
     * with that method being called. CallCard may call this too because it doesn't have
     * enough information to update buttons inside itself (more specifically, the class cannot
     * obtain mInCallControllState without some side effect. See also
     * {@link #getUpdatedInCallControlState()}. We probably don't want a method like
     * getRawCallControlState() which returns raw intance with no side effect just for this
     * corner case scenario)
     *
     * TODO: need better design for buttons outside InCallTouchUi.
     */
    /* package */ void updateButtonStateOutsideInCallTouchUi() {
        if (mCallCard != null) {
            mCallCard.setSecondaryCallClickable(mInCallControlState.canSwap);
        }
    }

    @Override
    public boolean dispatchPopulateAccessibilityEvent(AccessibilityEvent event) {
        super.dispatchPopulateAccessibilityEvent(event);
        mCallCard.dispatchPopulateAccessibilityEvent(event);
        return true;
    }

    /**
     * Manually handle configuration changes.
     *
     * We specify android:configChanges="orientation|keyboardHidden|uiMode" in
     * our manifest to make sure the system doesn't destroy and re-create us
     * due to the above config changes.  Instead, this method will be called,
     * and should manually rebuild the onscreen UI to keep it in sync with the
     * current configuration.
     *
     */
    public void onConfigurationChanged(Configuration newConfig) {
        if (DBG) log("onConfigurationChanged: newConfig = " + newConfig);

        // Note: At the time this function is called, our Resources object
        // will have already been updated to return resource values matching
        // the new configuration.

        // Watch out: we *can* still get destroyed and recreated if a
        // configuration change occurs that is *not* listed in the
        // android:configChanges attribute.  TODO: Any others we need to list?

        super.onConfigurationChanged(newConfig);

        // Nothing else to do here, since (currently) the InCallScreen looks
        // exactly the same regardless of configuration.
        // (Specifically, we'll never be in landscape mode because we set
        // android:screenOrientation="portrait" in our manifest, and we don't
        // change our UI at all based on newConfig.keyboardHidden or
        // newConfig.uiMode.)

        // TODO: we do eventually want to handle at least some config changes, such as:
        boolean isKeyboardOpen = (newConfig.keyboardHidden == Configuration.KEYBOARDHIDDEN_NO);
        if (DBG) log("  - isKeyboardOpen = " + isKeyboardOpen);
        boolean isLandscape = (newConfig.orientation == Configuration.ORIENTATION_LANDSCAPE);
        if (DBG) log("  - isLandscape = " + isLandscape);
        if (DBG) log("  - uiMode = " + newConfig.uiMode);
        // See bug 2089513.
    }

    /**
     * Handles an incoming RING event from the telephony layer.
     */
    private void onIncomingRing() {
        if (DBG) log("onIncomingRing()...");
        // IFF we're visible, forward this event to the InCallTouchUi
        // instance (which uses this event to drive the animation of the
        // incoming-call UI.)
        if (mIsForegroundActivity && (mInCallTouchUi != null)) {
            mInCallTouchUi.onIncomingRing();
        }
    }

    /**
     * Handles a "new ringing connection" event from the telephony layer.
     *
     * This event comes in right at the start of the incoming-call sequence,
     * exactly once per incoming call.
     *
     * Watch out: this won't be called if InCallScreen isn't ready yet,
     * which typically happens for the first incoming phone call (even before
     * the possible first outgoing call).
     */
    private void onNewRingingConnection() {
        if (DBG) log("onNewRingingConnection()...");

        // We use this event to reset any incoming-call-related UI elements
        // that might have been left in an inconsistent state after a prior
        // incoming call.
        // (Note we do this whether or not we're the foreground activity,
        // since this event comes in *before* we actually get launched to
        // display the incoming-call UI.)

        // If there's a "Respond via SMS" popup still around since the
        // last time we were the foreground activity, make sure it's not
        // still active(!) since that would interfere with *this* incoming
        // call.
        // (Note that we also do this same check in onResume().  But we
        // need it here too, to make sure the popup gets reset in the case
        // where a call-waiting call comes in while the InCallScreen is
        // already in the foreground.)
        mRespondViaSmsManager.dismissPopup();  // safe even if already dismissed
    }

    /**
     * Enables or disables the status bar "window shade" based on the current situation.
     */
    private void updateExpandedViewState() {
        if (mIsForegroundActivity) {
            if (mApp.proximitySensorModeEnabled()) {
                // We should not enable notification's expanded view on RINGING state.
                mApp.notificationMgr.statusBarHelper.enableExpandedView(
                        mCM.getState() != PhoneConstants.State.RINGING);
            } else {
                // If proximity sensor is unavailable on the device, disable it to avoid false
                // touches toward notifications.
                mApp.notificationMgr.statusBarHelper.enableExpandedView(false);
            }
        } else {
            mApp.notificationMgr.statusBarHelper.enableExpandedView(true);
        }
    }

    private void log(String msg) {
        Log.d(LOG_TAG, msg);
    }

    /**
     * Requests to remove provider info frame after having
     * {@link #PROVIDER_INFO_TIMEOUT}) msec delay.
     */
    /* package */ void requestRemoveProviderInfoWithDelay() {
        // Remove any zombie messages and then send a message to
        // self to remove the provider info after some time.
        mHandler.removeMessages(EVENT_HIDE_PROVIDER_INFO);
        Message msg = Message.obtain(mHandler, EVENT_HIDE_PROVIDER_INFO);
        mHandler.sendMessageDelayed(msg, PROVIDER_INFO_TIMEOUT);
        if (DBG) {
            log("Requested to remove provider info after " + PROVIDER_INFO_TIMEOUT + " msec.");
        }
    }
}<|MERGE_RESOLUTION|>--- conflicted
+++ resolved
@@ -2404,17 +2404,11 @@
         // If an incoming call is ringing, make sure the dialpad is
         // closed.  (We do this to make sure we're not covering up the
         // "incoming call" UI.)
-<<<<<<< HEAD
-        if (mCM.getState() == PhoneConstants.State.RINGING && mDialer.isOpened()) {
-            Log.i(LOG_TAG, "During RINGING state we force hiding dialpad.");
-            closeDialpadInternal(false);  // don't do the "closing" animation
-=======
-        if (mCM.getState() == Phone.State.RINGING) {
+        if (mCM.getState() == PhoneConstants.State.RINGING) {
             if (mDialer.isOpened()) {
               Log.i(LOG_TAG, "During RINGING state we force hiding dialpad.");
               closeDialpadInternal(false);  // don't do the "closing" animation
             }
->>>>>>> 08336552
 
             // At this point, we are guranteed that the dialer is closed.
             // This means that it is safe to clear out the "history" of DTMF digits
