/*
 * Copyright (C) 2012 The Android Open Source Project
 *
 * Licensed under the Apache License, Version 2.0 (the "License");
 * you may not use this file except in compliance with the License.
 * You may obtain a copy of the License at
 *
 *      http://www.apache.org/licenses/LICENSE-2.0
 *
 * Unless required by applicable law or agreed to in writing, software
 * distributed under the License is distributed on an "AS IS" BASIS,
 * WITHOUT WARRANTIES OR CONDITIONS OF ANY KIND, either express or implied.
 * See the License for the specific language governing permissions and
 * limitations under the License.
 */

package com.android.phone;

import android.app.Application;
import android.content.res.Configuration;
import android.os.UserHandle;
<<<<<<< HEAD
import android.preference.PreferenceManager;
import android.provider.Settings.System;
import android.telephony.ServiceState;
import android.text.TextUtils;
import android.util.Log;
import android.view.KeyEvent;

import com.android.internal.telephony.Call;
import com.android.internal.telephony.CallManager;
import com.android.internal.telephony.IccCard;
import com.android.internal.telephony.IccCardConstants;
import com.android.internal.telephony.MmiCode;
import com.android.internal.telephony.Phone;
import com.android.internal.telephony.PhoneConstants;
import com.android.internal.telephony.PhoneFactory;
import com.android.internal.telephony.TelephonyCapabilities;
import com.android.internal.telephony.TelephonyIntents;
import com.android.internal.telephony.cdma.TtyIntent;
import com.android.phone.OtaUtils.CdmaOtaScreenState;
import com.android.phone.common.CallLogAsync;
import com.android.server.sip.SipService;
=======
>>>>>>> 859760f7

/**
 * Top-level Application class for the Phone app.
 */
public class PhoneApp extends Application {
    PhoneGlobals mPhoneGlobals;

    public PhoneApp() {
    }

    @Override
    public void onCreate() {
        if (UserHandle.myUserId() == 0) {
            // We are running as the primary user, so should bring up the
            // global phone state.
            mPhoneGlobals = new PhoneGlobals(this);
            mPhoneGlobals.onCreate();
        }
    }

    @Override
    public void onConfigurationChanged(Configuration newConfig) {
        if (mPhoneGlobals != null) {
            mPhoneGlobals.onConfigurationChanged(newConfig);
        }
        super.onConfigurationChanged(newConfig);
    }
<<<<<<< HEAD

    /**
     * Returns the singleton instance of the PhoneApp.
     */
    static PhoneApp getInstance() {
        return sMe;
    }

    /**
     * Returns the Phone associated with this instance
     */
    static Phone getPhone() {
        return getInstance().phone;
    }

    Ringer getRinger() {
        return ringer;
    }

    IBluetoothHeadsetPhone getBluetoothPhoneService() {
        return mBluetoothPhone;
    }

    boolean isBluetoothHeadsetAudioOn() {
        return (mBluetoothHeadsetAudioState != BluetoothHeadset.STATE_AUDIO_DISCONNECTED);
    }

    /**
     * Returns an Intent that can be used to go to the "Call log"
     * UI (aka CallLogActivity) in the Contacts app.
     *
     * Watch out: there's no guarantee that the system has any activity to
     * handle this intent.  (In particular there may be no "Call log" at
     * all on on non-voice-capable devices.)
     */
    /* package */ static Intent createCallLogIntent() {
        Intent intent = new Intent(Intent.ACTION_VIEW, null);
        intent.setType("vnd.android.cursor.dir/calls");
        return intent;
    }

    /**
     * Return an Intent that can be used to bring up the in-call screen.
     *
     * This intent can only be used from within the Phone app, since the
     * InCallScreen is not exported from our AndroidManifest.
     */
    /* package */ static Intent createInCallIntent() {
        Intent intent = new Intent(Intent.ACTION_MAIN, null);
        intent.setFlags(Intent.FLAG_ACTIVITY_NEW_TASK
                | Intent.FLAG_ACTIVITY_EXCLUDE_FROM_RECENTS
                | Intent.FLAG_ACTIVITY_NO_USER_ACTION);
        intent.setClassName("com.android.phone", getCallScreenClassName());
        return intent;
    }

    /**
     * Variation of createInCallIntent() that also specifies whether the
     * DTMF dialpad should be initially visible when the InCallScreen
     * comes up.
     */
    /* package */ static Intent createInCallIntent(boolean showDialpad) {
        Intent intent = createInCallIntent();
        intent.putExtra(InCallScreen.SHOW_DIALPAD_EXTRA, showDialpad);
        return intent;
    }

    /**
     * Returns PendingIntent for hanging up ongoing phone call. This will typically be used from
     * Notification context.
     */
    /* package */ static PendingIntent createHangUpOngoingCallPendingIntent(Context context) {
        Intent intent = new Intent(PhoneApp.ACTION_HANG_UP_ONGOING_CALL, null,
                context, NotificationBroadcastReceiver.class);
        return PendingIntent.getBroadcast(context, 0, intent, 0);
    }

    /* package */ static PendingIntent getCallBackPendingIntent(Context context, String number) {
        Intent intent = new Intent(ACTION_CALL_BACK_FROM_NOTIFICATION,
                Uri.fromParts(Constants.SCHEME_TEL, number, null),
                context, NotificationBroadcastReceiver.class);
        return PendingIntent.getBroadcast(context, 0, intent, 0);
    }

    /* package */ static PendingIntent getSendSmsFromNotificationPendingIntent(
            Context context, String number) {
        Intent intent = new Intent(ACTION_SEND_SMS_FROM_NOTIFICATION,
                Uri.fromParts(Constants.SCHEME_SMSTO, number, null),
                context, NotificationBroadcastReceiver.class);
        return PendingIntent.getBroadcast(context, 0, intent, 0);
    }

    private static String getCallScreenClassName() {
        return InCallScreen.class.getName();
    }

    /**
     * Starts the InCallScreen Activity.
     */
    /* package */ void displayCallScreen() {
        if (VDBG) Log.d(LOG_TAG, "displayCallScreen()...");

        // On non-voice-capable devices we shouldn't ever be trying to
        // bring up the InCallScreen in the first place.
        if (!sVoiceCapable) {
            Log.w(LOG_TAG, "displayCallScreen() not allowed: non-voice-capable device",
                  new Throwable("stack dump"));  // Include a stack trace since this warning
                                                 // indicates a bug in our caller
            return;
        }

        try {
            startActivity(createInCallIntent());
        } catch (ActivityNotFoundException e) {
            // It's possible that the in-call UI might not exist (like on
            // non-voice-capable devices), so don't crash if someone
            // accidentally tries to bring it up...
            Log.w(LOG_TAG, "displayCallScreen: transition to InCallScreen failed: " + e);
        }
        Profiler.callScreenRequested();
    }

    boolean isSimPinEnabled() {
        return mIsSimPinEnabled;
    }

    boolean authenticateAgainstCachedSimPin(String pin) {
        return (mCachedSimPin != null && mCachedSimPin.equals(pin));
    }

    void setCachedSimPin(String pin) {
        mCachedSimPin = pin;
    }

    void setInCallScreenInstance(InCallScreen inCallScreen) {
        mInCallScreen = inCallScreen;
    }

    /**
     * @return true if the in-call UI is running as the foreground
     * activity.  (In other words, from the perspective of the
     * InCallScreen activity, return true between onResume() and
     * onPause().)
     *
     * Note this method will return false if the screen is currently off,
     * even if the InCallScreen *was* in the foreground just before the
     * screen turned off.  (This is because the foreground activity is
     * always "paused" while the screen is off.)
     */
    boolean isShowingCallScreen() {
        if (mInCallScreen == null) return false;
        return mInCallScreen.isForegroundActivity();
    }

    /**
     * @return true if the in-call UI is running as the foreground activity, or,
     * it went to background due to screen being turned off. This might be useful
     * to determine if the in-call screen went to background because of other
     * activities, or its proximity sensor state or manual power-button press.
     *
     * Here are some examples.
     *
     * - If you want to know if the activity is in foreground or screen is turned off
     *   from the in-call UI (i.e. though it is not "foreground" anymore it will become
     *   so after screen being turned on), check
     *   {@link #isShowingCallScreenForProximity()} is true or not.
     *   {@link #updateProximitySensorMode(com.android.internal.telephony.PhoneConstants.State)} is
     *   doing this.
     *
     * - If you want to know if the activity is not in foreground just because screen
     *   is turned off (not due to other activity's interference), check
     *   {@link #isShowingCallScreen()} is false *and* {@link #isShowingCallScreenForProximity()}
     *   is true. InCallScreen#onDisconnect() is doing this check.
     *
     * @see #isShowingCallScreen()
     *
     * TODO: come up with better naming..
     */
    boolean isShowingCallScreenForProximity() {
        if (mInCallScreen == null) return false;
        return mInCallScreen.isForegroundActivityForProximity();
    }

    /**
     * Dismisses the in-call UI.
     *
     * This also ensures that you won't be able to get back to the in-call
     * UI via the BACK button (since this call removes the InCallScreen
     * from the activity history.)
     * For OTA Call, it call InCallScreen api to handle OTA Call End scenario
     * to display OTA Call End screen.
     */
    /* package */ void dismissCallScreen() {
        if (mInCallScreen != null) {
            if ((TelephonyCapabilities.supportsOtasp(phone)) &&
                    (mInCallScreen.isOtaCallInActiveState()
                    || mInCallScreen.isOtaCallInEndState()
                    || ((cdmaOtaScreenState != null)
                    && (cdmaOtaScreenState.otaScreenState
                            != CdmaOtaScreenState.OtaScreenState.OTA_STATUS_UNDEFINED)))) {
                // TODO: During OTA Call, display should not become dark to
                // allow user to see OTA UI update. Phone app needs to hold
                // a SCREEN_DIM_WAKE_LOCK wake lock during the entire OTA call.
                wakeUpScreen();
                // If InCallScreen is not in foreground we resume it to show the OTA call end screen
                // Fire off the InCallScreen intent
                displayCallScreen();

                mInCallScreen.handleOtaCallEnd();
                return;
            } else {
                mInCallScreen.finish();
            }
        }
    }

    /**
     * Handles OTASP-related events from the telephony layer.
     *
     * While an OTASP call is active, the CallNotifier forwards
     * OTASP-related telephony events to this method.
     */
    void handleOtaspEvent(Message msg) {
        if (DBG) Log.d(LOG_TAG, "handleOtaspEvent(message " + msg + ")...");

        if (otaUtils == null) {
            // We shouldn't be getting OTASP events without ever
            // having started the OTASP call in the first place!
            Log.w(LOG_TAG, "handleOtaEvents: got an event but otaUtils is null! "
                  + "message = " + msg);
            return;
        }

        otaUtils.onOtaProvisionStatusChanged((AsyncResult) msg.obj);
    }

    /**
     * Similarly, handle the disconnect event of an OTASP call
     * by forwarding it to the OtaUtils instance.
     */
    /* package */ void handleOtaspDisconnect() {
        if (DBG) Log.d(LOG_TAG, "handleOtaspDisconnect()...");

        if (otaUtils == null) {
            // We shouldn't be getting OTASP events without ever
            // having started the OTASP call in the first place!
            Log.w(LOG_TAG, "handleOtaspDisconnect: otaUtils is null!");
            return;
        }

        otaUtils.onOtaspDisconnect();
    }

    /**
     * Sets the activity responsible for un-PUK-blocking the device
     * so that we may close it when we receive a positive result.
     * mPUKEntryActivity is also used to indicate to the device that
     * we are trying to un-PUK-lock the phone. In other words, iff
     * it is NOT null, then we are trying to unlock and waiting for
     * the SIM to move to READY state.
     *
     * @param activity is the activity to close when PUK has
     * finished unlocking. Can be set to null to indicate the unlock
     * or SIM READYing process is over.
     */
    void setPukEntryActivity(Activity activity) {
        mPUKEntryActivity = activity;
    }

    Activity getPUKEntryActivity() {
        return mPUKEntryActivity;
    }

    /**
     * Sets the dialog responsible for notifying the user of un-PUK-
     * blocking - SIM READYing progress, so that we may dismiss it
     * when we receive a positive result.
     *
     * @param dialog indicates the progress dialog informing the user
     * of the state of the device.  Dismissed upon completion of
     * READYing process
     */
    void setPukEntryProgressDialog(ProgressDialog dialog) {
        mPUKEntryProgressDialog = dialog;
    }

    ProgressDialog getPUKEntryProgressDialog() {
        return mPUKEntryProgressDialog;
    }

    /**
     * Controls how quickly the screen times out.
     *
     * This is no-op when the device supports proximity sensor.
     *
     * The poke lock controls how long it takes before the screen powers
     * down, and therefore has no immediate effect when the current
     * WakeState (see {@link PhoneApp#requestWakeState}) is FULL.
     * If we're in a state where the screen *is* allowed to turn off,
     * though, the poke lock will determine the timeout interval (long or
     * short).
     */
    /* package */ void setScreenTimeout(ScreenTimeoutDuration duration) {
        if (VDBG) Log.d(LOG_TAG, "setScreenTimeout(" + duration + ")...");

        // stick with default timeout if we are using the proximity sensor
        if (proximitySensorModeEnabled()) {
            return;
        }

        // make sure we don't set the poke lock repeatedly so that we
        // avoid triggering the userActivity calls in
        // PowerManagerService.setPokeLock().
        if (duration == mScreenTimeoutDuration) {
            return;
        }
        mScreenTimeoutDuration = duration;
        updatePokeLock();
    }

    /**
     * Update the state of the poke lock held by the phone app,
     * based on the current desired screen timeout and the
     * current "ignore user activity on touch" flag.
     */
    private void updatePokeLock() {
        // Caller must take care of the check. This block is purely for safety.
        if (proximitySensorModeEnabled()) {
            Log.wtf(LOG_TAG, "PokeLock should not be used when proximity sensor is available on"
                    + " the device.");
            return;
        }

        // This is kind of convoluted, but the basic thing to remember is
        // that the poke lock just sends a message to the screen to tell
        // it to stay on for a while.
        // The default is 0, for a long timeout and should be set that way
        // when we are heading back into a the keyguard / screen off
        // state, and also when we're trying to keep the screen alive
        // while ringing.  We'll also want to ignore the cheek events
        // regardless of the timeout duration.
        // The short timeout is really used whenever we want to give up
        // the screen lock, such as when we're in call.
        int pokeLockSetting = 0;
        switch (mScreenTimeoutDuration) {
            case SHORT:
                // Set the poke lock to timeout the display after a short
                // timeout (5s). This ensures that the screen goes to sleep
                // as soon as acceptably possible after we the wake lock
                // has been released.
                pokeLockSetting |= LocalPowerManager.POKE_LOCK_SHORT_TIMEOUT;
                break;

            case MEDIUM:
                // Set the poke lock to timeout the display after a medium
                // timeout (15s). This ensures that the screen goes to sleep
                // as soon as acceptably possible after we the wake lock
                // has been released.
                pokeLockSetting |= LocalPowerManager.POKE_LOCK_MEDIUM_TIMEOUT;
                break;

            case DEFAULT:
            default:
                // set the poke lock to timeout the display after a long
                // delay by default.
                // TODO: it may be nice to be able to disable cheek presses
                // for long poke locks (emergency dialer, for instance).
                break;
        }

        if (mIgnoreTouchUserActivity) {
            pokeLockSetting |= LocalPowerManager.POKE_LOCK_IGNORE_TOUCH_EVENTS;
        }

        // Send the request
        try {
            mPowerManagerService.setPokeLock(pokeLockSetting, mPokeLockToken, LOG_TAG);
        } catch (RemoteException e) {
            Log.w(LOG_TAG, "mPowerManagerService.setPokeLock() failed: " + e);
        }
    }

    /**
     * Controls whether or not the screen is allowed to sleep.
     *
     * Once sleep is allowed (WakeState is SLEEP), it will rely on the
     * settings for the poke lock to determine when to timeout and let
     * the device sleep {@link PhoneApp#setScreenTimeout}.
     *
     * @param ws tells the device to how to wake.
     */
    /* package */ void requestWakeState(WakeState ws) {
        if (VDBG) Log.d(LOG_TAG, "requestWakeState(" + ws + ")...");
        synchronized (this) {
            if (mWakeState != ws) {
                switch (ws) {
                    case PARTIAL:
                        // acquire the processor wake lock, and release the FULL
                        // lock if it is being held.
                        mPartialWakeLock.acquire();
                        if (mWakeLock.isHeld()) {
                            mWakeLock.release();
                        }
                        break;
                    case FULL:
                        // acquire the full wake lock, and release the PARTIAL
                        // lock if it is being held.
                        mWakeLock.acquire();
                        if (mPartialWakeLock.isHeld()) {
                            mPartialWakeLock.release();
                        }
                        break;
                    case SLEEP:
                    default:
                        // release both the PARTIAL and FULL locks.
                        if (mWakeLock.isHeld()) {
                            mWakeLock.release();
                        }
                        if (mPartialWakeLock.isHeld()) {
                            mPartialWakeLock.release();
                        }
                        break;
                }
                mWakeState = ws;
            }
        }
    }

    /**
     * If we are not currently keeping the screen on, then poke the power
     * manager to wake up the screen for the user activity timeout duration.
     */
    /* package */ void wakeUpScreen() {
        synchronized (this) {
            if (mWakeState == WakeState.SLEEP) {
                if (DBG) Log.d(LOG_TAG, "pulse screen lock");
                mPowerManager.wakeUp(SystemClock.uptimeMillis());
            }
        }
    }

    /**
     * Sets the wake state and screen timeout based on the current state
     * of the phone, and the current state of the in-call UI.
     *
     * This method is a "UI Policy" wrapper around
     * {@link PhoneApp#requestWakeState} and {@link PhoneApp#setScreenTimeout}.
     *
     * It's safe to call this method regardless of the state of the Phone
     * (e.g. whether or not it's idle), and regardless of the state of the
     * Phone UI (e.g. whether or not the InCallScreen is active.)
     */
    /* package */ void updateWakeState() {
        PhoneConstants.State state = mCM.getState();

        // True if the in-call UI is the foreground activity.
        // (Note this will be false if the screen is currently off,
        // since in that case *no* activity is in the foreground.)
        boolean isShowingCallScreen = isShowingCallScreen();

        // True if the InCallScreen's DTMF dialer is currently opened.
        // (Note this does NOT imply whether or not the InCallScreen
        // itself is visible.)
        boolean isDialerOpened = (mInCallScreen != null) && mInCallScreen.isDialerOpened();

        // True if the speakerphone is in use.  (If so, we *always* use
        // the default timeout.  Since the user is obviously not holding
        // the phone up to his/her face, we don't need to worry about
        // false touches, and thus don't need to turn the screen off so
        // aggressively.)
        // Note that we need to make a fresh call to this method any
        // time the speaker state changes.  (That happens in
        // PhoneUtils.turnOnSpeaker().)
        boolean isSpeakerInUse = (state == PhoneConstants.State.OFFHOOK) && PhoneUtils.isSpeakerOn(this);

        // TODO (bug 1440854): The screen timeout *might* also need to
        // depend on the bluetooth state, but this isn't as clear-cut as
        // the speaker state (since while using BT it's common for the
        // user to put the phone straight into a pocket, in which case the
        // timeout should probably still be short.)

        if (DBG) Log.d(LOG_TAG, "updateWakeState: callscreen " + isShowingCallScreen
                       + ", dialer " + isDialerOpened
                       + ", speaker " + isSpeakerInUse + "...");

        //
        // (1) Set the screen timeout.
        //
        // Note that the "screen timeout" value we determine here is
        // meaningless if the screen is forced on (see (2) below.)
        //

        // Historical note: In froyo and earlier, we checked here for a special
        // case: the in-call UI being active, the speaker off, and the DTMF dialpad
        // not visible.  In that case, with no touchable UI onscreen at all (for
        // non-prox-sensor devices at least), we could assume the user was probably
        // holding the phone up to their face and *not* actually looking at the
        // screen.  So we'd switch to a special screen timeout value
        // (ScreenTimeoutDuration.MEDIUM), purely to save battery life.
        //
        // On current devices, we can rely on the proximity sensor to turn the
        // screen off in this case, so we use the system-wide default timeout
        // unconditionally.
        setScreenTimeout(ScreenTimeoutDuration.DEFAULT);

        //
        // (2) Decide whether to force the screen on or not.
        //
        // Force the screen to be on if the phone is ringing or dialing,
        // or if we're displaying the "Call ended" UI for a connection in
        // the "disconnected" state.
        // However, if the phone is disconnected while the user is in the
        // middle of selecting a quick response message, we should not force
        // the screen to be on.
        //
        boolean isRinging = (state == PhoneConstants.State.RINGING);
        boolean isDialing = (phone.getForegroundCall().getState() == Call.State.DIALING);
        boolean showingQuickResponseDialog = (mInCallScreen != null) &&
                mInCallScreen.isQuickResponseDialogShowing();
        boolean showingDisconnectedConnection =
                PhoneUtils.hasDisconnectedConnections(phone) && isShowingCallScreen;
        boolean keepScreenOn = isRinging || isDialing ||
                (showingDisconnectedConnection && !showingQuickResponseDialog);
        if (DBG) Log.d(LOG_TAG, "updateWakeState: keepScreenOn = " + keepScreenOn
                       + " (isRinging " + isRinging
                       + ", isDialing " + isDialing
                       + ", showingQuickResponse " + showingQuickResponseDialog
                       + ", showingDisc " + showingDisconnectedConnection + ")");
        // keepScreenOn == true means we'll hold a full wake lock:
        requestWakeState(keepScreenOn ? WakeState.FULL : WakeState.SLEEP);
    }

    /**
     * Wrapper around the PowerManagerService.preventScreenOn() API.
     * This allows the in-call UI to prevent the screen from turning on
     * even if a subsequent call to updateWakeState() causes us to acquire
     * a full wake lock.
     */
    /* package */ void preventScreenOn(boolean prevent) {
        if (VDBG) Log.d(LOG_TAG, "- preventScreenOn(" + prevent + ")...");
        try {
            mPowerManagerService.preventScreenOn(prevent);
        } catch (RemoteException e) {
            Log.w(LOG_TAG, "mPowerManagerService.preventScreenOn() failed: " + e);
        }
    }

    /**
     * Sets or clears the flag that tells the PowerManager that touch
     * (and cheek) events should NOT be considered "user activity".
     *
     * This method is no-op when proximity sensor is available on the device.
     *
     * Since the in-call UI is totally insensitive to touch in most
     * states, we set this flag whenever the InCallScreen is in the
     * foreground.  (Otherwise, repeated unintentional touches could
     * prevent the device from going to sleep.)
     *
     * There *are* some some touch events that really do count as user
     * activity, though.  For those, we need to manually poke the
     * PowerManager's userActivity method; see pokeUserActivity().
     */
    /* package */ void setIgnoreTouchUserActivity(boolean ignore) {
        if (VDBG) Log.d(LOG_TAG, "setIgnoreTouchUserActivity(" + ignore + ")...");
        // stick with default timeout if we are using the proximity sensor
        if (proximitySensorModeEnabled()) {
            return;
        }

        mIgnoreTouchUserActivity = ignore;
        updatePokeLock();
    }

    /**
     * Manually pokes the PowerManager's userActivity method.  Since we
     * hold the POKE_LOCK_IGNORE_TOUCH_EVENTS poke lock while
     * the InCallScreen is active, we need to do this for touch events
     * that really do count as user activity (like pressing any
     * onscreen UI elements.)
     */
    /* package */ void pokeUserActivity() {
        if (VDBG) Log.d(LOG_TAG, "pokeUserActivity()...");
        mPowerManager.userActivity(SystemClock.uptimeMillis(), false);
    }

    /**
     * Set when a new outgoing call is beginning, so we can update
     * the proximity sensor state.
     * Cleared when the InCallScreen is no longer in the foreground,
     * in case the call fails without changing the telephony state.
     */
    /* package */ void setBeginningCall(boolean beginning) {
        // Note that we are beginning a new call, for proximity sensor support
        mBeginningCall = beginning;
        // Update the Proximity sensor based on mBeginningCall state
        updateProximitySensorMode(mCM.getState());
    }

    /**
     * Updates the wake lock used to control proximity sensor behavior,
     * based on the current state of the phone.  This method is called
     * from the CallNotifier on any phone state change.
     *
     * On devices that have a proximity sensor, to avoid false touches
     * during a call, we hold a PROXIMITY_SCREEN_OFF_WAKE_LOCK wake lock
     * whenever the phone is off hook.  (When held, that wake lock causes
     * the screen to turn off automatically when the sensor detects an
     * object close to the screen.)
     *
     * This method is a no-op for devices that don't have a proximity
     * sensor.
     *
     * Note this method doesn't care if the InCallScreen is the foreground
     * activity or not.  That's because we want the proximity sensor to be
     * enabled any time the phone is in use, to avoid false cheek events
     * for whatever app you happen to be running.
     *
     * Proximity wake lock will *not* be held if any one of the
     * conditions is true while on a call:
     * 1) If the audio is routed via Bluetooth
     * 2) If a wired headset is connected
     * 3) if the speaker is ON
     * 4) If the slider is open(i.e. the hardkeyboard is *not* hidden)
     *
     * @param state current state of the phone (see {@link Phone#State})
     */
    /* package */ void updateProximitySensorMode(PhoneConstants.State state) {
        if (VDBG) Log.d(LOG_TAG, "updateProximitySensorMode: state = " + state);

        if (proximitySensorModeEnabled()) {
            synchronized (mProximityWakeLock) {
                // turn proximity sensor off and turn screen on immediately if
                // we are using a headset, the keyboard is open, or the device
                // is being held in a horizontal position.
                boolean screenOnImmediately = (isHeadsetPlugged()
                                               || PhoneUtils.isSpeakerOn(this)
                                               || isBluetoothHeadsetAudioOn()
                                               || mIsHardKeyboardOpen);

                // We do not keep the screen off when the user is outside in-call screen and we are
                // horizontal, but we do not force it on when we become horizontal until the
                // proximity sensor goes negative.
                boolean horizontal =
                        (mOrientation == AccelerometerListener.ORIENTATION_HORIZONTAL);
                screenOnImmediately |= !isShowingCallScreenForProximity() && horizontal;

                // We do not keep the screen off when dialpad is visible, we are horizontal, and
                // the in-call screen is being shown.
                // At that moment we're pretty sure users want to use it, instead of letting the
                // proximity sensor turn off the screen by their hands.
                boolean dialpadVisible = false;
                if (mInCallScreen != null) {
                    dialpadVisible =
                            mInCallScreen.getUpdatedInCallControlState().dialpadEnabled
                            && mInCallScreen.getUpdatedInCallControlState().dialpadVisible
                            && isShowingCallScreen();
                }
                screenOnImmediately |= dialpadVisible && horizontal;

                if (((state == PhoneConstants.State.OFFHOOK) || mBeginningCall) && !screenOnImmediately) {
                    // Phone is in use!  Arrange for the screen to turn off
                    // automatically when the sensor detects a close object.
                    if (!mProximityWakeLock.isHeld()) {
                        if (DBG) Log.d(LOG_TAG, "updateProximitySensorMode: acquiring...");
                        mProximityWakeLock.acquire();
                    } else {
                        if (VDBG) Log.d(LOG_TAG, "updateProximitySensorMode: lock already held.");
                    }
                } else {
                    // Phone is either idle, or ringing.  We don't want any
                    // special proximity sensor behavior in either case.
                    if (mProximityWakeLock.isHeld()) {
                        if (DBG) Log.d(LOG_TAG, "updateProximitySensorMode: releasing...");
                        // Wait until user has moved the phone away from his head if we are
                        // releasing due to the phone call ending.
                        // Qtherwise, turn screen on immediately
                        int flags =
                            (screenOnImmediately ? 0 : PowerManager.WAIT_FOR_PROXIMITY_NEGATIVE);
                        mProximityWakeLock.release(flags);
                    } else {
                        if (VDBG) {
                            Log.d(LOG_TAG, "updateProximitySensorMode: lock already released.");
                        }
                    }
                }
            }
        }
    }

    @Override
    public void orientationChanged(int orientation) {
        mOrientation = orientation;
        updateProximitySensorMode(mCM.getState());
    }

    /**
     * Notifies the phone app when the phone state changes.
     *
     * This method will updates various states inside Phone app (e.g. proximity sensor mode,
     * accelerometer listener state, update-lock state, etc.)
     */
    /* package */ void updatePhoneState(PhoneConstants.State state) {
        if (state != mLastPhoneState) {
            mLastPhoneState = state;
            updateProximitySensorMode(state);

            // Try to acquire or release UpdateLock.
            //
            // Watch out: we don't release the lock here when the screen is still in foreground.
            // At that time InCallScreen will release it on onPause().
            if (state != PhoneConstants.State.IDLE) {
                // UpdateLock is a recursive lock, while we may get "acquire" request twice and
                // "release" request once for a single call (RINGING + OFFHOOK and IDLE).
                // We need to manually ensure the lock is just acquired once for each (and this
                // will prevent other possible buggy situations too).
                if (!mUpdateLock.isHeld()) {
                    mUpdateLock.acquire();
                }
            } else {
                if (!isShowingCallScreen()) {
                    if (!mUpdateLock.isHeld()) {
                        mUpdateLock.release();
                    }
                } else {
                    // For this case InCallScreen will take care of the release() call.
                }
            }

            if (mAccelerometerListener != null) {
                // use accelerometer to augment proximity sensor when in call
                mOrientation = AccelerometerListener.ORIENTATION_UNKNOWN;
                mAccelerometerListener.enable(state == PhoneConstants.State.OFFHOOK);
            }
            // clear our beginning call flag
            mBeginningCall = false;
            // While we are in call, the in-call screen should dismiss the keyguard.
            // This allows the user to press Home to go directly home without going through
            // an insecure lock screen.
            // But we do not want to do this if there is no active call so we do not
            // bypass the keyguard if the call is not answered or declined.
            if (mInCallScreen != null) {
                mInCallScreen.updateKeyguardPolicy(state == PhoneConstants.State.OFFHOOK);
            }
        }
    }

    /* package */ PhoneConstants.State getPhoneState() {
        return mLastPhoneState;
    }

    /**
     * Returns UpdateLock object.
     */
    /* package */ UpdateLock getUpdateLock() {
        return mUpdateLock;
    }

    /**
     * @return true if this device supports the "proximity sensor
     * auto-lock" feature while in-call (see updateProximitySensorMode()).
     */
    /* package */ boolean proximitySensorModeEnabled() {
        return (mProximityWakeLock != null);
    }

    KeyguardManager getKeyguardManager() {
        return mKeyguardManager;
    }

    private void onMMIComplete(AsyncResult r) {
        if (VDBG) Log.d(LOG_TAG, "onMMIComplete()...");
        MmiCode mmiCode = (MmiCode) r.result;
        PhoneUtils.displayMMIComplete(phone, getInstance(), mmiCode, null, null);
    }

    private void initForNewRadioTechnology() {
        if (DBG) Log.d(LOG_TAG, "initForNewRadioTechnology...");

         if (phone.getPhoneType() == PhoneConstants.PHONE_TYPE_CDMA) {
            // Create an instance of CdmaPhoneCallState and initialize it to IDLE
            cdmaPhoneCallState = new CdmaPhoneCallState();
            cdmaPhoneCallState.CdmaPhoneCallStateInit();
        }
        if (TelephonyCapabilities.supportsOtasp(phone)) {
            //create instances of CDMA OTA data classes
            if (cdmaOtaProvisionData == null) {
                cdmaOtaProvisionData = new OtaUtils.CdmaOtaProvisionData();
            }
            if (cdmaOtaConfigData == null) {
                cdmaOtaConfigData = new OtaUtils.CdmaOtaConfigData();
            }
            if (cdmaOtaScreenState == null) {
                cdmaOtaScreenState = new OtaUtils.CdmaOtaScreenState();
            }
            if (cdmaOtaInCallScreenUiState == null) {
                cdmaOtaInCallScreenUiState = new OtaUtils.CdmaOtaInCallScreenUiState();
            }
        } else {
            //Clean up OTA data in GSM/UMTS. It is valid only for CDMA
            clearOtaState();
        }

        ringer.updateRingerContextAfterRadioTechnologyChange(this.phone);
        notifier.updateCallNotifierRegistrationsAfterRadioTechnologyChange();
        if (mBluetoothPhone != null) {
            try {
                mBluetoothPhone.updateBtHandsfreeAfterRadioTechnologyChange();
            } catch (RemoteException e) {
                Log.e(LOG_TAG, Log.getStackTraceString(new Throwable()));
            }
        }
        if (mInCallScreen != null) {
            mInCallScreen.updateAfterRadioTechnologyChange();
        }

        // Update registration for ICC status after radio technology change
        IccCard sim = phone.getIccCard();
        if (sim != null) {
            if (DBG) Log.d(LOG_TAG, "Update registration for ICC status...");

            //Register all events new to the new active phone
            sim.registerForNetworkLocked(mHandler, EVENT_SIM_NETWORK_LOCKED, null);
        }
    }


    /**
     * @return true if a wired headset is currently plugged in.
     *
     * @see Intent.ACTION_HEADSET_PLUG (which we listen for in mReceiver.onReceive())
     */
    boolean isHeadsetPlugged() {
        return mIsHeadsetPlugged;
    }

    /**
     * @return true if the onscreen UI should currently be showing the
     * special "bluetooth is active" indication in a couple of places (in
     * which UI elements turn blue and/or show the bluetooth logo.)
     *
     * This depends on the BluetoothHeadset state *and* the current
     * telephony state; see shouldShowBluetoothIndication().
     *
     * @see CallCard
     * @see NotificationMgr.updateInCallNotification
     */
    /* package */ boolean showBluetoothIndication() {
        return mShowBluetoothIndication;
    }

    /**
     * Recomputes the mShowBluetoothIndication flag based on the current
     * bluetooth state and current telephony state.
     *
     * This needs to be called any time the bluetooth headset state or the
     * telephony state changes.
     *
     * @param forceUiUpdate if true, force the UI elements that care
     *                      about this flag to update themselves.
     */
    /* package */ void updateBluetoothIndication(boolean forceUiUpdate) {
        mShowBluetoothIndication = shouldShowBluetoothIndication(mBluetoothHeadsetState,
                                                                 mBluetoothHeadsetAudioState,
                                                                 mCM);
        if (forceUiUpdate) {
            // Post Handler messages to the various components that might
            // need to be refreshed based on the new state.
            if (isShowingCallScreen()) mInCallScreen.requestUpdateBluetoothIndication();
            if (DBG) Log.d (LOG_TAG, "- updating in-call notification for BT state change...");
            mHandler.sendEmptyMessage(EVENT_UPDATE_INCALL_NOTIFICATION);
        }

        // Update the Proximity sensor based on Bluetooth audio state
        updateProximitySensorMode(mCM.getState());
    }

    /**
     * UI policy helper function for the couple of places in the UI that
     * have some way of indicating that "bluetooth is in use."
     *
     * @return true if the onscreen UI should indicate that "bluetooth is in use",
     *         based on the specified bluetooth headset state, and the
     *         current state of the phone.
     * @see showBluetoothIndication()
     */
    private static boolean shouldShowBluetoothIndication(int bluetoothState,
                                                         int bluetoothAudioState,
                                                         CallManager cm) {
        // We want the UI to indicate that "bluetooth is in use" in two
        // slightly different cases:
        //
        // (a) The obvious case: if a bluetooth headset is currently in
        //     use for an ongoing call.
        //
        // (b) The not-so-obvious case: if an incoming call is ringing,
        //     and we expect that audio *will* be routed to a bluetooth
        //     headset once the call is answered.

        switch (cm.getState()) {
            case OFFHOOK:
                // This covers normal active calls, and also the case if
                // the foreground call is DIALING or ALERTING.  In this
                // case, bluetooth is considered "active" if a headset
                // is connected *and* audio is being routed to it.
                return ((bluetoothState == BluetoothHeadset.STATE_CONNECTED)
                        && (bluetoothAudioState == BluetoothHeadset.STATE_AUDIO_CONNECTED));

            case RINGING:
                // If an incoming call is ringing, we're *not* yet routing
                // audio to the headset (since there's no in-call audio
                // yet!)  In this case, if a bluetooth headset is
                // connected at all, we assume that it'll become active
                // once the user answers the phone.
                return (bluetoothState == BluetoothHeadset.STATE_CONNECTED);

            default:  // Presumably IDLE
                return false;
        }
    }


    /**
     * Receiver for misc intent broadcasts the Phone app cares about.
     */
    private class PhoneAppBroadcastReceiver extends BroadcastReceiver {
        @Override
        public void onReceive(Context context, Intent intent) {
            String action = intent.getAction();
            if (action.equals(Intent.ACTION_AIRPLANE_MODE_CHANGED)) {
                boolean enabled = System.getInt(getContentResolver(),
                        System.AIRPLANE_MODE_ON, 0) == 0;
                phone.setRadioPower(enabled);
            } else if (action.equals(BluetoothHeadset.ACTION_CONNECTION_STATE_CHANGED)) {
                mBluetoothHeadsetState = intent.getIntExtra(BluetoothHeadset.EXTRA_STATE,
                                                          BluetoothHeadset.STATE_DISCONNECTED);
                if (VDBG) Log.d(LOG_TAG, "mReceiver: HEADSET_STATE_CHANGED_ACTION");
                if (VDBG) Log.d(LOG_TAG, "==> new state: " + mBluetoothHeadsetState);
                updateBluetoothIndication(true);  // Also update any visible UI if necessary
            } else if (action.equals(BluetoothHeadset.ACTION_AUDIO_STATE_CHANGED)) {
                mBluetoothHeadsetAudioState =
                        intent.getIntExtra(BluetoothHeadset.EXTRA_STATE,
                                           BluetoothHeadset.STATE_AUDIO_DISCONNECTED);
                if (VDBG) Log.d(LOG_TAG, "mReceiver: HEADSET_AUDIO_STATE_CHANGED_ACTION");
                if (VDBG) Log.d(LOG_TAG, "==> new state: " + mBluetoothHeadsetAudioState);
                updateBluetoothIndication(true);  // Also update any visible UI if necessary
            } else if (action.equals(TelephonyIntents.ACTION_ANY_DATA_CONNECTION_STATE_CHANGED)) {
                if (VDBG) Log.d(LOG_TAG, "mReceiver: ACTION_ANY_DATA_CONNECTION_STATE_CHANGED");
                if (VDBG) Log.d(LOG_TAG, "- state: " + intent.getStringExtra(PhoneConstants.STATE_KEY));
                if (VDBG) Log.d(LOG_TAG, "- reason: "
                                + intent.getStringExtra(PhoneConstants.STATE_CHANGE_REASON_KEY));

                // The "data disconnected due to roaming" notification is shown
                // if (a) you have the "data roaming" feature turned off, and
                // (b) you just lost data connectivity because you're roaming.
                boolean disconnectedDueToRoaming =
                        !phone.getDataRoamingEnabled()
                        && "DISCONNECTED".equals(intent.getStringExtra(PhoneConstants.STATE_KEY))
                        && Phone.REASON_ROAMING_ON.equals(
                            intent.getStringExtra(PhoneConstants.STATE_CHANGE_REASON_KEY));
                mHandler.sendEmptyMessage(disconnectedDueToRoaming
                                          ? EVENT_DATA_ROAMING_DISCONNECTED
                                          : EVENT_DATA_ROAMING_OK);
            } else if (action.equals(Intent.ACTION_HEADSET_PLUG)) {
                if (VDBG) Log.d(LOG_TAG, "mReceiver: ACTION_HEADSET_PLUG");
                if (VDBG) Log.d(LOG_TAG, "    state: " + intent.getIntExtra("state", 0));
                if (VDBG) Log.d(LOG_TAG, "    name: " + intent.getStringExtra("name"));
                mIsHeadsetPlugged = (intent.getIntExtra("state", 0) == 1);
                mHandler.sendMessage(mHandler.obtainMessage(EVENT_WIRED_HEADSET_PLUG, 0));
            } else if ((action.equals(TelephonyIntents.ACTION_SIM_STATE_CHANGED)) &&
                    (mPUKEntryActivity != null)) {
                // if an attempt to un-PUK-lock the device was made, while we're
                // receiving this state change notification, notify the handler.
                // NOTE: This is ONLY triggered if an attempt to un-PUK-lock has
                // been attempted.
                mHandler.sendMessage(mHandler.obtainMessage(EVENT_SIM_STATE_CHANGED,
                        intent.getStringExtra(IccCardConstants.INTENT_KEY_ICC_STATE)));
            } else if (action.equals(TelephonyIntents.ACTION_RADIO_TECHNOLOGY_CHANGED)) {
                String newPhone = intent.getStringExtra(PhoneConstants.PHONE_NAME_KEY);
                Log.d(LOG_TAG, "Radio technology switched. Now " + newPhone + " is active.");
                initForNewRadioTechnology();
            } else if (action.equals(TelephonyIntents.ACTION_SERVICE_STATE_CHANGED)) {
                handleServiceStateChanged(intent);
            } else if (action.equals(TelephonyIntents.ACTION_EMERGENCY_CALLBACK_MODE_CHANGED)) {
                if (TelephonyCapabilities.supportsEcm(phone)) {
                    Log.d(LOG_TAG, "Emergency Callback Mode arrived in PhoneApp.");
                    // Start Emergency Callback Mode service
                    if (intent.getBooleanExtra("phoneinECMState", false)) {
                        context.startService(new Intent(context,
                                EmergencyCallbackModeService.class));
                    }
                } else {
                    // It doesn't make sense to get ACTION_EMERGENCY_CALLBACK_MODE_CHANGED
                    // on a device that doesn't support ECM in the first place.
                    Log.e(LOG_TAG, "Got ACTION_EMERGENCY_CALLBACK_MODE_CHANGED, "
                          + "but ECM isn't supported for phone: " + phone.getPhoneName());
                }
            } else if (action.equals(Intent.ACTION_DOCK_EVENT)) {
                mDockState = intent.getIntExtra(Intent.EXTRA_DOCK_STATE,
                        Intent.EXTRA_DOCK_STATE_UNDOCKED);
                if (VDBG) Log.d(LOG_TAG, "ACTION_DOCK_EVENT -> mDockState = " + mDockState);
                mHandler.sendMessage(mHandler.obtainMessage(EVENT_DOCK_STATE_CHANGED, 0));
            } else if (action.equals(TtyIntent.TTY_PREFERRED_MODE_CHANGE_ACTION)) {
                mPreferredTtyMode = intent.getIntExtra(TtyIntent.TTY_PREFFERED_MODE,
                                                       Phone.TTY_MODE_OFF);
                if (VDBG) Log.d(LOG_TAG, "mReceiver: TTY_PREFERRED_MODE_CHANGE_ACTION");
                if (VDBG) Log.d(LOG_TAG, "    mode: " + mPreferredTtyMode);
                mHandler.sendMessage(mHandler.obtainMessage(EVENT_TTY_PREFERRED_MODE_CHANGED, 0));
            } else if (action.equals(AudioManager.RINGER_MODE_CHANGED_ACTION)) {
                int ringerMode = intent.getIntExtra(AudioManager.EXTRA_RINGER_MODE,
                        AudioManager.RINGER_MODE_NORMAL);
                if (ringerMode == AudioManager.RINGER_MODE_SILENT) {
                    notifier.silenceRinger();
                }
            }
        }
    }

    /**
     * Broadcast receiver for the ACTION_MEDIA_BUTTON broadcast intent.
     *
     * This functionality isn't lumped in with the other intents in
     * PhoneAppBroadcastReceiver because we instantiate this as a totally
     * separate BroadcastReceiver instance, since we need to manually
     * adjust its IntentFilter's priority (to make sure we get these
     * intents *before* the media player.)
     */
    private class MediaButtonBroadcastReceiver extends BroadcastReceiver {
        @Override
        public void onReceive(Context context, Intent intent) {
            KeyEvent event = (KeyEvent) intent.getParcelableExtra(Intent.EXTRA_KEY_EVENT);
            if (VDBG) Log.d(LOG_TAG,
                           "MediaButtonBroadcastReceiver.onReceive()...  event = " + event);
            if ((event != null)
                && (event.getKeyCode() == KeyEvent.KEYCODE_HEADSETHOOK)) {
                if (VDBG) Log.d(LOG_TAG, "MediaButtonBroadcastReceiver: HEADSETHOOK");
                boolean consumed = PhoneUtils.handleHeadsetHook(phone, event);
                if (VDBG) Log.d(LOG_TAG, "==> handleHeadsetHook(): consumed = " + consumed);
                if (consumed) {
                    // If a headset is attached and the press is consumed, also update
                    // any UI items (such as an InCallScreen mute button) that may need to
                    // be updated if their state changed.
                    updateInCallScreen();  // Has no effect if the InCallScreen isn't visible
                    abortBroadcast();
                }
            } else {
                if (mCM.getState() != PhoneConstants.State.IDLE) {
                    // If the phone is anything other than completely idle,
                    // then we consume and ignore any media key events,
                    // Otherwise it is too easy to accidentally start
                    // playing music while a phone call is in progress.
                    if (VDBG) Log.d(LOG_TAG, "MediaButtonBroadcastReceiver: consumed");
                    abortBroadcast();
                }
            }
        }
    }

    /**
     * Accepts broadcast Intents which will be prepared by {@link NotificationMgr} and thus
     * sent from framework's notification mechanism (which is outside Phone context).
     * This should be visible from outside, but shouldn't be in "exported" state.
     *
     * TODO: If possible merge this into PhoneAppBroadcastReceiver.
     */
    public static class NotificationBroadcastReceiver extends BroadcastReceiver {
        @Override
        public void onReceive(Context context, Intent intent) {
            String action = intent.getAction();
            // TODO: use "if (VDBG)" here.
            Log.d(LOG_TAG, "Broadcast from Notification: " + action);

            if (action.equals(ACTION_HANG_UP_ONGOING_CALL)) {
                PhoneUtils.hangup(PhoneApp.getInstance().mCM);
            } else if (action.equals(ACTION_CALL_BACK_FROM_NOTIFICATION)) {
                // Collapse the expanded notification and the notification item itself.
                closeSystemDialogs(context);
                clearMissedCallNotification(context);

                Intent callIntent = new Intent(Intent.ACTION_CALL_PRIVILEGED, intent.getData());
                callIntent.setFlags(Intent.FLAG_ACTIVITY_NEW_TASK
                        | Intent.FLAG_ACTIVITY_EXCLUDE_FROM_RECENTS);
                context.startActivity(callIntent);
            } else if (action.equals(ACTION_SEND_SMS_FROM_NOTIFICATION)) {
                // Collapse the expanded notification and the notification item itself.
                closeSystemDialogs(context);
                clearMissedCallNotification(context);

                Intent smsIntent = new Intent(Intent.ACTION_SENDTO, intent.getData());
                smsIntent.addFlags(Intent.FLAG_ACTIVITY_NEW_TASK);
                context.startActivity(smsIntent);
            } else {
                Log.w(LOG_TAG, "Received hang-up request from notification,"
                        + " but there's no call the system can hang up.");
            }
        }

        private void closeSystemDialogs(Context context) {
            Intent intent = new Intent(Intent.ACTION_CLOSE_SYSTEM_DIALOGS);
            context.sendBroadcastAsUser(intent, UserHandle.ALL);
        }

        private void clearMissedCallNotification(Context context) {
            Intent clearIntent = new Intent(context, ClearMissedCallsService.class);
            clearIntent.setAction(ClearMissedCallsService.ACTION_CLEAR_MISSED_CALLS);
            context.startService(clearIntent);
        }
    }

    private void handleServiceStateChanged(Intent intent) {
        /**
         * This used to handle updating EriTextWidgetProvider this routine
         * and and listening for ACTION_SERVICE_STATE_CHANGED intents could
         * be removed. But leaving just in case it might be needed in the near
         * future.
         */

        // If service just returned, start sending out the queued messages
        ServiceState ss = ServiceState.newFromBundle(intent.getExtras());

        if (ss != null) {
            int state = ss.getState();
            notificationMgr.updateNetworkSelection(state);
        }
    }

    public boolean isOtaCallInActiveState() {
        boolean otaCallActive = false;
        if (mInCallScreen != null) {
            otaCallActive = mInCallScreen.isOtaCallInActiveState();
        }
        if (VDBG) Log.d(LOG_TAG, "- isOtaCallInActiveState " + otaCallActive);
        return otaCallActive;
    }

    public boolean isOtaCallInEndState() {
        boolean otaCallEnded = false;
        if (mInCallScreen != null) {
            otaCallEnded = mInCallScreen.isOtaCallInEndState();
        }
        if (VDBG) Log.d(LOG_TAG, "- isOtaCallInEndState " + otaCallEnded);
        return otaCallEnded;
    }

    // it is safe to call clearOtaState() even if the InCallScreen isn't active
    public void clearOtaState() {
        if (DBG) Log.d(LOG_TAG, "- clearOtaState ...");
        if ((mInCallScreen != null)
                && (otaUtils != null)) {
            otaUtils.cleanOtaScreen(true);
            if (DBG) Log.d(LOG_TAG, "  - clearOtaState clears OTA screen");
        }
    }

    // it is safe to call dismissOtaDialogs() even if the InCallScreen isn't active
    public void dismissOtaDialogs() {
        if (DBG) Log.d(LOG_TAG, "- dismissOtaDialogs ...");
        if ((mInCallScreen != null)
                && (otaUtils != null)) {
            otaUtils.dismissAllOtaDialogs();
            if (DBG) Log.d(LOG_TAG, "  - dismissOtaDialogs clears OTA dialogs");
        }
    }

    // it is safe to call clearInCallScreenMode() even if the InCallScreen isn't active
    public void clearInCallScreenMode() {
        if (DBG) Log.d(LOG_TAG, "- clearInCallScreenMode ...");
        if (mInCallScreen != null) {
            mInCallScreen.resetInCallScreenMode();
        }
    }

    /**
     * Force the in-call UI to refresh itself, if it's currently visible.
     *
     * This method can be used any time there's a state change anywhere in
     * the phone app that needs to be reflected in the onscreen UI.
     *
     * Note that it's *not* necessary to manually refresh the in-call UI
     * (via this method) for regular telephony state changes like
     * DIALING -> ALERTING -> ACTIVE, since the InCallScreen already
     * listens for those state changes itself.
     *
     * This method does *not* force the in-call UI to come up if it's not
     * already visible.  To do that, use displayCallScreen().
     */
    /* package */ void updateInCallScreen() {
        if (DBG) Log.d(LOG_TAG, "- updateInCallScreen()...");
        if (mInCallScreen != null) {
            // Post an updateScreen() request.  Note that the
            // updateScreen() call will end up being a no-op if the
            // InCallScreen isn't the foreground activity.
            mInCallScreen.requestUpdateScreen();
        }
    }

    private void handleQueryTTYModeResponse(Message msg) {
        AsyncResult ar = (AsyncResult) msg.obj;
        if (ar.exception != null) {
            if (DBG) Log.d(LOG_TAG, "handleQueryTTYModeResponse: Error getting TTY state.");
        } else {
            if (DBG) Log.d(LOG_TAG,
                           "handleQueryTTYModeResponse: TTY enable state successfully queried.");

            int ttymode = ((int[]) ar.result)[0];
            if (DBG) Log.d(LOG_TAG, "handleQueryTTYModeResponse:ttymode=" + ttymode);

            Intent ttyModeChanged = new Intent(TtyIntent.TTY_ENABLED_CHANGE_ACTION);
            ttyModeChanged.putExtra("ttyEnabled", ttymode != Phone.TTY_MODE_OFF);
            sendBroadcastAsUser(ttyModeChanged, UserHandle.ALL);

            String audioTtyMode;
            switch (ttymode) {
            case Phone.TTY_MODE_FULL:
                audioTtyMode = "tty_full";
                break;
            case Phone.TTY_MODE_VCO:
                audioTtyMode = "tty_vco";
                break;
            case Phone.TTY_MODE_HCO:
                audioTtyMode = "tty_hco";
                break;
            case Phone.TTY_MODE_OFF:
            default:
                audioTtyMode = "tty_off";
                break;
            }
            AudioManager audioManager = (AudioManager) getSystemService(Context.AUDIO_SERVICE);
            audioManager.setParameters("tty_mode="+audioTtyMode);
        }
    }

    private void handleSetTTYModeResponse(Message msg) {
        AsyncResult ar = (AsyncResult) msg.obj;

        if (ar.exception != null) {
            if (DBG) Log.d (LOG_TAG,
                    "handleSetTTYModeResponse: Error setting TTY mode, ar.exception"
                    + ar.exception);
        }
        phone.queryTTYMode(mHandler.obtainMessage(EVENT_TTY_MODE_GET));
    }

    /* package */ void clearUserActivityTimeout() {
        try {
            mPowerManagerService.clearUserActivityTimeout(SystemClock.uptimeMillis(),
                    10*1000 /* 10 sec */);
        } catch (RemoteException ex) {
            // System process is dead.
        }
    }

    /**
     * "Call origin" may be used by Contacts app to specify where the phone call comes from.
     * Currently, the only permitted value for this extra is {@link #ALLOWED_EXTRA_CALL_ORIGIN}.
     * Any other value will be ignored, to make sure that malicious apps can't trick the in-call
     * UI into launching some random other app after a call ends.
     *
     * TODO: make this more generic. Note that we should let the "origin" specify its package
     * while we are now assuming it is "com.android.contacts"
     */
    public static final String EXTRA_CALL_ORIGIN = "com.android.phone.CALL_ORIGIN";
    private static final String DEFAULT_CALL_ORIGIN_PACKAGE = "com.android.dialer";
    private static final String ALLOWED_EXTRA_CALL_ORIGIN =
            "com.android.dialer.DialtactsActivity";
    /**
     * Used to determine if the preserved call origin is fresh enough.
     */
    private static final long CALL_ORIGIN_EXPIRATION_MILLIS = 30 * 1000;

    public void setLatestActiveCallOrigin(String callOrigin) {
        inCallUiState.latestActiveCallOrigin = callOrigin;
        if (callOrigin != null) {
            inCallUiState.latestActiveCallOriginTimeStamp = SystemClock.elapsedRealtime();
        } else {
            inCallUiState.latestActiveCallOriginTimeStamp = 0;
        }
    }

    /**
     * Reset call origin depending on its timestamp.
     *
     * See if the current call origin preserved by the app is fresh enough or not. If it is,
     * previous call origin will be used as is. If not, call origin will be reset.
     *
     * This will be effective especially for 3rd party apps which want to bypass phone calls with
     * their own telephone lines. In that case Phone app may finish the phone call once and make
     * another for the external apps, which will drop call origin information in Intent.
     * Even in that case we are sure the second phone call should be initiated just after the first
     * phone call, so here we restore it from the previous information iff the second call is done
     * fairly soon.
     */
    public void resetLatestActiveCallOrigin() {
        final long callOriginTimestamp = inCallUiState.latestActiveCallOriginTimeStamp;
        final long currentTimestamp = SystemClock.elapsedRealtime();
        if (VDBG) {
            Log.d(LOG_TAG, "currentTimeMillis: " + currentTimestamp
                    + ", saved timestamp for call origin: " + callOriginTimestamp);
        }
        if (inCallUiState.latestActiveCallOriginTimeStamp > 0
                && (currentTimestamp - callOriginTimestamp < CALL_ORIGIN_EXPIRATION_MILLIS)) {
            if (VDBG) {
                Log.d(LOG_TAG, "Resume previous call origin (" +
                        inCallUiState.latestActiveCallOrigin + ")");
            }
            // Do nothing toward call origin itself but update the timestamp just in case.
            inCallUiState.latestActiveCallOriginTimeStamp = currentTimestamp;
        } else {
            if (VDBG) Log.d(LOG_TAG, "Drop previous call origin and set the current one to null");
            setLatestActiveCallOrigin(null);
        }
    }

    /**
     * @return Intent which will be used when in-call UI is shown and the phone call is hang up.
     * By default CallLog screen will be introduced, but the destination may change depending on
     * its latest call origin state.
     */
    public Intent createPhoneEndIntentUsingCallOrigin() {
        if (TextUtils.equals(inCallUiState.latestActiveCallOrigin, ALLOWED_EXTRA_CALL_ORIGIN)) {
            if (VDBG) Log.d(LOG_TAG, "Valid latestActiveCallOrigin("
                    + inCallUiState.latestActiveCallOrigin + ") was found. "
                    + "Go back to the previous screen.");
            // Right now we just launch the Activity which launched in-call UI. Note that we're
            // assuming the origin is from "com.android.dialer", which may be incorrect in the
            // future.
            final Intent intent = new Intent();
            intent.setClassName(DEFAULT_CALL_ORIGIN_PACKAGE, inCallUiState.latestActiveCallOrigin);
            return intent;
        } else {
            if (VDBG) Log.d(LOG_TAG, "Current latestActiveCallOrigin ("
                    + inCallUiState.latestActiveCallOrigin + ") is not valid. "
                    + "Just use CallLog as a default destination.");
            return PhoneApp.createCallLogIntent();
        }
    }

    /** Service connection */
    private final ServiceConnection mBluetoothPhoneConnection = new ServiceConnection() {

        /** Handle the task of binding the local object to the service */
        public void onServiceConnected(ComponentName className, IBinder service) {
            Log.i(LOG_TAG, "Headset phone created, binding local service.");
            mBluetoothPhone = IBluetoothHeadsetPhone.Stub.asInterface(service);
        }

        /** Handle the task of cleaning up the local binding */
        public void onServiceDisconnected(ComponentName className) {
            Log.i(LOG_TAG, "Headset phone disconnected, cleaning local binding.");
            mBluetoothPhone = null;
        }
    };
=======
>>>>>>> 859760f7
}<|MERGE_RESOLUTION|>--- conflicted
+++ resolved
@@ -19,30 +19,6 @@
 import android.app.Application;
 import android.content.res.Configuration;
 import android.os.UserHandle;
-<<<<<<< HEAD
-import android.preference.PreferenceManager;
-import android.provider.Settings.System;
-import android.telephony.ServiceState;
-import android.text.TextUtils;
-import android.util.Log;
-import android.view.KeyEvent;
-
-import com.android.internal.telephony.Call;
-import com.android.internal.telephony.CallManager;
-import com.android.internal.telephony.IccCard;
-import com.android.internal.telephony.IccCardConstants;
-import com.android.internal.telephony.MmiCode;
-import com.android.internal.telephony.Phone;
-import com.android.internal.telephony.PhoneConstants;
-import com.android.internal.telephony.PhoneFactory;
-import com.android.internal.telephony.TelephonyCapabilities;
-import com.android.internal.telephony.TelephonyIntents;
-import com.android.internal.telephony.cdma.TtyIntent;
-import com.android.phone.OtaUtils.CdmaOtaScreenState;
-import com.android.phone.common.CallLogAsync;
-import com.android.server.sip.SipService;
-=======
->>>>>>> 859760f7
 
 /**
  * Top-level Application class for the Phone app.
@@ -70,1358 +46,4 @@
         }
         super.onConfigurationChanged(newConfig);
     }
-<<<<<<< HEAD
-
-    /**
-     * Returns the singleton instance of the PhoneApp.
-     */
-    static PhoneApp getInstance() {
-        return sMe;
-    }
-
-    /**
-     * Returns the Phone associated with this instance
-     */
-    static Phone getPhone() {
-        return getInstance().phone;
-    }
-
-    Ringer getRinger() {
-        return ringer;
-    }
-
-    IBluetoothHeadsetPhone getBluetoothPhoneService() {
-        return mBluetoothPhone;
-    }
-
-    boolean isBluetoothHeadsetAudioOn() {
-        return (mBluetoothHeadsetAudioState != BluetoothHeadset.STATE_AUDIO_DISCONNECTED);
-    }
-
-    /**
-     * Returns an Intent that can be used to go to the "Call log"
-     * UI (aka CallLogActivity) in the Contacts app.
-     *
-     * Watch out: there's no guarantee that the system has any activity to
-     * handle this intent.  (In particular there may be no "Call log" at
-     * all on on non-voice-capable devices.)
-     */
-    /* package */ static Intent createCallLogIntent() {
-        Intent intent = new Intent(Intent.ACTION_VIEW, null);
-        intent.setType("vnd.android.cursor.dir/calls");
-        return intent;
-    }
-
-    /**
-     * Return an Intent that can be used to bring up the in-call screen.
-     *
-     * This intent can only be used from within the Phone app, since the
-     * InCallScreen is not exported from our AndroidManifest.
-     */
-    /* package */ static Intent createInCallIntent() {
-        Intent intent = new Intent(Intent.ACTION_MAIN, null);
-        intent.setFlags(Intent.FLAG_ACTIVITY_NEW_TASK
-                | Intent.FLAG_ACTIVITY_EXCLUDE_FROM_RECENTS
-                | Intent.FLAG_ACTIVITY_NO_USER_ACTION);
-        intent.setClassName("com.android.phone", getCallScreenClassName());
-        return intent;
-    }
-
-    /**
-     * Variation of createInCallIntent() that also specifies whether the
-     * DTMF dialpad should be initially visible when the InCallScreen
-     * comes up.
-     */
-    /* package */ static Intent createInCallIntent(boolean showDialpad) {
-        Intent intent = createInCallIntent();
-        intent.putExtra(InCallScreen.SHOW_DIALPAD_EXTRA, showDialpad);
-        return intent;
-    }
-
-    /**
-     * Returns PendingIntent for hanging up ongoing phone call. This will typically be used from
-     * Notification context.
-     */
-    /* package */ static PendingIntent createHangUpOngoingCallPendingIntent(Context context) {
-        Intent intent = new Intent(PhoneApp.ACTION_HANG_UP_ONGOING_CALL, null,
-                context, NotificationBroadcastReceiver.class);
-        return PendingIntent.getBroadcast(context, 0, intent, 0);
-    }
-
-    /* package */ static PendingIntent getCallBackPendingIntent(Context context, String number) {
-        Intent intent = new Intent(ACTION_CALL_BACK_FROM_NOTIFICATION,
-                Uri.fromParts(Constants.SCHEME_TEL, number, null),
-                context, NotificationBroadcastReceiver.class);
-        return PendingIntent.getBroadcast(context, 0, intent, 0);
-    }
-
-    /* package */ static PendingIntent getSendSmsFromNotificationPendingIntent(
-            Context context, String number) {
-        Intent intent = new Intent(ACTION_SEND_SMS_FROM_NOTIFICATION,
-                Uri.fromParts(Constants.SCHEME_SMSTO, number, null),
-                context, NotificationBroadcastReceiver.class);
-        return PendingIntent.getBroadcast(context, 0, intent, 0);
-    }
-
-    private static String getCallScreenClassName() {
-        return InCallScreen.class.getName();
-    }
-
-    /**
-     * Starts the InCallScreen Activity.
-     */
-    /* package */ void displayCallScreen() {
-        if (VDBG) Log.d(LOG_TAG, "displayCallScreen()...");
-
-        // On non-voice-capable devices we shouldn't ever be trying to
-        // bring up the InCallScreen in the first place.
-        if (!sVoiceCapable) {
-            Log.w(LOG_TAG, "displayCallScreen() not allowed: non-voice-capable device",
-                  new Throwable("stack dump"));  // Include a stack trace since this warning
-                                                 // indicates a bug in our caller
-            return;
-        }
-
-        try {
-            startActivity(createInCallIntent());
-        } catch (ActivityNotFoundException e) {
-            // It's possible that the in-call UI might not exist (like on
-            // non-voice-capable devices), so don't crash if someone
-            // accidentally tries to bring it up...
-            Log.w(LOG_TAG, "displayCallScreen: transition to InCallScreen failed: " + e);
-        }
-        Profiler.callScreenRequested();
-    }
-
-    boolean isSimPinEnabled() {
-        return mIsSimPinEnabled;
-    }
-
-    boolean authenticateAgainstCachedSimPin(String pin) {
-        return (mCachedSimPin != null && mCachedSimPin.equals(pin));
-    }
-
-    void setCachedSimPin(String pin) {
-        mCachedSimPin = pin;
-    }
-
-    void setInCallScreenInstance(InCallScreen inCallScreen) {
-        mInCallScreen = inCallScreen;
-    }
-
-    /**
-     * @return true if the in-call UI is running as the foreground
-     * activity.  (In other words, from the perspective of the
-     * InCallScreen activity, return true between onResume() and
-     * onPause().)
-     *
-     * Note this method will return false if the screen is currently off,
-     * even if the InCallScreen *was* in the foreground just before the
-     * screen turned off.  (This is because the foreground activity is
-     * always "paused" while the screen is off.)
-     */
-    boolean isShowingCallScreen() {
-        if (mInCallScreen == null) return false;
-        return mInCallScreen.isForegroundActivity();
-    }
-
-    /**
-     * @return true if the in-call UI is running as the foreground activity, or,
-     * it went to background due to screen being turned off. This might be useful
-     * to determine if the in-call screen went to background because of other
-     * activities, or its proximity sensor state or manual power-button press.
-     *
-     * Here are some examples.
-     *
-     * - If you want to know if the activity is in foreground or screen is turned off
-     *   from the in-call UI (i.e. though it is not "foreground" anymore it will become
-     *   so after screen being turned on), check
-     *   {@link #isShowingCallScreenForProximity()} is true or not.
-     *   {@link #updateProximitySensorMode(com.android.internal.telephony.PhoneConstants.State)} is
-     *   doing this.
-     *
-     * - If you want to know if the activity is not in foreground just because screen
-     *   is turned off (not due to other activity's interference), check
-     *   {@link #isShowingCallScreen()} is false *and* {@link #isShowingCallScreenForProximity()}
-     *   is true. InCallScreen#onDisconnect() is doing this check.
-     *
-     * @see #isShowingCallScreen()
-     *
-     * TODO: come up with better naming..
-     */
-    boolean isShowingCallScreenForProximity() {
-        if (mInCallScreen == null) return false;
-        return mInCallScreen.isForegroundActivityForProximity();
-    }
-
-    /**
-     * Dismisses the in-call UI.
-     *
-     * This also ensures that you won't be able to get back to the in-call
-     * UI via the BACK button (since this call removes the InCallScreen
-     * from the activity history.)
-     * For OTA Call, it call InCallScreen api to handle OTA Call End scenario
-     * to display OTA Call End screen.
-     */
-    /* package */ void dismissCallScreen() {
-        if (mInCallScreen != null) {
-            if ((TelephonyCapabilities.supportsOtasp(phone)) &&
-                    (mInCallScreen.isOtaCallInActiveState()
-                    || mInCallScreen.isOtaCallInEndState()
-                    || ((cdmaOtaScreenState != null)
-                    && (cdmaOtaScreenState.otaScreenState
-                            != CdmaOtaScreenState.OtaScreenState.OTA_STATUS_UNDEFINED)))) {
-                // TODO: During OTA Call, display should not become dark to
-                // allow user to see OTA UI update. Phone app needs to hold
-                // a SCREEN_DIM_WAKE_LOCK wake lock during the entire OTA call.
-                wakeUpScreen();
-                // If InCallScreen is not in foreground we resume it to show the OTA call end screen
-                // Fire off the InCallScreen intent
-                displayCallScreen();
-
-                mInCallScreen.handleOtaCallEnd();
-                return;
-            } else {
-                mInCallScreen.finish();
-            }
-        }
-    }
-
-    /**
-     * Handles OTASP-related events from the telephony layer.
-     *
-     * While an OTASP call is active, the CallNotifier forwards
-     * OTASP-related telephony events to this method.
-     */
-    void handleOtaspEvent(Message msg) {
-        if (DBG) Log.d(LOG_TAG, "handleOtaspEvent(message " + msg + ")...");
-
-        if (otaUtils == null) {
-            // We shouldn't be getting OTASP events without ever
-            // having started the OTASP call in the first place!
-            Log.w(LOG_TAG, "handleOtaEvents: got an event but otaUtils is null! "
-                  + "message = " + msg);
-            return;
-        }
-
-        otaUtils.onOtaProvisionStatusChanged((AsyncResult) msg.obj);
-    }
-
-    /**
-     * Similarly, handle the disconnect event of an OTASP call
-     * by forwarding it to the OtaUtils instance.
-     */
-    /* package */ void handleOtaspDisconnect() {
-        if (DBG) Log.d(LOG_TAG, "handleOtaspDisconnect()...");
-
-        if (otaUtils == null) {
-            // We shouldn't be getting OTASP events without ever
-            // having started the OTASP call in the first place!
-            Log.w(LOG_TAG, "handleOtaspDisconnect: otaUtils is null!");
-            return;
-        }
-
-        otaUtils.onOtaspDisconnect();
-    }
-
-    /**
-     * Sets the activity responsible for un-PUK-blocking the device
-     * so that we may close it when we receive a positive result.
-     * mPUKEntryActivity is also used to indicate to the device that
-     * we are trying to un-PUK-lock the phone. In other words, iff
-     * it is NOT null, then we are trying to unlock and waiting for
-     * the SIM to move to READY state.
-     *
-     * @param activity is the activity to close when PUK has
-     * finished unlocking. Can be set to null to indicate the unlock
-     * or SIM READYing process is over.
-     */
-    void setPukEntryActivity(Activity activity) {
-        mPUKEntryActivity = activity;
-    }
-
-    Activity getPUKEntryActivity() {
-        return mPUKEntryActivity;
-    }
-
-    /**
-     * Sets the dialog responsible for notifying the user of un-PUK-
-     * blocking - SIM READYing progress, so that we may dismiss it
-     * when we receive a positive result.
-     *
-     * @param dialog indicates the progress dialog informing the user
-     * of the state of the device.  Dismissed upon completion of
-     * READYing process
-     */
-    void setPukEntryProgressDialog(ProgressDialog dialog) {
-        mPUKEntryProgressDialog = dialog;
-    }
-
-    ProgressDialog getPUKEntryProgressDialog() {
-        return mPUKEntryProgressDialog;
-    }
-
-    /**
-     * Controls how quickly the screen times out.
-     *
-     * This is no-op when the device supports proximity sensor.
-     *
-     * The poke lock controls how long it takes before the screen powers
-     * down, and therefore has no immediate effect when the current
-     * WakeState (see {@link PhoneApp#requestWakeState}) is FULL.
-     * If we're in a state where the screen *is* allowed to turn off,
-     * though, the poke lock will determine the timeout interval (long or
-     * short).
-     */
-    /* package */ void setScreenTimeout(ScreenTimeoutDuration duration) {
-        if (VDBG) Log.d(LOG_TAG, "setScreenTimeout(" + duration + ")...");
-
-        // stick with default timeout if we are using the proximity sensor
-        if (proximitySensorModeEnabled()) {
-            return;
-        }
-
-        // make sure we don't set the poke lock repeatedly so that we
-        // avoid triggering the userActivity calls in
-        // PowerManagerService.setPokeLock().
-        if (duration == mScreenTimeoutDuration) {
-            return;
-        }
-        mScreenTimeoutDuration = duration;
-        updatePokeLock();
-    }
-
-    /**
-     * Update the state of the poke lock held by the phone app,
-     * based on the current desired screen timeout and the
-     * current "ignore user activity on touch" flag.
-     */
-    private void updatePokeLock() {
-        // Caller must take care of the check. This block is purely for safety.
-        if (proximitySensorModeEnabled()) {
-            Log.wtf(LOG_TAG, "PokeLock should not be used when proximity sensor is available on"
-                    + " the device.");
-            return;
-        }
-
-        // This is kind of convoluted, but the basic thing to remember is
-        // that the poke lock just sends a message to the screen to tell
-        // it to stay on for a while.
-        // The default is 0, for a long timeout and should be set that way
-        // when we are heading back into a the keyguard / screen off
-        // state, and also when we're trying to keep the screen alive
-        // while ringing.  We'll also want to ignore the cheek events
-        // regardless of the timeout duration.
-        // The short timeout is really used whenever we want to give up
-        // the screen lock, such as when we're in call.
-        int pokeLockSetting = 0;
-        switch (mScreenTimeoutDuration) {
-            case SHORT:
-                // Set the poke lock to timeout the display after a short
-                // timeout (5s). This ensures that the screen goes to sleep
-                // as soon as acceptably possible after we the wake lock
-                // has been released.
-                pokeLockSetting |= LocalPowerManager.POKE_LOCK_SHORT_TIMEOUT;
-                break;
-
-            case MEDIUM:
-                // Set the poke lock to timeout the display after a medium
-                // timeout (15s). This ensures that the screen goes to sleep
-                // as soon as acceptably possible after we the wake lock
-                // has been released.
-                pokeLockSetting |= LocalPowerManager.POKE_LOCK_MEDIUM_TIMEOUT;
-                break;
-
-            case DEFAULT:
-            default:
-                // set the poke lock to timeout the display after a long
-                // delay by default.
-                // TODO: it may be nice to be able to disable cheek presses
-                // for long poke locks (emergency dialer, for instance).
-                break;
-        }
-
-        if (mIgnoreTouchUserActivity) {
-            pokeLockSetting |= LocalPowerManager.POKE_LOCK_IGNORE_TOUCH_EVENTS;
-        }
-
-        // Send the request
-        try {
-            mPowerManagerService.setPokeLock(pokeLockSetting, mPokeLockToken, LOG_TAG);
-        } catch (RemoteException e) {
-            Log.w(LOG_TAG, "mPowerManagerService.setPokeLock() failed: " + e);
-        }
-    }
-
-    /**
-     * Controls whether or not the screen is allowed to sleep.
-     *
-     * Once sleep is allowed (WakeState is SLEEP), it will rely on the
-     * settings for the poke lock to determine when to timeout and let
-     * the device sleep {@link PhoneApp#setScreenTimeout}.
-     *
-     * @param ws tells the device to how to wake.
-     */
-    /* package */ void requestWakeState(WakeState ws) {
-        if (VDBG) Log.d(LOG_TAG, "requestWakeState(" + ws + ")...");
-        synchronized (this) {
-            if (mWakeState != ws) {
-                switch (ws) {
-                    case PARTIAL:
-                        // acquire the processor wake lock, and release the FULL
-                        // lock if it is being held.
-                        mPartialWakeLock.acquire();
-                        if (mWakeLock.isHeld()) {
-                            mWakeLock.release();
-                        }
-                        break;
-                    case FULL:
-                        // acquire the full wake lock, and release the PARTIAL
-                        // lock if it is being held.
-                        mWakeLock.acquire();
-                        if (mPartialWakeLock.isHeld()) {
-                            mPartialWakeLock.release();
-                        }
-                        break;
-                    case SLEEP:
-                    default:
-                        // release both the PARTIAL and FULL locks.
-                        if (mWakeLock.isHeld()) {
-                            mWakeLock.release();
-                        }
-                        if (mPartialWakeLock.isHeld()) {
-                            mPartialWakeLock.release();
-                        }
-                        break;
-                }
-                mWakeState = ws;
-            }
-        }
-    }
-
-    /**
-     * If we are not currently keeping the screen on, then poke the power
-     * manager to wake up the screen for the user activity timeout duration.
-     */
-    /* package */ void wakeUpScreen() {
-        synchronized (this) {
-            if (mWakeState == WakeState.SLEEP) {
-                if (DBG) Log.d(LOG_TAG, "pulse screen lock");
-                mPowerManager.wakeUp(SystemClock.uptimeMillis());
-            }
-        }
-    }
-
-    /**
-     * Sets the wake state and screen timeout based on the current state
-     * of the phone, and the current state of the in-call UI.
-     *
-     * This method is a "UI Policy" wrapper around
-     * {@link PhoneApp#requestWakeState} and {@link PhoneApp#setScreenTimeout}.
-     *
-     * It's safe to call this method regardless of the state of the Phone
-     * (e.g. whether or not it's idle), and regardless of the state of the
-     * Phone UI (e.g. whether or not the InCallScreen is active.)
-     */
-    /* package */ void updateWakeState() {
-        PhoneConstants.State state = mCM.getState();
-
-        // True if the in-call UI is the foreground activity.
-        // (Note this will be false if the screen is currently off,
-        // since in that case *no* activity is in the foreground.)
-        boolean isShowingCallScreen = isShowingCallScreen();
-
-        // True if the InCallScreen's DTMF dialer is currently opened.
-        // (Note this does NOT imply whether or not the InCallScreen
-        // itself is visible.)
-        boolean isDialerOpened = (mInCallScreen != null) && mInCallScreen.isDialerOpened();
-
-        // True if the speakerphone is in use.  (If so, we *always* use
-        // the default timeout.  Since the user is obviously not holding
-        // the phone up to his/her face, we don't need to worry about
-        // false touches, and thus don't need to turn the screen off so
-        // aggressively.)
-        // Note that we need to make a fresh call to this method any
-        // time the speaker state changes.  (That happens in
-        // PhoneUtils.turnOnSpeaker().)
-        boolean isSpeakerInUse = (state == PhoneConstants.State.OFFHOOK) && PhoneUtils.isSpeakerOn(this);
-
-        // TODO (bug 1440854): The screen timeout *might* also need to
-        // depend on the bluetooth state, but this isn't as clear-cut as
-        // the speaker state (since while using BT it's common for the
-        // user to put the phone straight into a pocket, in which case the
-        // timeout should probably still be short.)
-
-        if (DBG) Log.d(LOG_TAG, "updateWakeState: callscreen " + isShowingCallScreen
-                       + ", dialer " + isDialerOpened
-                       + ", speaker " + isSpeakerInUse + "...");
-
-        //
-        // (1) Set the screen timeout.
-        //
-        // Note that the "screen timeout" value we determine here is
-        // meaningless if the screen is forced on (see (2) below.)
-        //
-
-        // Historical note: In froyo and earlier, we checked here for a special
-        // case: the in-call UI being active, the speaker off, and the DTMF dialpad
-        // not visible.  In that case, with no touchable UI onscreen at all (for
-        // non-prox-sensor devices at least), we could assume the user was probably
-        // holding the phone up to their face and *not* actually looking at the
-        // screen.  So we'd switch to a special screen timeout value
-        // (ScreenTimeoutDuration.MEDIUM), purely to save battery life.
-        //
-        // On current devices, we can rely on the proximity sensor to turn the
-        // screen off in this case, so we use the system-wide default timeout
-        // unconditionally.
-        setScreenTimeout(ScreenTimeoutDuration.DEFAULT);
-
-        //
-        // (2) Decide whether to force the screen on or not.
-        //
-        // Force the screen to be on if the phone is ringing or dialing,
-        // or if we're displaying the "Call ended" UI for a connection in
-        // the "disconnected" state.
-        // However, if the phone is disconnected while the user is in the
-        // middle of selecting a quick response message, we should not force
-        // the screen to be on.
-        //
-        boolean isRinging = (state == PhoneConstants.State.RINGING);
-        boolean isDialing = (phone.getForegroundCall().getState() == Call.State.DIALING);
-        boolean showingQuickResponseDialog = (mInCallScreen != null) &&
-                mInCallScreen.isQuickResponseDialogShowing();
-        boolean showingDisconnectedConnection =
-                PhoneUtils.hasDisconnectedConnections(phone) && isShowingCallScreen;
-        boolean keepScreenOn = isRinging || isDialing ||
-                (showingDisconnectedConnection && !showingQuickResponseDialog);
-        if (DBG) Log.d(LOG_TAG, "updateWakeState: keepScreenOn = " + keepScreenOn
-                       + " (isRinging " + isRinging
-                       + ", isDialing " + isDialing
-                       + ", showingQuickResponse " + showingQuickResponseDialog
-                       + ", showingDisc " + showingDisconnectedConnection + ")");
-        // keepScreenOn == true means we'll hold a full wake lock:
-        requestWakeState(keepScreenOn ? WakeState.FULL : WakeState.SLEEP);
-    }
-
-    /**
-     * Wrapper around the PowerManagerService.preventScreenOn() API.
-     * This allows the in-call UI to prevent the screen from turning on
-     * even if a subsequent call to updateWakeState() causes us to acquire
-     * a full wake lock.
-     */
-    /* package */ void preventScreenOn(boolean prevent) {
-        if (VDBG) Log.d(LOG_TAG, "- preventScreenOn(" + prevent + ")...");
-        try {
-            mPowerManagerService.preventScreenOn(prevent);
-        } catch (RemoteException e) {
-            Log.w(LOG_TAG, "mPowerManagerService.preventScreenOn() failed: " + e);
-        }
-    }
-
-    /**
-     * Sets or clears the flag that tells the PowerManager that touch
-     * (and cheek) events should NOT be considered "user activity".
-     *
-     * This method is no-op when proximity sensor is available on the device.
-     *
-     * Since the in-call UI is totally insensitive to touch in most
-     * states, we set this flag whenever the InCallScreen is in the
-     * foreground.  (Otherwise, repeated unintentional touches could
-     * prevent the device from going to sleep.)
-     *
-     * There *are* some some touch events that really do count as user
-     * activity, though.  For those, we need to manually poke the
-     * PowerManager's userActivity method; see pokeUserActivity().
-     */
-    /* package */ void setIgnoreTouchUserActivity(boolean ignore) {
-        if (VDBG) Log.d(LOG_TAG, "setIgnoreTouchUserActivity(" + ignore + ")...");
-        // stick with default timeout if we are using the proximity sensor
-        if (proximitySensorModeEnabled()) {
-            return;
-        }
-
-        mIgnoreTouchUserActivity = ignore;
-        updatePokeLock();
-    }
-
-    /**
-     * Manually pokes the PowerManager's userActivity method.  Since we
-     * hold the POKE_LOCK_IGNORE_TOUCH_EVENTS poke lock while
-     * the InCallScreen is active, we need to do this for touch events
-     * that really do count as user activity (like pressing any
-     * onscreen UI elements.)
-     */
-    /* package */ void pokeUserActivity() {
-        if (VDBG) Log.d(LOG_TAG, "pokeUserActivity()...");
-        mPowerManager.userActivity(SystemClock.uptimeMillis(), false);
-    }
-
-    /**
-     * Set when a new outgoing call is beginning, so we can update
-     * the proximity sensor state.
-     * Cleared when the InCallScreen is no longer in the foreground,
-     * in case the call fails without changing the telephony state.
-     */
-    /* package */ void setBeginningCall(boolean beginning) {
-        // Note that we are beginning a new call, for proximity sensor support
-        mBeginningCall = beginning;
-        // Update the Proximity sensor based on mBeginningCall state
-        updateProximitySensorMode(mCM.getState());
-    }
-
-    /**
-     * Updates the wake lock used to control proximity sensor behavior,
-     * based on the current state of the phone.  This method is called
-     * from the CallNotifier on any phone state change.
-     *
-     * On devices that have a proximity sensor, to avoid false touches
-     * during a call, we hold a PROXIMITY_SCREEN_OFF_WAKE_LOCK wake lock
-     * whenever the phone is off hook.  (When held, that wake lock causes
-     * the screen to turn off automatically when the sensor detects an
-     * object close to the screen.)
-     *
-     * This method is a no-op for devices that don't have a proximity
-     * sensor.
-     *
-     * Note this method doesn't care if the InCallScreen is the foreground
-     * activity or not.  That's because we want the proximity sensor to be
-     * enabled any time the phone is in use, to avoid false cheek events
-     * for whatever app you happen to be running.
-     *
-     * Proximity wake lock will *not* be held if any one of the
-     * conditions is true while on a call:
-     * 1) If the audio is routed via Bluetooth
-     * 2) If a wired headset is connected
-     * 3) if the speaker is ON
-     * 4) If the slider is open(i.e. the hardkeyboard is *not* hidden)
-     *
-     * @param state current state of the phone (see {@link Phone#State})
-     */
-    /* package */ void updateProximitySensorMode(PhoneConstants.State state) {
-        if (VDBG) Log.d(LOG_TAG, "updateProximitySensorMode: state = " + state);
-
-        if (proximitySensorModeEnabled()) {
-            synchronized (mProximityWakeLock) {
-                // turn proximity sensor off and turn screen on immediately if
-                // we are using a headset, the keyboard is open, or the device
-                // is being held in a horizontal position.
-                boolean screenOnImmediately = (isHeadsetPlugged()
-                                               || PhoneUtils.isSpeakerOn(this)
-                                               || isBluetoothHeadsetAudioOn()
-                                               || mIsHardKeyboardOpen);
-
-                // We do not keep the screen off when the user is outside in-call screen and we are
-                // horizontal, but we do not force it on when we become horizontal until the
-                // proximity sensor goes negative.
-                boolean horizontal =
-                        (mOrientation == AccelerometerListener.ORIENTATION_HORIZONTAL);
-                screenOnImmediately |= !isShowingCallScreenForProximity() && horizontal;
-
-                // We do not keep the screen off when dialpad is visible, we are horizontal, and
-                // the in-call screen is being shown.
-                // At that moment we're pretty sure users want to use it, instead of letting the
-                // proximity sensor turn off the screen by their hands.
-                boolean dialpadVisible = false;
-                if (mInCallScreen != null) {
-                    dialpadVisible =
-                            mInCallScreen.getUpdatedInCallControlState().dialpadEnabled
-                            && mInCallScreen.getUpdatedInCallControlState().dialpadVisible
-                            && isShowingCallScreen();
-                }
-                screenOnImmediately |= dialpadVisible && horizontal;
-
-                if (((state == PhoneConstants.State.OFFHOOK) || mBeginningCall) && !screenOnImmediately) {
-                    // Phone is in use!  Arrange for the screen to turn off
-                    // automatically when the sensor detects a close object.
-                    if (!mProximityWakeLock.isHeld()) {
-                        if (DBG) Log.d(LOG_TAG, "updateProximitySensorMode: acquiring...");
-                        mProximityWakeLock.acquire();
-                    } else {
-                        if (VDBG) Log.d(LOG_TAG, "updateProximitySensorMode: lock already held.");
-                    }
-                } else {
-                    // Phone is either idle, or ringing.  We don't want any
-                    // special proximity sensor behavior in either case.
-                    if (mProximityWakeLock.isHeld()) {
-                        if (DBG) Log.d(LOG_TAG, "updateProximitySensorMode: releasing...");
-                        // Wait until user has moved the phone away from his head if we are
-                        // releasing due to the phone call ending.
-                        // Qtherwise, turn screen on immediately
-                        int flags =
-                            (screenOnImmediately ? 0 : PowerManager.WAIT_FOR_PROXIMITY_NEGATIVE);
-                        mProximityWakeLock.release(flags);
-                    } else {
-                        if (VDBG) {
-                            Log.d(LOG_TAG, "updateProximitySensorMode: lock already released.");
-                        }
-                    }
-                }
-            }
-        }
-    }
-
-    @Override
-    public void orientationChanged(int orientation) {
-        mOrientation = orientation;
-        updateProximitySensorMode(mCM.getState());
-    }
-
-    /**
-     * Notifies the phone app when the phone state changes.
-     *
-     * This method will updates various states inside Phone app (e.g. proximity sensor mode,
-     * accelerometer listener state, update-lock state, etc.)
-     */
-    /* package */ void updatePhoneState(PhoneConstants.State state) {
-        if (state != mLastPhoneState) {
-            mLastPhoneState = state;
-            updateProximitySensorMode(state);
-
-            // Try to acquire or release UpdateLock.
-            //
-            // Watch out: we don't release the lock here when the screen is still in foreground.
-            // At that time InCallScreen will release it on onPause().
-            if (state != PhoneConstants.State.IDLE) {
-                // UpdateLock is a recursive lock, while we may get "acquire" request twice and
-                // "release" request once for a single call (RINGING + OFFHOOK and IDLE).
-                // We need to manually ensure the lock is just acquired once for each (and this
-                // will prevent other possible buggy situations too).
-                if (!mUpdateLock.isHeld()) {
-                    mUpdateLock.acquire();
-                }
-            } else {
-                if (!isShowingCallScreen()) {
-                    if (!mUpdateLock.isHeld()) {
-                        mUpdateLock.release();
-                    }
-                } else {
-                    // For this case InCallScreen will take care of the release() call.
-                }
-            }
-
-            if (mAccelerometerListener != null) {
-                // use accelerometer to augment proximity sensor when in call
-                mOrientation = AccelerometerListener.ORIENTATION_UNKNOWN;
-                mAccelerometerListener.enable(state == PhoneConstants.State.OFFHOOK);
-            }
-            // clear our beginning call flag
-            mBeginningCall = false;
-            // While we are in call, the in-call screen should dismiss the keyguard.
-            // This allows the user to press Home to go directly home without going through
-            // an insecure lock screen.
-            // But we do not want to do this if there is no active call so we do not
-            // bypass the keyguard if the call is not answered or declined.
-            if (mInCallScreen != null) {
-                mInCallScreen.updateKeyguardPolicy(state == PhoneConstants.State.OFFHOOK);
-            }
-        }
-    }
-
-    /* package */ PhoneConstants.State getPhoneState() {
-        return mLastPhoneState;
-    }
-
-    /**
-     * Returns UpdateLock object.
-     */
-    /* package */ UpdateLock getUpdateLock() {
-        return mUpdateLock;
-    }
-
-    /**
-     * @return true if this device supports the "proximity sensor
-     * auto-lock" feature while in-call (see updateProximitySensorMode()).
-     */
-    /* package */ boolean proximitySensorModeEnabled() {
-        return (mProximityWakeLock != null);
-    }
-
-    KeyguardManager getKeyguardManager() {
-        return mKeyguardManager;
-    }
-
-    private void onMMIComplete(AsyncResult r) {
-        if (VDBG) Log.d(LOG_TAG, "onMMIComplete()...");
-        MmiCode mmiCode = (MmiCode) r.result;
-        PhoneUtils.displayMMIComplete(phone, getInstance(), mmiCode, null, null);
-    }
-
-    private void initForNewRadioTechnology() {
-        if (DBG) Log.d(LOG_TAG, "initForNewRadioTechnology...");
-
-         if (phone.getPhoneType() == PhoneConstants.PHONE_TYPE_CDMA) {
-            // Create an instance of CdmaPhoneCallState and initialize it to IDLE
-            cdmaPhoneCallState = new CdmaPhoneCallState();
-            cdmaPhoneCallState.CdmaPhoneCallStateInit();
-        }
-        if (TelephonyCapabilities.supportsOtasp(phone)) {
-            //create instances of CDMA OTA data classes
-            if (cdmaOtaProvisionData == null) {
-                cdmaOtaProvisionData = new OtaUtils.CdmaOtaProvisionData();
-            }
-            if (cdmaOtaConfigData == null) {
-                cdmaOtaConfigData = new OtaUtils.CdmaOtaConfigData();
-            }
-            if (cdmaOtaScreenState == null) {
-                cdmaOtaScreenState = new OtaUtils.CdmaOtaScreenState();
-            }
-            if (cdmaOtaInCallScreenUiState == null) {
-                cdmaOtaInCallScreenUiState = new OtaUtils.CdmaOtaInCallScreenUiState();
-            }
-        } else {
-            //Clean up OTA data in GSM/UMTS. It is valid only for CDMA
-            clearOtaState();
-        }
-
-        ringer.updateRingerContextAfterRadioTechnologyChange(this.phone);
-        notifier.updateCallNotifierRegistrationsAfterRadioTechnologyChange();
-        if (mBluetoothPhone != null) {
-            try {
-                mBluetoothPhone.updateBtHandsfreeAfterRadioTechnologyChange();
-            } catch (RemoteException e) {
-                Log.e(LOG_TAG, Log.getStackTraceString(new Throwable()));
-            }
-        }
-        if (mInCallScreen != null) {
-            mInCallScreen.updateAfterRadioTechnologyChange();
-        }
-
-        // Update registration for ICC status after radio technology change
-        IccCard sim = phone.getIccCard();
-        if (sim != null) {
-            if (DBG) Log.d(LOG_TAG, "Update registration for ICC status...");
-
-            //Register all events new to the new active phone
-            sim.registerForNetworkLocked(mHandler, EVENT_SIM_NETWORK_LOCKED, null);
-        }
-    }
-
-
-    /**
-     * @return true if a wired headset is currently plugged in.
-     *
-     * @see Intent.ACTION_HEADSET_PLUG (which we listen for in mReceiver.onReceive())
-     */
-    boolean isHeadsetPlugged() {
-        return mIsHeadsetPlugged;
-    }
-
-    /**
-     * @return true if the onscreen UI should currently be showing the
-     * special "bluetooth is active" indication in a couple of places (in
-     * which UI elements turn blue and/or show the bluetooth logo.)
-     *
-     * This depends on the BluetoothHeadset state *and* the current
-     * telephony state; see shouldShowBluetoothIndication().
-     *
-     * @see CallCard
-     * @see NotificationMgr.updateInCallNotification
-     */
-    /* package */ boolean showBluetoothIndication() {
-        return mShowBluetoothIndication;
-    }
-
-    /**
-     * Recomputes the mShowBluetoothIndication flag based on the current
-     * bluetooth state and current telephony state.
-     *
-     * This needs to be called any time the bluetooth headset state or the
-     * telephony state changes.
-     *
-     * @param forceUiUpdate if true, force the UI elements that care
-     *                      about this flag to update themselves.
-     */
-    /* package */ void updateBluetoothIndication(boolean forceUiUpdate) {
-        mShowBluetoothIndication = shouldShowBluetoothIndication(mBluetoothHeadsetState,
-                                                                 mBluetoothHeadsetAudioState,
-                                                                 mCM);
-        if (forceUiUpdate) {
-            // Post Handler messages to the various components that might
-            // need to be refreshed based on the new state.
-            if (isShowingCallScreen()) mInCallScreen.requestUpdateBluetoothIndication();
-            if (DBG) Log.d (LOG_TAG, "- updating in-call notification for BT state change...");
-            mHandler.sendEmptyMessage(EVENT_UPDATE_INCALL_NOTIFICATION);
-        }
-
-        // Update the Proximity sensor based on Bluetooth audio state
-        updateProximitySensorMode(mCM.getState());
-    }
-
-    /**
-     * UI policy helper function for the couple of places in the UI that
-     * have some way of indicating that "bluetooth is in use."
-     *
-     * @return true if the onscreen UI should indicate that "bluetooth is in use",
-     *         based on the specified bluetooth headset state, and the
-     *         current state of the phone.
-     * @see showBluetoothIndication()
-     */
-    private static boolean shouldShowBluetoothIndication(int bluetoothState,
-                                                         int bluetoothAudioState,
-                                                         CallManager cm) {
-        // We want the UI to indicate that "bluetooth is in use" in two
-        // slightly different cases:
-        //
-        // (a) The obvious case: if a bluetooth headset is currently in
-        //     use for an ongoing call.
-        //
-        // (b) The not-so-obvious case: if an incoming call is ringing,
-        //     and we expect that audio *will* be routed to a bluetooth
-        //     headset once the call is answered.
-
-        switch (cm.getState()) {
-            case OFFHOOK:
-                // This covers normal active calls, and also the case if
-                // the foreground call is DIALING or ALERTING.  In this
-                // case, bluetooth is considered "active" if a headset
-                // is connected *and* audio is being routed to it.
-                return ((bluetoothState == BluetoothHeadset.STATE_CONNECTED)
-                        && (bluetoothAudioState == BluetoothHeadset.STATE_AUDIO_CONNECTED));
-
-            case RINGING:
-                // If an incoming call is ringing, we're *not* yet routing
-                // audio to the headset (since there's no in-call audio
-                // yet!)  In this case, if a bluetooth headset is
-                // connected at all, we assume that it'll become active
-                // once the user answers the phone.
-                return (bluetoothState == BluetoothHeadset.STATE_CONNECTED);
-
-            default:  // Presumably IDLE
-                return false;
-        }
-    }
-
-
-    /**
-     * Receiver for misc intent broadcasts the Phone app cares about.
-     */
-    private class PhoneAppBroadcastReceiver extends BroadcastReceiver {
-        @Override
-        public void onReceive(Context context, Intent intent) {
-            String action = intent.getAction();
-            if (action.equals(Intent.ACTION_AIRPLANE_MODE_CHANGED)) {
-                boolean enabled = System.getInt(getContentResolver(),
-                        System.AIRPLANE_MODE_ON, 0) == 0;
-                phone.setRadioPower(enabled);
-            } else if (action.equals(BluetoothHeadset.ACTION_CONNECTION_STATE_CHANGED)) {
-                mBluetoothHeadsetState = intent.getIntExtra(BluetoothHeadset.EXTRA_STATE,
-                                                          BluetoothHeadset.STATE_DISCONNECTED);
-                if (VDBG) Log.d(LOG_TAG, "mReceiver: HEADSET_STATE_CHANGED_ACTION");
-                if (VDBG) Log.d(LOG_TAG, "==> new state: " + mBluetoothHeadsetState);
-                updateBluetoothIndication(true);  // Also update any visible UI if necessary
-            } else if (action.equals(BluetoothHeadset.ACTION_AUDIO_STATE_CHANGED)) {
-                mBluetoothHeadsetAudioState =
-                        intent.getIntExtra(BluetoothHeadset.EXTRA_STATE,
-                                           BluetoothHeadset.STATE_AUDIO_DISCONNECTED);
-                if (VDBG) Log.d(LOG_TAG, "mReceiver: HEADSET_AUDIO_STATE_CHANGED_ACTION");
-                if (VDBG) Log.d(LOG_TAG, "==> new state: " + mBluetoothHeadsetAudioState);
-                updateBluetoothIndication(true);  // Also update any visible UI if necessary
-            } else if (action.equals(TelephonyIntents.ACTION_ANY_DATA_CONNECTION_STATE_CHANGED)) {
-                if (VDBG) Log.d(LOG_TAG, "mReceiver: ACTION_ANY_DATA_CONNECTION_STATE_CHANGED");
-                if (VDBG) Log.d(LOG_TAG, "- state: " + intent.getStringExtra(PhoneConstants.STATE_KEY));
-                if (VDBG) Log.d(LOG_TAG, "- reason: "
-                                + intent.getStringExtra(PhoneConstants.STATE_CHANGE_REASON_KEY));
-
-                // The "data disconnected due to roaming" notification is shown
-                // if (a) you have the "data roaming" feature turned off, and
-                // (b) you just lost data connectivity because you're roaming.
-                boolean disconnectedDueToRoaming =
-                        !phone.getDataRoamingEnabled()
-                        && "DISCONNECTED".equals(intent.getStringExtra(PhoneConstants.STATE_KEY))
-                        && Phone.REASON_ROAMING_ON.equals(
-                            intent.getStringExtra(PhoneConstants.STATE_CHANGE_REASON_KEY));
-                mHandler.sendEmptyMessage(disconnectedDueToRoaming
-                                          ? EVENT_DATA_ROAMING_DISCONNECTED
-                                          : EVENT_DATA_ROAMING_OK);
-            } else if (action.equals(Intent.ACTION_HEADSET_PLUG)) {
-                if (VDBG) Log.d(LOG_TAG, "mReceiver: ACTION_HEADSET_PLUG");
-                if (VDBG) Log.d(LOG_TAG, "    state: " + intent.getIntExtra("state", 0));
-                if (VDBG) Log.d(LOG_TAG, "    name: " + intent.getStringExtra("name"));
-                mIsHeadsetPlugged = (intent.getIntExtra("state", 0) == 1);
-                mHandler.sendMessage(mHandler.obtainMessage(EVENT_WIRED_HEADSET_PLUG, 0));
-            } else if ((action.equals(TelephonyIntents.ACTION_SIM_STATE_CHANGED)) &&
-                    (mPUKEntryActivity != null)) {
-                // if an attempt to un-PUK-lock the device was made, while we're
-                // receiving this state change notification, notify the handler.
-                // NOTE: This is ONLY triggered if an attempt to un-PUK-lock has
-                // been attempted.
-                mHandler.sendMessage(mHandler.obtainMessage(EVENT_SIM_STATE_CHANGED,
-                        intent.getStringExtra(IccCardConstants.INTENT_KEY_ICC_STATE)));
-            } else if (action.equals(TelephonyIntents.ACTION_RADIO_TECHNOLOGY_CHANGED)) {
-                String newPhone = intent.getStringExtra(PhoneConstants.PHONE_NAME_KEY);
-                Log.d(LOG_TAG, "Radio technology switched. Now " + newPhone + " is active.");
-                initForNewRadioTechnology();
-            } else if (action.equals(TelephonyIntents.ACTION_SERVICE_STATE_CHANGED)) {
-                handleServiceStateChanged(intent);
-            } else if (action.equals(TelephonyIntents.ACTION_EMERGENCY_CALLBACK_MODE_CHANGED)) {
-                if (TelephonyCapabilities.supportsEcm(phone)) {
-                    Log.d(LOG_TAG, "Emergency Callback Mode arrived in PhoneApp.");
-                    // Start Emergency Callback Mode service
-                    if (intent.getBooleanExtra("phoneinECMState", false)) {
-                        context.startService(new Intent(context,
-                                EmergencyCallbackModeService.class));
-                    }
-                } else {
-                    // It doesn't make sense to get ACTION_EMERGENCY_CALLBACK_MODE_CHANGED
-                    // on a device that doesn't support ECM in the first place.
-                    Log.e(LOG_TAG, "Got ACTION_EMERGENCY_CALLBACK_MODE_CHANGED, "
-                          + "but ECM isn't supported for phone: " + phone.getPhoneName());
-                }
-            } else if (action.equals(Intent.ACTION_DOCK_EVENT)) {
-                mDockState = intent.getIntExtra(Intent.EXTRA_DOCK_STATE,
-                        Intent.EXTRA_DOCK_STATE_UNDOCKED);
-                if (VDBG) Log.d(LOG_TAG, "ACTION_DOCK_EVENT -> mDockState = " + mDockState);
-                mHandler.sendMessage(mHandler.obtainMessage(EVENT_DOCK_STATE_CHANGED, 0));
-            } else if (action.equals(TtyIntent.TTY_PREFERRED_MODE_CHANGE_ACTION)) {
-                mPreferredTtyMode = intent.getIntExtra(TtyIntent.TTY_PREFFERED_MODE,
-                                                       Phone.TTY_MODE_OFF);
-                if (VDBG) Log.d(LOG_TAG, "mReceiver: TTY_PREFERRED_MODE_CHANGE_ACTION");
-                if (VDBG) Log.d(LOG_TAG, "    mode: " + mPreferredTtyMode);
-                mHandler.sendMessage(mHandler.obtainMessage(EVENT_TTY_PREFERRED_MODE_CHANGED, 0));
-            } else if (action.equals(AudioManager.RINGER_MODE_CHANGED_ACTION)) {
-                int ringerMode = intent.getIntExtra(AudioManager.EXTRA_RINGER_MODE,
-                        AudioManager.RINGER_MODE_NORMAL);
-                if (ringerMode == AudioManager.RINGER_MODE_SILENT) {
-                    notifier.silenceRinger();
-                }
-            }
-        }
-    }
-
-    /**
-     * Broadcast receiver for the ACTION_MEDIA_BUTTON broadcast intent.
-     *
-     * This functionality isn't lumped in with the other intents in
-     * PhoneAppBroadcastReceiver because we instantiate this as a totally
-     * separate BroadcastReceiver instance, since we need to manually
-     * adjust its IntentFilter's priority (to make sure we get these
-     * intents *before* the media player.)
-     */
-    private class MediaButtonBroadcastReceiver extends BroadcastReceiver {
-        @Override
-        public void onReceive(Context context, Intent intent) {
-            KeyEvent event = (KeyEvent) intent.getParcelableExtra(Intent.EXTRA_KEY_EVENT);
-            if (VDBG) Log.d(LOG_TAG,
-                           "MediaButtonBroadcastReceiver.onReceive()...  event = " + event);
-            if ((event != null)
-                && (event.getKeyCode() == KeyEvent.KEYCODE_HEADSETHOOK)) {
-                if (VDBG) Log.d(LOG_TAG, "MediaButtonBroadcastReceiver: HEADSETHOOK");
-                boolean consumed = PhoneUtils.handleHeadsetHook(phone, event);
-                if (VDBG) Log.d(LOG_TAG, "==> handleHeadsetHook(): consumed = " + consumed);
-                if (consumed) {
-                    // If a headset is attached and the press is consumed, also update
-                    // any UI items (such as an InCallScreen mute button) that may need to
-                    // be updated if their state changed.
-                    updateInCallScreen();  // Has no effect if the InCallScreen isn't visible
-                    abortBroadcast();
-                }
-            } else {
-                if (mCM.getState() != PhoneConstants.State.IDLE) {
-                    // If the phone is anything other than completely idle,
-                    // then we consume and ignore any media key events,
-                    // Otherwise it is too easy to accidentally start
-                    // playing music while a phone call is in progress.
-                    if (VDBG) Log.d(LOG_TAG, "MediaButtonBroadcastReceiver: consumed");
-                    abortBroadcast();
-                }
-            }
-        }
-    }
-
-    /**
-     * Accepts broadcast Intents which will be prepared by {@link NotificationMgr} and thus
-     * sent from framework's notification mechanism (which is outside Phone context).
-     * This should be visible from outside, but shouldn't be in "exported" state.
-     *
-     * TODO: If possible merge this into PhoneAppBroadcastReceiver.
-     */
-    public static class NotificationBroadcastReceiver extends BroadcastReceiver {
-        @Override
-        public void onReceive(Context context, Intent intent) {
-            String action = intent.getAction();
-            // TODO: use "if (VDBG)" here.
-            Log.d(LOG_TAG, "Broadcast from Notification: " + action);
-
-            if (action.equals(ACTION_HANG_UP_ONGOING_CALL)) {
-                PhoneUtils.hangup(PhoneApp.getInstance().mCM);
-            } else if (action.equals(ACTION_CALL_BACK_FROM_NOTIFICATION)) {
-                // Collapse the expanded notification and the notification item itself.
-                closeSystemDialogs(context);
-                clearMissedCallNotification(context);
-
-                Intent callIntent = new Intent(Intent.ACTION_CALL_PRIVILEGED, intent.getData());
-                callIntent.setFlags(Intent.FLAG_ACTIVITY_NEW_TASK
-                        | Intent.FLAG_ACTIVITY_EXCLUDE_FROM_RECENTS);
-                context.startActivity(callIntent);
-            } else if (action.equals(ACTION_SEND_SMS_FROM_NOTIFICATION)) {
-                // Collapse the expanded notification and the notification item itself.
-                closeSystemDialogs(context);
-                clearMissedCallNotification(context);
-
-                Intent smsIntent = new Intent(Intent.ACTION_SENDTO, intent.getData());
-                smsIntent.addFlags(Intent.FLAG_ACTIVITY_NEW_TASK);
-                context.startActivity(smsIntent);
-            } else {
-                Log.w(LOG_TAG, "Received hang-up request from notification,"
-                        + " but there's no call the system can hang up.");
-            }
-        }
-
-        private void closeSystemDialogs(Context context) {
-            Intent intent = new Intent(Intent.ACTION_CLOSE_SYSTEM_DIALOGS);
-            context.sendBroadcastAsUser(intent, UserHandle.ALL);
-        }
-
-        private void clearMissedCallNotification(Context context) {
-            Intent clearIntent = new Intent(context, ClearMissedCallsService.class);
-            clearIntent.setAction(ClearMissedCallsService.ACTION_CLEAR_MISSED_CALLS);
-            context.startService(clearIntent);
-        }
-    }
-
-    private void handleServiceStateChanged(Intent intent) {
-        /**
-         * This used to handle updating EriTextWidgetProvider this routine
-         * and and listening for ACTION_SERVICE_STATE_CHANGED intents could
-         * be removed. But leaving just in case it might be needed in the near
-         * future.
-         */
-
-        // If service just returned, start sending out the queued messages
-        ServiceState ss = ServiceState.newFromBundle(intent.getExtras());
-
-        if (ss != null) {
-            int state = ss.getState();
-            notificationMgr.updateNetworkSelection(state);
-        }
-    }
-
-    public boolean isOtaCallInActiveState() {
-        boolean otaCallActive = false;
-        if (mInCallScreen != null) {
-            otaCallActive = mInCallScreen.isOtaCallInActiveState();
-        }
-        if (VDBG) Log.d(LOG_TAG, "- isOtaCallInActiveState " + otaCallActive);
-        return otaCallActive;
-    }
-
-    public boolean isOtaCallInEndState() {
-        boolean otaCallEnded = false;
-        if (mInCallScreen != null) {
-            otaCallEnded = mInCallScreen.isOtaCallInEndState();
-        }
-        if (VDBG) Log.d(LOG_TAG, "- isOtaCallInEndState " + otaCallEnded);
-        return otaCallEnded;
-    }
-
-    // it is safe to call clearOtaState() even if the InCallScreen isn't active
-    public void clearOtaState() {
-        if (DBG) Log.d(LOG_TAG, "- clearOtaState ...");
-        if ((mInCallScreen != null)
-                && (otaUtils != null)) {
-            otaUtils.cleanOtaScreen(true);
-            if (DBG) Log.d(LOG_TAG, "  - clearOtaState clears OTA screen");
-        }
-    }
-
-    // it is safe to call dismissOtaDialogs() even if the InCallScreen isn't active
-    public void dismissOtaDialogs() {
-        if (DBG) Log.d(LOG_TAG, "- dismissOtaDialogs ...");
-        if ((mInCallScreen != null)
-                && (otaUtils != null)) {
-            otaUtils.dismissAllOtaDialogs();
-            if (DBG) Log.d(LOG_TAG, "  - dismissOtaDialogs clears OTA dialogs");
-        }
-    }
-
-    // it is safe to call clearInCallScreenMode() even if the InCallScreen isn't active
-    public void clearInCallScreenMode() {
-        if (DBG) Log.d(LOG_TAG, "- clearInCallScreenMode ...");
-        if (mInCallScreen != null) {
-            mInCallScreen.resetInCallScreenMode();
-        }
-    }
-
-    /**
-     * Force the in-call UI to refresh itself, if it's currently visible.
-     *
-     * This method can be used any time there's a state change anywhere in
-     * the phone app that needs to be reflected in the onscreen UI.
-     *
-     * Note that it's *not* necessary to manually refresh the in-call UI
-     * (via this method) for regular telephony state changes like
-     * DIALING -> ALERTING -> ACTIVE, since the InCallScreen already
-     * listens for those state changes itself.
-     *
-     * This method does *not* force the in-call UI to come up if it's not
-     * already visible.  To do that, use displayCallScreen().
-     */
-    /* package */ void updateInCallScreen() {
-        if (DBG) Log.d(LOG_TAG, "- updateInCallScreen()...");
-        if (mInCallScreen != null) {
-            // Post an updateScreen() request.  Note that the
-            // updateScreen() call will end up being a no-op if the
-            // InCallScreen isn't the foreground activity.
-            mInCallScreen.requestUpdateScreen();
-        }
-    }
-
-    private void handleQueryTTYModeResponse(Message msg) {
-        AsyncResult ar = (AsyncResult) msg.obj;
-        if (ar.exception != null) {
-            if (DBG) Log.d(LOG_TAG, "handleQueryTTYModeResponse: Error getting TTY state.");
-        } else {
-            if (DBG) Log.d(LOG_TAG,
-                           "handleQueryTTYModeResponse: TTY enable state successfully queried.");
-
-            int ttymode = ((int[]) ar.result)[0];
-            if (DBG) Log.d(LOG_TAG, "handleQueryTTYModeResponse:ttymode=" + ttymode);
-
-            Intent ttyModeChanged = new Intent(TtyIntent.TTY_ENABLED_CHANGE_ACTION);
-            ttyModeChanged.putExtra("ttyEnabled", ttymode != Phone.TTY_MODE_OFF);
-            sendBroadcastAsUser(ttyModeChanged, UserHandle.ALL);
-
-            String audioTtyMode;
-            switch (ttymode) {
-            case Phone.TTY_MODE_FULL:
-                audioTtyMode = "tty_full";
-                break;
-            case Phone.TTY_MODE_VCO:
-                audioTtyMode = "tty_vco";
-                break;
-            case Phone.TTY_MODE_HCO:
-                audioTtyMode = "tty_hco";
-                break;
-            case Phone.TTY_MODE_OFF:
-            default:
-                audioTtyMode = "tty_off";
-                break;
-            }
-            AudioManager audioManager = (AudioManager) getSystemService(Context.AUDIO_SERVICE);
-            audioManager.setParameters("tty_mode="+audioTtyMode);
-        }
-    }
-
-    private void handleSetTTYModeResponse(Message msg) {
-        AsyncResult ar = (AsyncResult) msg.obj;
-
-        if (ar.exception != null) {
-            if (DBG) Log.d (LOG_TAG,
-                    "handleSetTTYModeResponse: Error setting TTY mode, ar.exception"
-                    + ar.exception);
-        }
-        phone.queryTTYMode(mHandler.obtainMessage(EVENT_TTY_MODE_GET));
-    }
-
-    /* package */ void clearUserActivityTimeout() {
-        try {
-            mPowerManagerService.clearUserActivityTimeout(SystemClock.uptimeMillis(),
-                    10*1000 /* 10 sec */);
-        } catch (RemoteException ex) {
-            // System process is dead.
-        }
-    }
-
-    /**
-     * "Call origin" may be used by Contacts app to specify where the phone call comes from.
-     * Currently, the only permitted value for this extra is {@link #ALLOWED_EXTRA_CALL_ORIGIN}.
-     * Any other value will be ignored, to make sure that malicious apps can't trick the in-call
-     * UI into launching some random other app after a call ends.
-     *
-     * TODO: make this more generic. Note that we should let the "origin" specify its package
-     * while we are now assuming it is "com.android.contacts"
-     */
-    public static final String EXTRA_CALL_ORIGIN = "com.android.phone.CALL_ORIGIN";
-    private static final String DEFAULT_CALL_ORIGIN_PACKAGE = "com.android.dialer";
-    private static final String ALLOWED_EXTRA_CALL_ORIGIN =
-            "com.android.dialer.DialtactsActivity";
-    /**
-     * Used to determine if the preserved call origin is fresh enough.
-     */
-    private static final long CALL_ORIGIN_EXPIRATION_MILLIS = 30 * 1000;
-
-    public void setLatestActiveCallOrigin(String callOrigin) {
-        inCallUiState.latestActiveCallOrigin = callOrigin;
-        if (callOrigin != null) {
-            inCallUiState.latestActiveCallOriginTimeStamp = SystemClock.elapsedRealtime();
-        } else {
-            inCallUiState.latestActiveCallOriginTimeStamp = 0;
-        }
-    }
-
-    /**
-     * Reset call origin depending on its timestamp.
-     *
-     * See if the current call origin preserved by the app is fresh enough or not. If it is,
-     * previous call origin will be used as is. If not, call origin will be reset.
-     *
-     * This will be effective especially for 3rd party apps which want to bypass phone calls with
-     * their own telephone lines. In that case Phone app may finish the phone call once and make
-     * another for the external apps, which will drop call origin information in Intent.
-     * Even in that case we are sure the second phone call should be initiated just after the first
-     * phone call, so here we restore it from the previous information iff the second call is done
-     * fairly soon.
-     */
-    public void resetLatestActiveCallOrigin() {
-        final long callOriginTimestamp = inCallUiState.latestActiveCallOriginTimeStamp;
-        final long currentTimestamp = SystemClock.elapsedRealtime();
-        if (VDBG) {
-            Log.d(LOG_TAG, "currentTimeMillis: " + currentTimestamp
-                    + ", saved timestamp for call origin: " + callOriginTimestamp);
-        }
-        if (inCallUiState.latestActiveCallOriginTimeStamp > 0
-                && (currentTimestamp - callOriginTimestamp < CALL_ORIGIN_EXPIRATION_MILLIS)) {
-            if (VDBG) {
-                Log.d(LOG_TAG, "Resume previous call origin (" +
-                        inCallUiState.latestActiveCallOrigin + ")");
-            }
-            // Do nothing toward call origin itself but update the timestamp just in case.
-            inCallUiState.latestActiveCallOriginTimeStamp = currentTimestamp;
-        } else {
-            if (VDBG) Log.d(LOG_TAG, "Drop previous call origin and set the current one to null");
-            setLatestActiveCallOrigin(null);
-        }
-    }
-
-    /**
-     * @return Intent which will be used when in-call UI is shown and the phone call is hang up.
-     * By default CallLog screen will be introduced, but the destination may change depending on
-     * its latest call origin state.
-     */
-    public Intent createPhoneEndIntentUsingCallOrigin() {
-        if (TextUtils.equals(inCallUiState.latestActiveCallOrigin, ALLOWED_EXTRA_CALL_ORIGIN)) {
-            if (VDBG) Log.d(LOG_TAG, "Valid latestActiveCallOrigin("
-                    + inCallUiState.latestActiveCallOrigin + ") was found. "
-                    + "Go back to the previous screen.");
-            // Right now we just launch the Activity which launched in-call UI. Note that we're
-            // assuming the origin is from "com.android.dialer", which may be incorrect in the
-            // future.
-            final Intent intent = new Intent();
-            intent.setClassName(DEFAULT_CALL_ORIGIN_PACKAGE, inCallUiState.latestActiveCallOrigin);
-            return intent;
-        } else {
-            if (VDBG) Log.d(LOG_TAG, "Current latestActiveCallOrigin ("
-                    + inCallUiState.latestActiveCallOrigin + ") is not valid. "
-                    + "Just use CallLog as a default destination.");
-            return PhoneApp.createCallLogIntent();
-        }
-    }
-
-    /** Service connection */
-    private final ServiceConnection mBluetoothPhoneConnection = new ServiceConnection() {
-
-        /** Handle the task of binding the local object to the service */
-        public void onServiceConnected(ComponentName className, IBinder service) {
-            Log.i(LOG_TAG, "Headset phone created, binding local service.");
-            mBluetoothPhone = IBluetoothHeadsetPhone.Stub.asInterface(service);
-        }
-
-        /** Handle the task of cleaning up the local binding */
-        public void onServiceDisconnected(ComponentName className) {
-            Log.i(LOG_TAG, "Headset phone disconnected, cleaning local binding.");
-            mBluetoothPhone = null;
-        }
-    };
-=======
->>>>>>> 859760f7
 }