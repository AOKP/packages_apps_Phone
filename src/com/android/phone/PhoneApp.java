/*
 * Copyright (C) 2006 The Android Open Source Project
 *
 * Licensed under the Apache License, Version 2.0 (the "License");
 * you may not use this file except in compliance with the License.
 * You may obtain a copy of the License at
 *
 *      http://www.apache.org/licenses/LICENSE-2.0
 *
 * Unless required by applicable law or agreed to in writing, software
 * distributed under the License is distributed on an "AS IS" BASIS,
 * WITHOUT WARRANTIES OR CONDITIONS OF ANY KIND, either express or implied.
 * See the License for the specific language governing permissions and
 * limitations under the License.
 */

package com.android.phone;

import android.app.Activity;
import android.app.Application;
import android.app.KeyguardManager;
import android.app.ProgressDialog;
import android.app.StatusBarManager;
import android.bluetooth.BluetoothAdapter;
import android.bluetooth.BluetoothHeadset;
import android.content.BroadcastReceiver;
import android.content.ContentResolver;
import android.content.Context;
import android.content.Intent;
import android.content.IntentFilter;
import android.content.res.Configuration;
import android.media.AudioManager;
import android.net.Uri;
import android.os.AsyncResult;
import android.os.Binder;
import android.os.Handler;
import android.os.IBinder;
import android.os.IPowerManager;
import android.os.LocalPowerManager;
import android.os.Message;
import android.os.PowerManager;
import android.os.RemoteException;
import android.os.ServiceManager;
import android.os.SystemClock;
import android.os.SystemProperties;
import android.preference.PreferenceManager;
import android.provider.Settings.System;
import android.telephony.ServiceState;
import android.util.Config;
import android.util.Log;
import android.view.KeyEvent;
import android.widget.Toast;

import com.android.internal.telephony.Call;
import com.android.internal.telephony.IccCard;
import com.android.internal.telephony.MmiCode;
import com.android.internal.telephony.Phone;
import com.android.internal.telephony.PhoneFactory;
import com.android.internal.telephony.TelephonyIntents;
import com.android.internal.telephony.cdma.EriInfo;
import com.android.phone.OtaUtils.CdmaOtaScreenState;
import com.android.internal.telephony.cdma.TtyIntent;

/**
 * Top-level Application class for the Phone app.
 */
public class PhoneApp extends Application implements AccelerometerListener.OrientationListener {
    /* package */ static final String LOG_TAG = "PhoneApp";

    /**
     * Phone app-wide debug level:
     *   0 - no debug logging
     *   1 - normal debug logging if ro.debuggable is set (which is true in
     *       "eng" and "userdebug" builds but not "user" builds)
     *   2 - ultra-verbose debug logging
     *
     * Most individual classes in the phone app have a local DBG constant,
     * typically set to
     *   (PhoneApp.DBG_LEVEL >= 1) && (SystemProperties.getInt("ro.debuggable", 0) == 1)
     * or else
     *   (PhoneApp.DBG_LEVEL >= 2)
     * depending on the desired verbosity.
     */
    /* package */ static final int DBG_LEVEL = 1;

    private static final boolean DBG =
            (PhoneApp.DBG_LEVEL >= 1) && (SystemProperties.getInt("ro.debuggable", 0) == 1);
    private static final boolean VDBG = (PhoneApp.DBG_LEVEL >= 2);

    // Message codes; see mHandler below.
    private static final int EVENT_SIM_NETWORK_LOCKED = 3;
    private static final int EVENT_WIRED_HEADSET_PLUG = 7;
    private static final int EVENT_SIM_STATE_CHANGED = 8;
    private static final int EVENT_UPDATE_INCALL_NOTIFICATION = 9;
    private static final int EVENT_DATA_ROAMING_DISCONNECTED = 10;
    private static final int EVENT_DATA_ROAMING_OK = 11;
    private static final int EVENT_UNSOL_CDMA_INFO_RECORD = 12;
<<<<<<< HEAD
    private static final int EVENT_DOCK_STATE_CHANGED = 13;
=======
    private static final int EVENT_TTY_PREFERRED_MODE_CHANGED = 13;
    private static final int EVENT_TTY_MODE_GET = 14;
    private static final int EVENT_TTY_MODE_SET = 15;
>>>>>>> 3cdfe2a5

    // The MMI codes are also used by the InCallScreen.
    public static final int MMI_INITIATE = 51;
    public static final int MMI_COMPLETE = 52;
    public static final int MMI_CANCEL = 53;
    // Don't use message codes larger than 99 here; those are reserved for
    // the individual Activities of the Phone UI.

    /**
     * Allowable values for the poke lock code (timeout between a user activity and the
     * going to sleep), please refer to {@link com.android.server.PowerManagerService}
     * for additional reference.
     *   SHORT uses the short delay for the timeout (SHORT_KEYLIGHT_DELAY, 6 sec)
     *   MEDIUM uses the medium delay for the timeout (MEDIUM_KEYLIGHT_DELAY, 15 sec)
     *   DEFAULT is the system-wide default delay for the timeout (1 min)
     */
    public enum ScreenTimeoutDuration {
        SHORT,
        MEDIUM,
        DEFAULT
    }

    /**
     * Allowable values for the wake lock code.
     *   SLEEP means the device can be put to sleep.
     *   PARTIAL means wake the processor, but we display can be kept off.
     *   FULL means wake both the processor and the display.
     */
    public enum WakeState {
        SLEEP,
        PARTIAL,
        FULL
    }

    private static PhoneApp sMe;

    // A few important fields we expose to the rest of the package
    // directly (rather than thru set/get methods) for efficiency.
    Phone phone;
    CallNotifier notifier;
    Ringer ringer;
    BluetoothHandsfree mBtHandsfree;
    PhoneInterfaceManager phoneMgr;
    int mBluetoothHeadsetState = BluetoothHeadset.STATE_ERROR;
    int mBluetoothHeadsetAudioState = BluetoothHeadset.STATE_ERROR;
    boolean mShowBluetoothIndication = false;
    static int mDockState = Intent.EXTRA_DOCK_STATE_UNDOCKED;

    // Internal PhoneApp Call state tracker
    CdmaPhoneCallState cdmaPhoneCallState;

    // The InCallScreen instance (or null if the InCallScreen hasn't been
    // created yet.)
    private InCallScreen mInCallScreen;

    // The currently-active PUK entry activity and progress dialog.
    // Normally, these are the Emergency Dialer and the subsequent
    // progress dialog.  null if there is are no such objects in
    // the foreground.
    private Activity mPUKEntryActivity;
    private ProgressDialog mPUKEntryProgressDialog;

    private boolean mIsSimPinEnabled;
    private String mCachedSimPin;

    // True if a wired headset is currently plugged in, based on the state
    // from the latest Intent.ACTION_HEADSET_PLUG broadcast we received in
    // mReceiver.onReceive().
    private boolean mIsHeadsetPlugged;

    // True if the keyboard is currently *not* hidden
    // Gets updated whenever there is a Configuration change
    private boolean mIsHardKeyboardOpen;

    // True if we are beginning a call, but the phone state has not changed yet
    private boolean mBeginningCall;

    // Last phone state seen by updatePhoneState()
    Phone.State mLastPhoneState = Phone.State.IDLE;

    private WakeState mWakeState = WakeState.SLEEP;
    private ScreenTimeoutDuration mScreenTimeoutDuration = ScreenTimeoutDuration.DEFAULT;
    private boolean mIgnoreTouchUserActivity = false;
    private IBinder mPokeLockToken = new Binder();
    private IPowerManager mPowerManagerService;
    private PowerManager.WakeLock mWakeLock;
    private PowerManager.WakeLock mPartialWakeLock;
    private PowerManager.WakeLock mProximityWakeLock;
    private KeyguardManager mKeyguardManager;
    private StatusBarManager mStatusBarManager;
    private int mStatusBarDisableCount;
    private AccelerometerListener mAccelerometerListener;
    private int mOrientation = AccelerometerListener.ORIENTATION_UNKNOWN;

    // Broadcast receiver for various intent broadcasts (see onCreate())
    private final BroadcastReceiver mReceiver = new PhoneAppBroadcastReceiver();

    // Broadcast receiver purely for ACTION_MEDIA_BUTTON broadcasts
    private final BroadcastReceiver mMediaButtonReceiver = new MediaButtonBroadcastReceiver();

    /** boolean indicating restoring mute state on InCallScreen.onResume() */
    private boolean mShouldRestoreMuteOnInCallResume;

    // Following are the CDMA OTA information Objects used during OTA Call.
    // cdmaOtaProvisionData object store static OTA information that needs
    // to be maintained even during Slider open/close scenarios.
    // cdmaOtaConfigData object stores configuration info to control visiblity
    // of each OTA Screens.
    // cdmaOtaScreenState object store OTA Screen State information.
    public OtaUtils.CdmaOtaProvisionData cdmaOtaProvisionData;
    public OtaUtils.CdmaOtaConfigData cdmaOtaConfigData;
    public OtaUtils.CdmaOtaScreenState cdmaOtaScreenState;
    public OtaUtils.CdmaOtaInCallScreenUiState cdmaOtaInCallScreenUiState;

    // TTY feature enabled on this platform
    private boolean mTtyEnabled;
    // Current TTY operating mode selected by user
    private int mPreferredTtyMode = Phone.TTY_MODE_OFF;

    /**
     * Set the restore mute state flag. Used when we are setting the mute state
     * OUTSIDE of user interaction {@link PhoneUtils#startNewCall(Phone)}
     */
    /*package*/void setRestoreMuteOnInCallResume (boolean mode) {
        mShouldRestoreMuteOnInCallResume = mode;
    }

    /**
     * Get the restore mute state flag.
     * This is used by the InCallScreen {@link InCallScreen#onResume()} to figure
     * out if we need to restore the mute state for the current active call.
     */
    /*package*/boolean getRestoreMuteOnInCallResume () {
        return mShouldRestoreMuteOnInCallResume;
    }

    Handler mHandler = new Handler() {
        @Override
        public void handleMessage(Message msg) {
            Phone.State phoneState;
            switch (msg.what) {

                // TODO: This event should be handled by the lock screen, just
                // like the "SIM missing" and "Sim locked" cases (bug 1804111).
                case EVENT_SIM_NETWORK_LOCKED:
                    if (getResources().getBoolean(R.bool.ignore_sim_network_locked_events)) {
                        // Some products don't have the concept of a "SIM network lock"
                        Log.i(LOG_TAG, "Ignoring EVENT_SIM_NETWORK_LOCKED event; "
                              + "not showing 'SIM network unlock' PIN entry screen");
                    } else {
                        // Normal case: show the "SIM network unlock" PIN entry screen.
                        // The user won't be able to do anything else until
                        // they enter a valid SIM network PIN.
                        Log.i(LOG_TAG, "show sim depersonal panel");
                        IccNetworkDepersonalizationPanel ndpPanel =
                                new IccNetworkDepersonalizationPanel(PhoneApp.getInstance());
                        ndpPanel.show();
                    }
                    break;

                case EVENT_UPDATE_INCALL_NOTIFICATION:
                    // Tell the NotificationMgr to update the "ongoing
                    // call" icon in the status bar, if necessary.
                    // Currently, this is triggered by a bluetooth headset
                    // state change (since the status bar icon needs to
                    // turn blue when bluetooth is active.)
                    NotificationMgr.getDefault().updateInCallNotification();
                    break;

                case EVENT_DATA_ROAMING_DISCONNECTED:
                    NotificationMgr.getDefault().showDataDisconnectedRoaming();
                    break;

                case EVENT_DATA_ROAMING_OK:
                    NotificationMgr.getDefault().hideDataDisconnectedRoaming();
                    break;

                case MMI_COMPLETE:
                    onMMIComplete((AsyncResult) msg.obj);
                    break;

                case MMI_CANCEL:
                    PhoneUtils.cancelMmiCode(phone);
                    break;

                case EVENT_WIRED_HEADSET_PLUG:
                    // Since the presence of a wired headset or bluetooth affects the
                    // speakerphone, update the "speaker" state.  We ONLY want to do
                    // this on the wired headset connect / disconnect events for now
                    // though, so we're only triggering on EVENT_WIRED_HEADSET_PLUG.

                    phoneState = phone.getState();
                    // Do not change speaker state if phone is not off hook
                    if (phoneState == Phone.State.OFFHOOK) {
                        if (mBtHandsfree == null || !mBtHandsfree.isAudioOn()) {
                            if (!isHeadsetPlugged()) {
                                // if the state is "not connected", restore the speaker state.
                                PhoneUtils.restoreSpeakerMode(getApplicationContext());
                            } else {
                                // if the state is "connected", force the speaker off without
                                // storing the state.
                                PhoneUtils.turnOnSpeaker(getApplicationContext(), false, false);
                            }
                        }
                    }
                    // Update the Proximity sensor based on headset state
                    updateProximitySensorMode(phoneState);

                    // Force TTY state update according to new headset state
                    if (mTtyEnabled) {
                        sendMessage(obtainMessage(EVENT_TTY_PREFERRED_MODE_CHANGED, 0));
                    }
                    break;

                case EVENT_SIM_STATE_CHANGED:
                    // Marks the event where the SIM goes into ready state.
                    // Right now, this is only used for the PUK-unlocking
                    // process.
                    if (msg.obj.equals(IccCard.INTENT_VALUE_ICC_READY)) {
                        // when the right event is triggered and there
                        // are UI objects in the foreground, we close
                        // them to display the lock panel.
                        if (mPUKEntryActivity != null) {
                            mPUKEntryActivity.finish();
                            mPUKEntryActivity = null;
                        }
                        if (mPUKEntryProgressDialog != null) {
                            mPUKEntryProgressDialog.dismiss();
                            mPUKEntryProgressDialog = null;
                        }
                    }
                    break;

                case EVENT_UNSOL_CDMA_INFO_RECORD:
                    //TODO: handle message here;
                    break;

<<<<<<< HEAD
                case EVENT_DOCK_STATE_CHANGED:
                    // If the phone is docked/undocked during a call, and no wired or BT headset
                    // is connected: turn on/off the speaker accordingly.
                    boolean inDockMode = false;
                    if (mDockState == Intent.EXTRA_DOCK_STATE_DESK ||
                            mDockState == Intent.EXTRA_DOCK_STATE_CAR) {
                        inDockMode = true;
                    }
                    if (VDBG) Log.d(LOG_TAG, "received EVENT_DOCK_STATE_CHANGED. Phone inDock = "
                            + inDockMode);

                    phoneState = phone.getState();
                    if (phoneState == Phone.State.OFFHOOK &&
                            !isHeadsetPlugged() &&
                            !(mBtHandsfree != null && mBtHandsfree.isAudioOn())) {
                        PhoneUtils.turnOnSpeaker(getApplicationContext(), inDockMode, true);

                        if (mInCallScreen != null) {
                            mInCallScreen.requestUpdateTouchUi();
                        }
                    }
=======
                case EVENT_TTY_PREFERRED_MODE_CHANGED:
                    // TTY mode is only applied if a headset is connected
                    int ttyMode;
                    if (isHeadsetPlugged()) {
                        ttyMode = mPreferredTtyMode;
                    } else {
                        ttyMode = Phone.TTY_MODE_OFF;
                    }
                    phone.setTTYMode(ttyMode, mHandler.obtainMessage(EVENT_TTY_MODE_SET));
                    break;

                case EVENT_TTY_MODE_GET:
                    handleQueryTTYModeResponse(msg);
                    break;

                case EVENT_TTY_MODE_SET:
                    handleSetTTYModeResponse(msg);
>>>>>>> 3cdfe2a5
                    break;
            }
        }
    };

    public PhoneApp() {
        sMe = this;
    }

    @Override
    public void onCreate() {
        if (VDBG) Log.v(LOG_TAG, "onCreate()...");

        ContentResolver resolver = getContentResolver();

        if (phone == null) {
            // Initialize the telephony framework
            PhoneFactory.makeDefaultPhones(this);

            // Get the default phone
            phone = PhoneFactory.getDefaultPhone();

            NotificationMgr.init(this);

            phoneMgr = new PhoneInterfaceManager(this, phone);

            int phoneType = phone.getPhoneType();

            if (phoneType == Phone.PHONE_TYPE_CDMA) {
                // Create an instance of CdmaPhoneCallState and initialize it to IDLE
                cdmaPhoneCallState = new CdmaPhoneCallState();
                cdmaPhoneCallState.CdmaPhoneCallStateInit();
            }

            if (BluetoothAdapter.getDefaultAdapter() != null) {
                mBtHandsfree = new BluetoothHandsfree(this, phone);
                startService(new Intent(this, BluetoothHeadsetService.class));
            } else {
                // Device is not bluetooth capable
                mBtHandsfree = null;
            }

            ringer = new Ringer(phone);

            // before registering for phone state changes
            PowerManager pm = (PowerManager) getSystemService(Context.POWER_SERVICE);
            mWakeLock = pm.newWakeLock(PowerManager.FULL_WAKE_LOCK
                    | PowerManager.ACQUIRE_CAUSES_WAKEUP
                    | PowerManager.ON_AFTER_RELEASE, LOG_TAG);
            // lock used to keep the processor awake, when we don't care for the display.
            mPartialWakeLock = pm.newWakeLock(PowerManager.PARTIAL_WAKE_LOCK
                    | PowerManager.ON_AFTER_RELEASE, LOG_TAG);
            // Wake lock used to control proximity sensor behavior.
            if ((pm.getSupportedWakeLockFlags()
                 & PowerManager.PROXIMITY_SCREEN_OFF_WAKE_LOCK) != 0x0) {
                mProximityWakeLock =
                        pm.newWakeLock(PowerManager.PROXIMITY_SCREEN_OFF_WAKE_LOCK, LOG_TAG);
            }
            if (DBG) Log.d(LOG_TAG, "onCreate: mProximityWakeLock: " + mProximityWakeLock);

            // create mAccelerometerListener only if we are using the proximity sensor
            if (proximitySensorModeEnabled()) {
                mAccelerometerListener = new AccelerometerListener(this, this);
            }

            mKeyguardManager = (KeyguardManager) getSystemService(Context.KEYGUARD_SERVICE);
            mStatusBarManager = (StatusBarManager) getSystemService(Context.STATUS_BAR_SERVICE);

            // get a handle to the service so that we can use it later when we
            // want to set the poke lock.
            mPowerManagerService = IPowerManager.Stub.asInterface(
                    ServiceManager.getService("power"));

            notifier = new CallNotifier(this, phone, ringer, mBtHandsfree, new CallLogAsync());

            // register for ICC status
            IccCard sim = phone.getIccCard();
            if (sim != null) {
                if (VDBG) Log.v(LOG_TAG, "register for ICC status");
                sim.registerForNetworkLocked(mHandler, EVENT_SIM_NETWORK_LOCKED, null);
            }

            // register for MMI/USSD
            if (phoneType == Phone.PHONE_TYPE_GSM) {
                phone.registerForMmiComplete(mHandler, MMI_COMPLETE, null);
            }

            // register connection tracking to PhoneUtils
            PhoneUtils.initializeConnectionHandler(phone);

            // Read platform settings for TTY feature
            mTtyEnabled = getResources().getBoolean(R.bool.tty_enabled);

            // Register for misc other intent broadcasts.
            IntentFilter intentFilter =
                    new IntentFilter(Intent.ACTION_AIRPLANE_MODE_CHANGED);
            intentFilter.addAction(BluetoothHeadset.ACTION_STATE_CHANGED);
            intentFilter.addAction(BluetoothHeadset.ACTION_AUDIO_STATE_CHANGED);
            intentFilter.addAction(TelephonyIntents.ACTION_ANY_DATA_CONNECTION_STATE_CHANGED);
            intentFilter.addAction(Intent.ACTION_HEADSET_PLUG);
            intentFilter.addAction(Intent.ACTION_DOCK_EVENT);
            intentFilter.addAction(Intent.ACTION_BATTERY_LOW);
            intentFilter.addAction(TelephonyIntents.ACTION_SIM_STATE_CHANGED);
            intentFilter.addAction(TelephonyIntents.ACTION_RADIO_TECHNOLOGY_CHANGED);
            intentFilter.addAction(TelephonyIntents.ACTION_SERVICE_STATE_CHANGED);
            intentFilter.addAction(TelephonyIntents.ACTION_EMERGENCY_CALLBACK_MODE_CHANGED);
            if (mTtyEnabled) {
                intentFilter.addAction(TtyIntent.TTY_PREFERRED_MODE_CHANGE_ACTION);
            }
            registerReceiver(mReceiver, intentFilter);

            // Use a separate receiver for ACTION_MEDIA_BUTTON broadcasts,
            // since we need to manually adjust its priority (to make sure
            // we get these intents *before* the media player.)
            IntentFilter mediaButtonIntentFilter =
                    new IntentFilter(Intent.ACTION_MEDIA_BUTTON);
            //
            // Make sure we're higher priority than the media player's
            // MediaButtonIntentReceiver (which currently has the default
            // priority of zero; see apps/Music/AndroidManifest.xml.)
            mediaButtonIntentFilter.setPriority(1);
            //
            registerReceiver(mMediaButtonReceiver, mediaButtonIntentFilter);

            //set the default values for the preferences in the phone.
            PreferenceManager.setDefaultValues(this, R.xml.network_setting, false);

            PreferenceManager.setDefaultValues(this, R.xml.call_feature_setting, false);

            // Make sure the audio mode (along with some
            // audio-mode-related state of our own) is initialized
            // correctly, given the current state of the phone.
            switch (phone.getState()) {
                case IDLE:
                    if (DBG) Log.d(LOG_TAG, "Resetting audio state/mode: IDLE");
                    PhoneUtils.setAudioControlState(PhoneUtils.AUDIO_IDLE);
                    PhoneUtils.setAudioMode(this, AudioManager.MODE_NORMAL);
                    break;
                case RINGING:
                    if (DBG) Log.d(LOG_TAG, "Resetting audio state/mode: RINGING");
                    PhoneUtils.setAudioControlState(PhoneUtils.AUDIO_RINGING);
                    PhoneUtils.setAudioMode(this, AudioManager.MODE_RINGTONE);
                    break;
                case OFFHOOK:
                    if (DBG) Log.d(LOG_TAG, "Resetting audio state/mode: OFFHOOK");
                    PhoneUtils.setAudioControlState(PhoneUtils.AUDIO_OFFHOOK);
                    PhoneUtils.setAudioMode(this, AudioManager.MODE_IN_CALL);
                    break;
            }
        }

        boolean phoneIsCdma = (phone.getPhoneType() == Phone.PHONE_TYPE_CDMA);

        if (phoneIsCdma) {
            cdmaOtaProvisionData = new OtaUtils.CdmaOtaProvisionData();
            cdmaOtaConfigData = new OtaUtils.CdmaOtaConfigData();
            cdmaOtaScreenState = new OtaUtils.CdmaOtaScreenState();
            cdmaOtaInCallScreenUiState = new OtaUtils.CdmaOtaInCallScreenUiState();
        }

        // XXX pre-load the SimProvider so that it's ready
        resolver.getType(Uri.parse("content://icc/adn"));

        // start with the default value to set the mute state.
        mShouldRestoreMuteOnInCallResume = false;

        // TODO: Register for Cdma Information Records
        // phone.registerCdmaInformationRecord(mHandler, EVENT_UNSOL_CDMA_INFO_RECORD, null);

        // Read TTY settings and store it into BP NV.
        // AP owns (i.e. stores) the TTY setting in AP settings database and pushes the setting
        // to BP at power up (BP does not need to make the TTY setting persistent storage).
        // This way, there is a single owner (i.e AP) for the TTY setting in the phone.
        if (mTtyEnabled) {
            mPreferredTtyMode = android.provider.Settings.Secure.getInt(
                    phone.getContext().getContentResolver(),
                    android.provider.Settings.Secure.PREFERRED_TTY_MODE,
                    Phone.TTY_MODE_OFF);
            mHandler.sendMessage(mHandler.obtainMessage(EVENT_TTY_PREFERRED_MODE_CHANGED, 0));
        }
        // Read HAC settings and configure audio hardware
        if (getResources().getBoolean(R.bool.hac_enabled)) {
            int hac = android.provider.Settings.System.getInt(phone.getContext().getContentResolver(),
                                                              android.provider.Settings.System.HEARING_AID,
                                                              0);
            AudioManager audioManager = (AudioManager) getSystemService(Context.AUDIO_SERVICE);
            audioManager.setParameter(CallFeaturesSetting.HAC_KEY, hac != 0 ?
                                      CallFeaturesSetting.HAC_VAL_ON :
                                      CallFeaturesSetting.HAC_VAL_OFF);
        }
   }

    @Override
    public void onConfigurationChanged(Configuration newConfig) {
        if (newConfig.hardKeyboardHidden == Configuration.HARDKEYBOARDHIDDEN_NO) {
            mIsHardKeyboardOpen = true;
        } else {
            mIsHardKeyboardOpen = false;
        }

        // Update the Proximity sensor based on keyboard state
        updateProximitySensorMode(phone.getState());
        super.onConfigurationChanged(newConfig);
    }

    /**
     * Returns the singleton instance of the PhoneApp.
     */
    static PhoneApp getInstance() {
        return sMe;
    }

    Ringer getRinger() {
        return ringer;
    }

    BluetoothHandsfree getBluetoothHandsfree() {
        return mBtHandsfree;
    }

    static Intent createCallLogIntent() {
        Intent  intent = new Intent(Intent.ACTION_VIEW, null);
        intent.setType("vnd.android.cursor.dir/calls");
        return intent;
    }

    /**
     * Return an Intent that can be used to bring up the in-call screen.
     *
     * This intent can only be used from within the Phone app, since the
     * InCallScreen is not exported from our AndroidManifest.
     */
    /* package */ static Intent createInCallIntent() {
        Intent intent = new Intent(Intent.ACTION_MAIN, null);
        intent.setFlags(Intent.FLAG_ACTIVITY_NEW_TASK
                | Intent.FLAG_ACTIVITY_EXCLUDE_FROM_RECENTS
                | Intent.FLAG_ACTIVITY_NO_USER_ACTION);
        intent.setClassName("com.android.phone", getCallScreenClassName());
        return intent;
    }

    /**
     * Variation of createInCallIntent() that also specifies whether the
     * DTMF dialpad should be initially visible when the InCallScreen
     * comes up.
     */
    /* package */ static Intent createInCallIntent(boolean showDialpad) {
        Intent intent = createInCallIntent();
        intent.putExtra(InCallScreen.SHOW_DIALPAD_EXTRA, showDialpad);
        return intent;
    }

    static String getCallScreenClassName() {
        return InCallScreen.class.getName();
    }

    /**
     * Starts the InCallScreen Activity.
     */
    void displayCallScreen() {
        if (VDBG) Log.d(LOG_TAG, "displayCallScreen()...");
        startActivity(createInCallIntent());
        Profiler.callScreenRequested();
    }

    /**
     * Helper function to check for one special feature of the CALL key:
     * Normally, when the phone is idle, CALL takes you to the call log
     * (see the handler for KEYCODE_CALL in PhoneWindow.onKeyUp().)
     * But if the phone is in use (either off-hook or ringing) we instead
     * handle the CALL button by taking you to the in-call UI.
     *
     * @return true if we intercepted the CALL keypress (i.e. the phone
     *              was in use)
     *
     * @see DialerActivity#onCreate
     */
    boolean handleInCallOrRinging() {
        if (phone.getState() != Phone.State.IDLE) {
            // Phone is OFFHOOK or RINGING.
            if (DBG) Log.v(LOG_TAG,
                           "handleInCallOrRinging: show call screen");
            displayCallScreen();
            return true;
        }
        return false;
    }

    boolean isSimPinEnabled() {
        return mIsSimPinEnabled;
    }

    boolean authenticateAgainstCachedSimPin(String pin) {
        return (mCachedSimPin != null && mCachedSimPin.equals(pin));
    }

    void setCachedSimPin(String pin) {
        mCachedSimPin = pin;
    }

    void setInCallScreenInstance(InCallScreen inCallScreen) {
        mInCallScreen = inCallScreen;
    }

    /**
     * @return true if the in-call UI is running as the foreground
     * activity.  (In other words, from the perspective of the
     * InCallScreen activity, return true between onResume() and
     * onPause().)
     *
     * Note this method will return false if the screen is currently off,
     * even if the InCallScreen *was* in the foreground just before the
     * screen turned off.  (This is because the foreground activity is
     * always "paused" while the screen is off.)
     */
    boolean isShowingCallScreen() {
        if (mInCallScreen == null) return false;
        return mInCallScreen.isForegroundActivity();
    }

    /**
     * Dismisses the in-call UI.
     *
     * This also ensures that you won't be able to get back to the in-call
     * UI via the BACK button (since this call removes the InCallScreen
     * from the activity history.)
     * For OTA Call, it call InCallScreen api to handle OTA Call End scenario
     * to display OTA Call End screen.
     */
    void dismissCallScreen() {
        if (mInCallScreen != null) {
            if (mInCallScreen.isOtaCallInActiveState()
                    || mInCallScreen.isOtaCallInEndState()
                    || ((cdmaOtaScreenState != null)
                    && (cdmaOtaScreenState.otaScreenState
                            != CdmaOtaScreenState.OtaScreenState.OTA_STATUS_UNDEFINED))) {
                // TODO: During OTA Call, display should not become dark to
                // allow user to see OTA UI update. Phone app needs to hold
                // a SCREEN_DIM_WAKE_LOCK wake lock during the entire OTA call.
                wakeUpScreen();
                // If InCallScreen is not in foreground we resume it to show the OTA call end screen
                // Fire off the InCallScreen intent
                displayCallScreen();

                mInCallScreen.handleOtaCallEnd();
                return;
            } else {
                mInCallScreen.finish();
            }
        }
    }

    /**
     * Handle OTA events
     *
     * When OTA call is active and display becomes dark, then CallNotifier will
     * handle OTA Events by calling this api which then calls OtaUtil function.
     */
    void handleOtaEvents(Message msg) {

        if (DBG) Log.d(LOG_TAG, "Enter handleOtaEvents");
        if ((mInCallScreen != null) && (!isShowingCallScreen())) {
            if (mInCallScreen.otaUtils != null) {
                mInCallScreen.otaUtils.onOtaProvisionStatusChanged((AsyncResult) msg.obj);
            }
        }
    }


    /**
     * Sets the activity responsible for un-PUK-blocking the device
     * so that we may close it when we receive a positive result.
     * mPUKEntryActivity is also used to indicate to the device that
     * we are trying to un-PUK-lock the phone. In other words, iff
     * it is NOT null, then we are trying to unlock and waiting for
     * the SIM to move to READY state.
     *
     * @param activity is the activity to close when PUK has
     * finished unlocking. Can be set to null to indicate the unlock
     * or SIM READYing process is over.
     */
    void setPukEntryActivity(Activity activity) {
        mPUKEntryActivity = activity;
    }

    Activity getPUKEntryActivity() {
        return mPUKEntryActivity;
    }

    /**
     * Sets the dialog responsible for notifying the user of un-PUK-
     * blocking - SIM READYing progress, so that we may dismiss it
     * when we receive a positive result.
     *
     * @param dialog indicates the progress dialog informing the user
     * of the state of the device.  Dismissed upon completion of
     * READYing process
     */
    void setPukEntryProgressDialog(ProgressDialog dialog) {
        mPUKEntryProgressDialog = dialog;
    }

    ProgressDialog getPUKEntryProgressDialog() {
        return mPUKEntryProgressDialog;
    }

    /**
     * Disables the status bar.  This is used by the phone app when in-call UI is active.
     *
     * Any call to this method MUST be followed (eventually)
     * by a corresponding reenableStatusBar() call.
     */
    /* package */ void disableStatusBar() {
        if (DBG) Log.d(LOG_TAG, "disable status bar");
        synchronized (this) {
            if (mStatusBarDisableCount++ == 0) {
               if (DBG)  Log.d(LOG_TAG, "StatusBarManager.DISABLE_EXPAND");
                mStatusBarManager.disable(StatusBarManager.DISABLE_EXPAND);
            }
        }
    }

    /**
     * Re-enables the status bar after a previous disableStatusBar() call.
     *
     * Any call to this method MUST correspond to (i.e. be balanced with)
     * a previous disableStatusBar() call.
     */
    /* package */ void reenableStatusBar() {
        if (DBG) Log.d(LOG_TAG, "re-enable status bar");
        synchronized (this) {
            if (mStatusBarDisableCount > 0) {
                if (--mStatusBarDisableCount == 0) {
                    if (DBG) Log.d(LOG_TAG, "StatusBarManager.DISABLE_NONE");
                    mStatusBarManager.disable(StatusBarManager.DISABLE_NONE);
                }
            } else {
                Log.e(LOG_TAG, "mStatusBarDisableCount is already zero");
            }
        }
    }

    /**
     * Controls how quickly the screen times out.
     *
     * The poke lock controls how long it takes before the screen powers
     * down, and therefore has no immediate effect when the current
     * WakeState (see {@link PhoneApp#requestWakeState}) is FULL.
     * If we're in a state where the screen *is* allowed to turn off,
     * though, the poke lock will determine the timeout interval (long or
     * short).
     *
     * @param shortPokeLock tells the device the timeout duration to use
     * before going to sleep
     * {@link com.android.server.PowerManagerService#SHORT_KEYLIGHT_DELAY}.
     */
    /* package */ void setScreenTimeout(ScreenTimeoutDuration duration) {
        if (VDBG) Log.d(LOG_TAG, "setScreenTimeout(" + duration + ")...");

        // make sure we don't set the poke lock repeatedly so that we
        // avoid triggering the userActivity calls in
        // PowerManagerService.setPokeLock().
        if (duration == mScreenTimeoutDuration) {
            return;
        }
        // stick with default timeout if we are using the proximity sensor
        if (proximitySensorModeEnabled()) {
            return;
        }
        mScreenTimeoutDuration = duration;
        updatePokeLock();
    }

    /**
     * Update the state of the poke lock held by the phone app,
     * based on the current desired screen timeout and the
     * current "ignore user activity on touch" flag.
     */
    private void updatePokeLock() {
        // This is kind of convoluted, but the basic thing to remember is
        // that the poke lock just sends a message to the screen to tell
        // it to stay on for a while.
        // The default is 0, for a long timeout and should be set that way
        // when we are heading back into a the keyguard / screen off
        // state, and also when we're trying to keep the screen alive
        // while ringing.  We'll also want to ignore the cheek events
        // regardless of the timeout duration.
        // The short timeout is really used whenever we want to give up
        // the screen lock, such as when we're in call.
        int pokeLockSetting = LocalPowerManager.POKE_LOCK_IGNORE_CHEEK_EVENTS;
        switch (mScreenTimeoutDuration) {
            case SHORT:
                // Set the poke lock to timeout the display after a short
                // timeout (5s). This ensures that the screen goes to sleep
                // as soon as acceptably possible after we the wake lock
                // has been released.
                pokeLockSetting |= LocalPowerManager.POKE_LOCK_SHORT_TIMEOUT;
                break;

            case MEDIUM:
                // Set the poke lock to timeout the display after a medium
                // timeout (15s). This ensures that the screen goes to sleep
                // as soon as acceptably possible after we the wake lock
                // has been released.
                pokeLockSetting |= LocalPowerManager.POKE_LOCK_MEDIUM_TIMEOUT;
                break;

            case DEFAULT:
            default:
                // set the poke lock to timeout the display after a long
                // delay by default.
                // TODO: it may be nice to be able to disable cheek presses
                // for long poke locks (emergency dialer, for instance).
                break;
        }

        if (mIgnoreTouchUserActivity) {
            pokeLockSetting |= LocalPowerManager.POKE_LOCK_IGNORE_TOUCH_AND_CHEEK_EVENTS;
        }

        // Send the request
        try {
            mPowerManagerService.setPokeLock(pokeLockSetting, mPokeLockToken, LOG_TAG);
        } catch (RemoteException e) {
            Log.w(LOG_TAG, "mPowerManagerService.setPokeLock() failed: " + e);
        }
    }

    /**
     * Controls whether or not the screen is allowed to sleep.
     *
     * Once sleep is allowed (WakeState is SLEEP), it will rely on the
     * settings for the poke lock to determine when to timeout and let
     * the device sleep {@link PhoneApp#setScreenTimeout}.
     *
     * @param ws tells the device to how to wake.
     */
    /* package */ void requestWakeState(WakeState ws) {
        if (VDBG) Log.d(LOG_TAG, "requestWakeState(" + ws + ")...");
        synchronized (this) {
            if (mWakeState != ws) {
                switch (ws) {
                    case PARTIAL:
                        // acquire the processor wake lock, and release the FULL
                        // lock if it is being held.
                        mPartialWakeLock.acquire();
                        if (mWakeLock.isHeld()) {
                            mWakeLock.release();
                        }
                        break;
                    case FULL:
                        // acquire the full wake lock, and release the PARTIAL
                        // lock if it is being held.
                        mWakeLock.acquire();
                        if (mPartialWakeLock.isHeld()) {
                            mPartialWakeLock.release();
                        }
                        break;
                    case SLEEP:
                    default:
                        // release both the PARTIAL and FULL locks.
                        if (mWakeLock.isHeld()) {
                            mWakeLock.release();
                        }
                        if (mPartialWakeLock.isHeld()) {
                            mPartialWakeLock.release();
                        }
                        break;
                }
                mWakeState = ws;
            }
        }
    }

    /**
     * If we are not currently keeping the screen on, then poke the power
     * manager to wake up the screen for the user activity timeout duration.
     */
    /* package */ void wakeUpScreen() {
        synchronized (this) {
            if (mWakeState == WakeState.SLEEP) {
                if (DBG) Log.d(LOG_TAG, "pulse screen lock");
                try {
                    mPowerManagerService.userActivityWithForce(SystemClock.uptimeMillis(), false, true);
                } catch (RemoteException ex) {
                    // Ignore -- the system process is dead.
                }
            }
        }
    }

    /**
     * Sets the wake state and screen timeout based on the current state
     * of the phone, and the current state of the in-call UI.
     *
     * This method is a "UI Policy" wrapper around
     * {@link PhoneApp#requestWakeState} and {@link PhoneApp#setScreenTimeout}.
     *
     * It's safe to call this method regardless of the state of the Phone
     * (e.g. whether or not it's idle), and regardless of the state of the
     * Phone UI (e.g. whether or not the InCallScreen is active.)
     */
    /* package */ void updateWakeState() {
        Phone.State state = phone.getState();

        // True if the in-call UI is the foreground activity.
        // (Note this will be false if the screen is currently off,
        // since in that case *no* activity is in the foreground.)
        boolean isShowingCallScreen = isShowingCallScreen();

        // True if the InCallScreen's DTMF dialer is currently opened.
        // (Note this does NOT imply whether or not the InCallScreen
        // itself is visible.)
        boolean isDialerOpened = (mInCallScreen != null) && mInCallScreen.isDialerOpened();

        // True if the speakerphone is in use.  (If so, we *always* use
        // the default timeout.  Since the user is obviously not holding
        // the phone up to his/her face, we don't need to worry about
        // false touches, and thus don't need to turn the screen off so
        // aggressively.)
        // Note that we need to make a fresh call to this method any
        // time the speaker state changes.  (That happens in
        // PhoneUtils.turnOnSpeaker().)
        boolean isSpeakerInUse = (state == Phone.State.OFFHOOK) && PhoneUtils.isSpeakerOn(this);

        // TODO (bug 1440854): The screen timeout *might* also need to
        // depend on the bluetooth state, but this isn't as clear-cut as
        // the speaker state (since while using BT it's common for the
        // user to put the phone straight into a pocket, in which case the
        // timeout should probably still be short.)

        if (DBG) Log.d(LOG_TAG, "updateWakeState: callscreen " + isShowingCallScreen
                       + ", dialer " + isDialerOpened
                       + ", speaker " + isSpeakerInUse + "...");

        //
        // (1) Set the screen timeout.
        //
        // Note that the "screen timeout" value we determine here is
        // meaningless if the screen is forced on (see (2) below.)
        //
        if (!isShowingCallScreen || isSpeakerInUse) {
            // Use the system-wide default timeout.
            setScreenTimeout(ScreenTimeoutDuration.DEFAULT);
        } else {
            // We're on the in-call screen, and *not* using the speakerphone.
            if (isDialerOpened) {
                // The DTMF dialpad is up.  This case is special because
                // the in-call UI has its own "touch lock" mechanism to
                // disable the dialpad after a very short amount of idle
                // time (to avoid false touches from the user's face while
                // in-call.)
                //
                // In this case the *physical* screen just uses the
                // system-wide default timeout.
                setScreenTimeout(ScreenTimeoutDuration.DEFAULT);
            } else {
                // We're on the in-call screen, and not using the DTMF dialpad.
                // There's actually no touchable UI onscreen at all in
                // this state.  Also, the user is (most likely) not
                // looking at the screen at all, since they're probably
                // holding the phone up to their face.  Here we use a
                // special screen timeout value specific to the in-call
                // screen, purely to save battery life.
                setScreenTimeout(ScreenTimeoutDuration.MEDIUM);
            }
        }

        //
        // (2) Decide whether to force the screen on or not.
        //
        // Force the screen to be on if the phone is ringing or dialing,
        // or if we're displaying the "Call ended" UI for a connection in
        // the "disconnected" state.
        //
        boolean isRinging = (state == Phone.State.RINGING);
        boolean isDialing = (phone.getForegroundCall().getState() == Call.State.DIALING);
        boolean showingDisconnectedConnection =
                PhoneUtils.hasDisconnectedConnections(phone) && isShowingCallScreen;
        boolean keepScreenOn = isRinging || isDialing || showingDisconnectedConnection;
        if (DBG) Log.d(LOG_TAG, "updateWakeState: keepScreenOn = " + keepScreenOn
                       + " (isRinging " + isRinging
                       + ", isDialing " + isDialing
                       + ", showingDisc " + showingDisconnectedConnection + ")");
        // keepScreenOn == true means we'll hold a full wake lock:
        requestWakeState(keepScreenOn ? WakeState.FULL : WakeState.SLEEP);
    }

    /**
     * Wrapper around the PowerManagerService.preventScreenOn() API.
     * This allows the in-call UI to prevent the screen from turning on
     * even if a subsequent call to updateWakeState() causes us to acquire
     * a full wake lock.
     */
    /* package */ void preventScreenOn(boolean prevent) {
        if (VDBG) Log.d(LOG_TAG, "- preventScreenOn(" + prevent + ")...");
        try {
            mPowerManagerService.preventScreenOn(prevent);
        } catch (RemoteException e) {
            Log.w(LOG_TAG, "mPowerManagerService.preventScreenOn() failed: " + e);
        }
    }

    /**
     * Sets or clears the flag that tells the PowerManager that touch
     * (and cheek) events should NOT be considered "user activity".
     *
     * Since the in-call UI is totally insensitive to touch in most
     * states, we set this flag whenever the InCallScreen is in the
     * foreground.  (Otherwise, repeated unintentional touches could
     * prevent the device from going to sleep.)
     *
     * There *are* some some touch events that really do count as user
     * activity, though.  For those, we need to manually poke the
     * PowerManager's userActivity method; see pokeUserActivity().
     */
    /* package */ void setIgnoreTouchUserActivity(boolean ignore) {
        if (VDBG) Log.d(LOG_TAG, "setIgnoreTouchUserActivity(" + ignore + ")...");
        mIgnoreTouchUserActivity = ignore;
        updatePokeLock();
    }

    /**
     * Manually pokes the PowerManager's userActivity method.  Since we
     * hold the POKE_LOCK_IGNORE_TOUCH_AND_CHEEK_EVENTS poke lock while
     * the InCallScreen is active, we need to do this for touch events
     * that really do count as user activity (like DTMF key presses, or
     * unlocking the "touch lock" overlay.)
     */
    /* package */ void pokeUserActivity() {
        if (VDBG) Log.d(LOG_TAG, "pokeUserActivity()...");
        try {
            mPowerManagerService.userActivity(SystemClock.uptimeMillis(), false);
        } catch (RemoteException e) {
            Log.w(LOG_TAG, "mPowerManagerService.userActivity() failed: " + e);
        }
    }

    /**
     * Set when a new outgoing call is beginning, so we can update
     * the proximity sensor state.
     * Cleared when the InCallScreen is no longer in the foreground,
     * in case the call fails without changing the telephony state.
     */
    /* package */ void setBeginningCall(boolean beginning) {
        // Note that we are beginning a new call, for proximity sensor support
        mBeginningCall = beginning;
        // Update the Proximity sensor based on mBeginningCall state
        updateProximitySensorMode(phone.getState());
    }

    /**
     * Updates the wake lock used to control proximity sensor behavior,
     * based on the current state of the phone.  This method is called
     * from the CallNotifier on any phone state change.
     *
     * On devices that have a proximity sensor, to avoid false touches
     * during a call, we hold a PROXIMITY_SCREEN_OFF_WAKE_LOCK wake lock
     * whenever the phone is off hook.  (When held, that wake lock causes
     * the screen to turn off automatically when the sensor detects an
     * object close to the screen.)
     *
     * This method is a no-op for devices that don't have a proximity
     * sensor.
     *
     * Note this method doesn't care if the InCallScreen is the foreground
     * activity or not.  That's because we want the proximity sensor to be
     * enabled any time the phone is in use, to avoid false cheek events
     * for whatever app you happen to be running.
     *
     * Proximity wake lock will *not* be held if any one of the
     * conditions is true while on a call:
     * 1) If the audio is routed via Bluetooth
     * 2) If a wired headset is connected
     * 3) if the speaker is ON
     * 4) If the slider is open(i.e. the hardkeyboard is *not* hidden)
     *
     * @param state current state of the phone (see {@link Phone#State})
     */
    /* package */ void updateProximitySensorMode(Phone.State state) {
        if (VDBG) Log.d(LOG_TAG, "updateProximitySensorMode: state = " + state);

        if (proximitySensorModeEnabled()) {
            synchronized (mProximityWakeLock) {
                // turn proximity sensor off and turn screen on immediately if
                // we are using a headset, the keyboard is open, or the device
                // is being held in a horizontal position.
                boolean screenOnImmediately = (isHeadsetPlugged()
                            || PhoneUtils.isSpeakerOn(this)
                            || ((mBtHandsfree != null) && mBtHandsfree.isAudioOn())
                            || mIsHardKeyboardOpen
                            || mOrientation == AccelerometerListener.ORIENTATION_HORIZONTAL);

                if (((state == Phone.State.OFFHOOK) || mBeginningCall) && !screenOnImmediately) {
                    // Phone is in use!  Arrange for the screen to turn off
                    // automatically when the sensor detects a close object.
                    if (!mProximityWakeLock.isHeld()) {
                        if (DBG) Log.d(LOG_TAG, "updateProximitySensorMode: acquiring...");
                        mProximityWakeLock.acquire();
                    } else {
                        if (VDBG) Log.d(LOG_TAG, "updateProximitySensorMode: lock already held.");
                    }
                } else {
                    // Phone is either idle, or ringing.  We don't want any
                    // special proximity sensor behavior in either case.
                    if (mProximityWakeLock.isHeld()) {
                        if (DBG) Log.d(LOG_TAG, "updateProximitySensorMode: releasing...");
                        // Wait until user has moved the phone away from his head if we are
                        // releasing due to the phone call ending.
                        // Qtherwise, turn screen on immediately
                        int flags =
                            (screenOnImmediately ? 0 : PowerManager.WAIT_FOR_PROXIMITY_NEGATIVE);
                        mProximityWakeLock.release(flags);
                    } else {
                        if (VDBG) {
                            Log.d(LOG_TAG, "updateProximitySensorMode: lock already released.");
                        }
                    }
                }
            }
        }
    }

    public void orientationChanged(int orientation) {
        mOrientation = orientation;
        updateProximitySensorMode(phone.getState());
    }

    /**
     * Notifies the phone app when the phone state changes.
     * Currently used only for proximity sensor support.
     */
    /* package */ void updatePhoneState(Phone.State state) {
        if (state != mLastPhoneState) {
            mLastPhoneState = state;
            updateProximitySensorMode(state);
            if (mAccelerometerListener != null) {
                // use accelerometer to augment proximity sensor when in call
                mOrientation = AccelerometerListener.ORIENTATION_UNKNOWN;
                mAccelerometerListener.enable(state == Phone.State.OFFHOOK);
            }
            // clear our beginning call flag
            mBeginningCall = false;
            // While we are in call, the in-call screen should dismiss the keyguard.
            // This allows the user to press Home to go directly home without going through
            // an insecure lock screen.
            // But we do not want to do this if there is no active call so we do not
            // bypass the keyguard if the call is not answered or declined.
            if (mInCallScreen != null) {
                mInCallScreen.updateKeyguardPolicy(state == Phone.State.OFFHOOK);
            }
        }
    }

    /* package */ Phone.State getPhoneState() {
        return mLastPhoneState;
    }

    /**
     * @return true if this device supports the "proximity sensor
     * auto-lock" feature while in-call (see updateProximitySensorMode()).
     */
    /* package */ boolean proximitySensorModeEnabled() {
        return (mProximityWakeLock != null);
    }

    KeyguardManager getKeyguardManager() {
        return mKeyguardManager;
    }

    private void onMMIComplete(AsyncResult r) {
        if (VDBG) Log.d(LOG_TAG, "onMMIComplete()...");
        MmiCode mmiCode = (MmiCode) r.result;
        PhoneUtils.displayMMIComplete(phone, getInstance(), mmiCode, null, null);
    }

    private void initForNewRadioTechnology() {
        if (DBG) Log.d(LOG_TAG, "initForNewRadioTechnology...");

        if (phone.getPhoneType() == Phone.PHONE_TYPE_CDMA) {
            // Create an instance of CdmaPhoneCallState and initialize it to IDLE
            cdmaPhoneCallState = new CdmaPhoneCallState();
            cdmaPhoneCallState.CdmaPhoneCallStateInit();

            //create instances of CDMA OTA data classes
            if (cdmaOtaProvisionData == null) {
                cdmaOtaProvisionData = new OtaUtils.CdmaOtaProvisionData();
            }
            if (cdmaOtaConfigData == null) {
                cdmaOtaConfigData = new OtaUtils.CdmaOtaConfigData();
            }
            if (cdmaOtaScreenState == null) {
                cdmaOtaScreenState = new OtaUtils.CdmaOtaScreenState();
            }
            if (cdmaOtaInCallScreenUiState == null) {
                cdmaOtaInCallScreenUiState = new OtaUtils.CdmaOtaInCallScreenUiState();
            }
        }

        ringer.updateRingerContextAfterRadioTechnologyChange(this.phone);
        notifier.updateCallNotifierRegistrationsAfterRadioTechnologyChange();
        if (mBtHandsfree != null) {
            mBtHandsfree.updateBtHandsfreeAfterRadioTechnologyChange();
        }
        if (mInCallScreen != null) {
            mInCallScreen.updateAfterRadioTechnologyChange();
        }

        // Update registration for ICC status after radio technology change
        IccCard sim = phone.getIccCard();
        if (sim != null) {
            if (DBG) Log.d(LOG_TAG, "Update registration for ICC status...");

            //Register all events new to the new active phone
            sim.registerForNetworkLocked(mHandler, EVENT_SIM_NETWORK_LOCKED, null);
        }
    }


    /**
     * @return true if a wired headset is currently plugged in.
     *
     * @see Intent.ACTION_HEADSET_PLUG (which we listen for in mReceiver.onReceive())
     */
    boolean isHeadsetPlugged() {
        return mIsHeadsetPlugged;
    }

    /**
     * @return true if the onscreen UI should currently be showing the
     * special "bluetooth is active" indication in a couple of places (in
     * which UI elements turn blue and/or show the bluetooth logo.)
     *
     * This depends on the BluetoothHeadset state *and* the current
     * telephony state; see shouldShowBluetoothIndication().
     *
     * @see CallCard
     * @see NotificationMgr.updateInCallNotification
     */
    /* package */ boolean showBluetoothIndication() {
        return mShowBluetoothIndication;
    }

    /**
     * Recomputes the mShowBluetoothIndication flag based on the current
     * bluetooth state and current telephony state.
     *
     * This needs to be called any time the bluetooth headset state or the
     * telephony state changes.
     *
     * @param forceUiUpdate if true, force the UI elements that care
     *                      about this flag to update themselves.
     */
    /* package */ void updateBluetoothIndication(boolean forceUiUpdate) {
        mShowBluetoothIndication = shouldShowBluetoothIndication(mBluetoothHeadsetState,
                                                                 mBluetoothHeadsetAudioState,
                                                                 phone);
        if (forceUiUpdate) {
            // Post Handler messages to the various components that might
            // need to be refreshed based on the new state.
            if (isShowingCallScreen()) mInCallScreen.requestUpdateBluetoothIndication();
            mHandler.sendEmptyMessage(EVENT_UPDATE_INCALL_NOTIFICATION);
        }

        // Update the Proximity sensor based on Bluetooth audio state
        updateProximitySensorMode(phone.getState());
    }

    /**
     * UI policy helper function for the couple of places in the UI that
     * have some way of indicating that "bluetooth is in use."
     *
     * @return true if the onscreen UI should indicate that "bluetooth is in use",
     *         based on the specified bluetooth headset state, and the
     *         current state of the phone.
     * @see showBluetoothIndication()
     */
    private static boolean shouldShowBluetoothIndication(int bluetoothState,
                                                         int bluetoothAudioState,
                                                         Phone phone) {
        // We want the UI to indicate that "bluetooth is in use" in two
        // slightly different cases:
        //
        // (a) The obvious case: if a bluetooth headset is currently in
        //     use for an ongoing call.
        //
        // (b) The not-so-obvious case: if an incoming call is ringing,
        //     and we expect that audio *will* be routed to a bluetooth
        //     headset once the call is answered.

        switch (phone.getState()) {
            case OFFHOOK:
                // This covers normal active calls, and also the case if
                // the foreground call is DIALING or ALERTING.  In this
                // case, bluetooth is considered "active" if a headset
                // is connected *and* audio is being routed to it.
                return ((bluetoothState == BluetoothHeadset.STATE_CONNECTED)
                        && (bluetoothAudioState == BluetoothHeadset.AUDIO_STATE_CONNECTED));

            case RINGING:
                // If an incoming call is ringing, we're *not* yet routing
                // audio to the headset (since there's no in-call audio
                // yet!)  In this case, if a bluetooth headset is
                // connected at all, we assume that it'll become active
                // once the user answers the phone.
                return (bluetoothState == BluetoothHeadset.STATE_CONNECTED);

            default:  // Presumably IDLE
                return false;
        }
    }


    /**
     * Receiver for misc intent broadcasts the Phone app cares about.
     */
    private class PhoneAppBroadcastReceiver extends BroadcastReceiver {
        @Override
        public void onReceive(Context context, Intent intent) {
            String action = intent.getAction();
            if (action.equals(Intent.ACTION_AIRPLANE_MODE_CHANGED)) {
                boolean enabled = System.getInt(getContentResolver(),
                        System.AIRPLANE_MODE_ON, 0) == 0;
                phone.setRadioPower(enabled);
            } else if (action.equals(BluetoothHeadset.ACTION_STATE_CHANGED)) {
                mBluetoothHeadsetState = intent.getIntExtra(BluetoothHeadset.EXTRA_STATE,
                                                            BluetoothHeadset.STATE_ERROR);
                if (VDBG) Log.d(LOG_TAG, "mReceiver: HEADSET_STATE_CHANGED_ACTION");
                if (VDBG) Log.d(LOG_TAG, "==> new state: " + mBluetoothHeadsetState);
                updateBluetoothIndication(true);  // Also update any visible UI if necessary
            } else if (action.equals(BluetoothHeadset.ACTION_AUDIO_STATE_CHANGED)) {
                mBluetoothHeadsetAudioState =
                        intent.getIntExtra(BluetoothHeadset.EXTRA_AUDIO_STATE,
                                           BluetoothHeadset.STATE_ERROR);
                if (VDBG) Log.d(LOG_TAG, "mReceiver: HEADSET_AUDIO_STATE_CHANGED_ACTION");
                if (VDBG) Log.d(LOG_TAG, "==> new state: " + mBluetoothHeadsetAudioState);
                updateBluetoothIndication(true);  // Also update any visible UI if necessary
            } else if (action.equals(TelephonyIntents.ACTION_ANY_DATA_CONNECTION_STATE_CHANGED)) {
                if (VDBG) Log.d(LOG_TAG, "mReceiver: ACTION_ANY_DATA_CONNECTION_STATE_CHANGED");
                if (VDBG) Log.d(LOG_TAG, "- state: " + intent.getStringExtra(Phone.STATE_KEY));
                if (VDBG) Log.d(LOG_TAG, "- reason: "
                                + intent.getStringExtra(Phone.STATE_CHANGE_REASON_KEY));

                // The "data disconnected due to roaming" notification is
                // visible if you've lost data connectivity because you're
                // roaming and you have the "data roaming" feature turned off.
                boolean disconnectedDueToRoaming = false;
                if ("DISCONNECTED".equals(intent.getStringExtra(Phone.STATE_KEY))) {
                    String reason = intent.getStringExtra(Phone.STATE_CHANGE_REASON_KEY);
                    if (Phone.REASON_ROAMING_ON.equals(reason)) {
                        // We just lost our data connection, and the reason
                        // is that we started roaming.  This implies that
                        // the user has data roaming turned off.
                        disconnectedDueToRoaming = true;
                    }
                }
                mHandler.sendEmptyMessage(disconnectedDueToRoaming
                                          ? EVENT_DATA_ROAMING_DISCONNECTED
                                          : EVENT_DATA_ROAMING_OK);
            } else if (action.equals(Intent.ACTION_HEADSET_PLUG)) {
                if (VDBG) Log.d(LOG_TAG, "mReceiver: ACTION_HEADSET_PLUG");
                if (VDBG) Log.d(LOG_TAG, "    state: " + intent.getIntExtra("state", 0));
                if (VDBG) Log.d(LOG_TAG, "    name: " + intent.getStringExtra("name"));
                mIsHeadsetPlugged = (intent.getIntExtra("state", 0) == 1);
                mHandler.sendMessage(mHandler.obtainMessage(EVENT_WIRED_HEADSET_PLUG, 0));
            } else if (action.equals(Intent.ACTION_BATTERY_LOW)) {
                if (VDBG) Log.d(LOG_TAG, "mReceiver: ACTION_BATTERY_LOW");
                notifier.sendBatteryLow();  // Play a warning tone if in-call
            } else if ((action.equals(TelephonyIntents.ACTION_SIM_STATE_CHANGED)) &&
                    (mPUKEntryActivity != null)) {
                // if an attempt to un-PUK-lock the device was made, while we're
                // receiving this state change notification, notify the handler.
                // NOTE: This is ONLY triggered if an attempt to un-PUK-lock has
                // been attempted.
                mHandler.sendMessage(mHandler.obtainMessage(EVENT_SIM_STATE_CHANGED,
                        intent.getStringExtra(IccCard.INTENT_KEY_ICC_STATE)));
            } else if (action.equals(TelephonyIntents.ACTION_RADIO_TECHNOLOGY_CHANGED)) {
                String newPhone = intent.getStringExtra(Phone.PHONE_NAME_KEY);
                Log.d(LOG_TAG, "Radio technology switched. Now " + newPhone + " is active.");
                initForNewRadioTechnology();
            } else if (action.equals(TelephonyIntents.ACTION_SERVICE_STATE_CHANGED)) {
                handleServiceStateChanged(intent);
            } else if (action.equals(TelephonyIntents.ACTION_EMERGENCY_CALLBACK_MODE_CHANGED)) {
                if (phone.getPhoneType() == Phone.PHONE_TYPE_CDMA) {
                    Log.d(LOG_TAG, "Emergency Callback Mode arrived in PhoneApp.");
                    // Start Emergency Callback Mode service
                    if (intent.getBooleanExtra("phoneinECMState", false)) {
                        context.startService(new Intent(context,
                                EmergencyCallbackModeService.class));
                    }
                } else {
                    Log.e(LOG_TAG, "Error! Emergency Callback Mode not supported for " +
                            phone.getPhoneName() + " phones");
                }
<<<<<<< HEAD
            } else if (action.equals(Intent.ACTION_DOCK_EVENT)) {
                mDockState = intent.getIntExtra(Intent.EXTRA_DOCK_STATE,
                        Intent.EXTRA_DOCK_STATE_UNDOCKED);
                if (VDBG) Log.d(LOG_TAG, "ACTION_DOCK_EVENT -> mDockState = " + mDockState);
                mHandler.sendMessage(mHandler.obtainMessage(EVENT_DOCK_STATE_CHANGED, 0));
=======
            } else if (action.equals(TtyIntent.TTY_PREFERRED_MODE_CHANGE_ACTION)) {
                mPreferredTtyMode = intent.getIntExtra(TtyIntent.TTY_PREFFERED_MODE,
                                                       Phone.TTY_MODE_OFF);
                if (VDBG) Log.d(LOG_TAG, "mReceiver: TTY_PREFERRED_MODE_CHANGE_ACTION");
                if (VDBG) Log.d(LOG_TAG, "    mode: " + mPreferredTtyMode);
                mHandler.sendMessage(mHandler.obtainMessage(EVENT_TTY_PREFERRED_MODE_CHANGED, 0));
>>>>>>> 3cdfe2a5
            }
        }
    }

    /**
     * Broadcast receiver for the ACTION_MEDIA_BUTTON broadcast intent.
     *
     * This functionality isn't lumped in with the other intents in
     * PhoneAppBroadcastReceiver because we instantiate this as a totally
     * separate BroadcastReceiver instance, since we need to manually
     * adjust its IntentFilter's priority (to make sure we get these
     * intents *before* the media player.)
     */
    private class MediaButtonBroadcastReceiver extends BroadcastReceiver {
        @Override
        public void onReceive(Context context, Intent intent) {
            KeyEvent event = (KeyEvent) intent.getParcelableExtra(Intent.EXTRA_KEY_EVENT);
            if (VDBG) Log.d(LOG_TAG,
                           "MediaButtonBroadcastReceiver.onReceive()...  event = " + event);
            if ((event != null)
                && (event.getKeyCode() == KeyEvent.KEYCODE_HEADSETHOOK)
                && (event.getAction() == KeyEvent.ACTION_DOWN)) {

                if (event.getRepeatCount() == 0) {
                    // Mute ONLY on the initial keypress.
                    if (VDBG) Log.d(LOG_TAG, "MediaButtonBroadcastReceiver: HEADSETHOOK down!");
                    boolean consumed = PhoneUtils.handleHeadsetHook(phone);
                    if (VDBG) Log.d(LOG_TAG, "==> handleHeadsetHook(): consumed = " + consumed);
                    if (consumed) {
                        // If a headset is attached and the press is consumed, also update
                        // any UI items (such as an InCallScreen mute button) that may need to
                        // be updated if their state changed.
                        if (isShowingCallScreen()) {
                            updateInCallScreenTouchUi();
                        }
                        abortBroadcast();
                    }
                } else if (phone.getState() != Phone.State.IDLE) {
                    // As for any DOWN events other than the initial press, we consume
                    // (and ignore) those too if the phone is in use.  (Otherwise the
                    // music player will handle them, which would be confusing.)
                    abortBroadcast();
                }
            }
        }
    }

    private void handleServiceStateChanged(Intent intent) {
        /**
         * This used to handle updating EriTextWidgetProvider this routine
         * and and listening for ACTION_SERVICE_STATE_CHANGED intents could
         * be removed. But leaving just in case it might be needed in the near
         * future.
         */

        // If service just returned, start sending out the queued messages
        ServiceState ss = ServiceState.newFromBundle(intent.getExtras());

        boolean hasService = true;
        boolean isCdma = false;
        String eriText = "";

        if (ss != null) {
            int state = ss.getState();
            NotificationMgr.getDefault().updateNetworkSelection(state);
            switch (state) {
                case ServiceState.STATE_OUT_OF_SERVICE:
                case ServiceState.STATE_POWER_OFF:
                    hasService = false;
                    break;
            }
        } else {
            hasService = false;
        }
    }

    public boolean isOtaCallInActiveState() {
        boolean otaCallActive = false;
        if (mInCallScreen != null) {
            otaCallActive = mInCallScreen.isOtaCallInActiveState();
        }
        if (VDBG) Log.d(LOG_TAG, "- isOtaCallInActiveState " + otaCallActive);
        return otaCallActive;
    }

    public boolean isOtaCallInEndState() {
        boolean otaCallEnded = false;
        if (mInCallScreen != null) {
            otaCallEnded = mInCallScreen.isOtaCallInEndState();
        }
        if (VDBG) Log.d(LOG_TAG, "- isOtaCallInEndState " + otaCallEnded);
        return otaCallEnded;
    }

    // it is safe to call clearOtaState() even if the InCallScreen isn't active
    public void clearOtaState() {
        if (DBG) Log.d(LOG_TAG, "- clearOtaState ...");
        if ((mInCallScreen != null)
                && (mInCallScreen.otaUtils != null)) {
            mInCallScreen.otaUtils.cleanOtaScreen(true);
            if (DBG) Log.d(LOG_TAG, "  - clearOtaState clears OTA screen");
        }
    }

    // it is safe to call dismissOtaDialogs() even if the InCallScreen isn't active
    public void dismissOtaDialogs() {
        if (DBG) Log.d(LOG_TAG, "- dismissOtaDialogs ...");
        if ((mInCallScreen != null)
                && (mInCallScreen.otaUtils != null)) {
            mInCallScreen.otaUtils.dismissAllOtaDialogs();
            if (DBG) Log.d(LOG_TAG, "  - dismissOtaDialogs clears OTA dialogs");
        }
    }

    // it is safe to call clearInCallScreenMode() even if the InCallScreen isn't active
    public void clearInCallScreenMode() {
        if (DBG) Log.d(LOG_TAG, "- clearInCallScreenMode ...");
        if (mInCallScreen != null) {
            mInCallScreen.resetInCallScreenMode();
        }
    }

    // Update InCallScreen's touch UI. It is safe to call even if InCallScreen isn't active
    public void updateInCallScreenTouchUi() {
        if (DBG) Log.d(LOG_TAG, "- updateInCallScreenTouchUi ...");
        if (mInCallScreen != null) {
            mInCallScreen.requestUpdateTouchUi();
        }
    }

    private void handleQueryTTYModeResponse(Message msg) {
        AsyncResult ar = (AsyncResult) msg.obj;
        if (ar.exception != null) {
            if (DBG) Log.d(LOG_TAG, "handleQueryTTYModeResponse: Error getting TTY state.");
        } else {
            if (DBG) Log.d(LOG_TAG,
                           "handleQueryTTYModeResponse: TTY enable state successfully queried.");

            int ttymode = ((int[]) ar.result)[0];
            if (DBG) Log.d(LOG_TAG, "handleQueryTTYModeResponse:ttymode=" + ttymode);

            Intent ttyModeChanged = new Intent(TtyIntent.TTY_ENABLED_CHANGE_ACTION);
            ttyModeChanged.putExtra("ttyEnabled", ttymode != Phone.TTY_MODE_OFF);
            sendBroadcast(ttyModeChanged);

            String audioTtyMode;
            switch (ttymode) {
            case Phone.TTY_MODE_FULL:
                audioTtyMode = "tty_full";
                break;
            case Phone.TTY_MODE_VCO:
                audioTtyMode = "tty_vco";
                break;
            case Phone.TTY_MODE_HCO:
                audioTtyMode = "tty_hco";
                break;
            case Phone.TTY_MODE_OFF:
            default:
                audioTtyMode = "tty_off";
                break;
            }
            AudioManager audioManager = (AudioManager) getSystemService(Context.AUDIO_SERVICE);
            audioManager.setParameters("tty_mode="+audioTtyMode);
        }
    }

    private void handleSetTTYModeResponse(Message msg) {
        AsyncResult ar = (AsyncResult) msg.obj;

        if (ar.exception != null) {
            if (DBG) Log.d (LOG_TAG,
                    "handleSetTTYModeResponse: Error setting TTY mode, ar.exception"
                    + ar.exception);
        }
        phone.queryTTYMode(mHandler.obtainMessage(EVENT_TTY_MODE_GET));
    }
}<|MERGE_RESOLUTION|>--- conflicted
+++ resolved
@@ -95,13 +95,10 @@
     private static final int EVENT_DATA_ROAMING_DISCONNECTED = 10;
     private static final int EVENT_DATA_ROAMING_OK = 11;
     private static final int EVENT_UNSOL_CDMA_INFO_RECORD = 12;
-<<<<<<< HEAD
     private static final int EVENT_DOCK_STATE_CHANGED = 13;
-=======
-    private static final int EVENT_TTY_PREFERRED_MODE_CHANGED = 13;
-    private static final int EVENT_TTY_MODE_GET = 14;
-    private static final int EVENT_TTY_MODE_SET = 15;
->>>>>>> 3cdfe2a5
+    private static final int EVENT_TTY_PREFERRED_MODE_CHANGED = 14;
+    private static final int EVENT_TTY_MODE_GET = 15;
+    private static final int EVENT_TTY_MODE_SET = 16;
 
     // The MMI codes are also used by the InCallScreen.
     public static final int MMI_INITIATE = 51;
@@ -339,7 +336,6 @@
                     //TODO: handle message here;
                     break;
 
-<<<<<<< HEAD
                 case EVENT_DOCK_STATE_CHANGED:
                     // If the phone is docked/undocked during a call, and no wired or BT headset
                     // is connected: turn on/off the speaker accordingly.
@@ -361,7 +357,7 @@
                             mInCallScreen.requestUpdateTouchUi();
                         }
                     }
-=======
+
                 case EVENT_TTY_PREFERRED_MODE_CHANGED:
                     // TTY mode is only applied if a headset is connected
                     int ttyMode;
@@ -379,7 +375,6 @@
 
                 case EVENT_TTY_MODE_SET:
                     handleSetTTYModeResponse(msg);
->>>>>>> 3cdfe2a5
                     break;
             }
         }
@@ -1474,20 +1469,17 @@
                     Log.e(LOG_TAG, "Error! Emergency Callback Mode not supported for " +
                             phone.getPhoneName() + " phones");
                 }
-<<<<<<< HEAD
             } else if (action.equals(Intent.ACTION_DOCK_EVENT)) {
                 mDockState = intent.getIntExtra(Intent.EXTRA_DOCK_STATE,
                         Intent.EXTRA_DOCK_STATE_UNDOCKED);
                 if (VDBG) Log.d(LOG_TAG, "ACTION_DOCK_EVENT -> mDockState = " + mDockState);
                 mHandler.sendMessage(mHandler.obtainMessage(EVENT_DOCK_STATE_CHANGED, 0));
-=======
             } else if (action.equals(TtyIntent.TTY_PREFERRED_MODE_CHANGE_ACTION)) {
                 mPreferredTtyMode = intent.getIntExtra(TtyIntent.TTY_PREFFERED_MODE,
                                                        Phone.TTY_MODE_OFF);
                 if (VDBG) Log.d(LOG_TAG, "mReceiver: TTY_PREFERRED_MODE_CHANGE_ACTION");
                 if (VDBG) Log.d(LOG_TAG, "    mode: " + mPreferredTtyMode);
                 mHandler.sendMessage(mHandler.obtainMessage(EVENT_TTY_PREFERRED_MODE_CHANGED, 0));
->>>>>>> 3cdfe2a5
             }
         }
     }
