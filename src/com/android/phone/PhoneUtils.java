/*
 * Copyright (C) 2006 The Android Open Source Project
 *
 * Licensed under the Apache License, Version 2.0 (the "License");
 * you may not use this file except in compliance with the License.
 * You may obtain a copy of the License at
 *
 *      http://www.apache.org/licenses/LICENSE-2.0
 *
 * Unless required by applicable law or agreed to in writing, software
 * distributed under the License is distributed on an "AS IS" BASIS,
 * WITHOUT WARRANTIES OR CONDITIONS OF ANY KIND, either express or implied.
 * See the License for the specific language governing permissions and
 * limitations under the License.
 */

package com.android.phone;

import android.app.AlertDialog;
import android.app.Dialog;
import android.app.ProgressDialog;
import android.bluetooth.IBluetoothHeadsetPhone;
import android.content.ActivityNotFoundException;
import android.content.Context;
import android.content.DialogInterface;
import android.content.Intent;
import android.content.pm.ApplicationInfo;
import android.content.pm.PackageManager;
import android.content.res.Configuration;
import android.graphics.drawable.Drawable;
import android.media.AudioManager;
import android.net.Uri;
import android.net.sip.SipManager;
import android.os.AsyncResult;
import android.os.Handler;
import android.os.Message;
import android.os.RemoteException;
import android.os.SystemProperties;
import android.provider.Settings;
import android.telephony.PhoneNumberUtils;
import android.text.TextUtils;
import android.util.Log;
import android.view.KeyEvent;
import android.view.LayoutInflater;
import android.view.View;
import android.view.WindowManager;
import android.widget.EditText;
import android.widget.Toast;

import com.android.internal.telephony.Call;
import com.android.internal.telephony.CallManager;
import com.android.internal.telephony.CallStateException;
import com.android.internal.telephony.CallerInfo;
import com.android.internal.telephony.CallerInfoAsyncQuery;
import com.android.internal.telephony.Connection;
import com.android.internal.telephony.MmiCode;
import com.android.internal.telephony.Phone;
import com.android.internal.telephony.PhoneConstants;
import com.android.internal.telephony.TelephonyCapabilities;
import com.android.internal.telephony.TelephonyProperties;
import com.android.internal.telephony.cdma.CdmaConnection;
import com.android.internal.telephony.sip.SipPhone;

import java.util.ArrayList;
import java.util.Arrays;
import java.util.Hashtable;
import java.util.Iterator;
import java.util.List;

/**
 * Misc utilities for the Phone app.
 */
public class PhoneUtils {
    private static final String LOG_TAG = "PhoneUtils";
    private static final boolean DBG = (PhoneGlobals.DBG_LEVEL >= 2);

    // Do not check in with VDBG = true, since that may write PII to the system log.
    private static final boolean VDBG = false;

    /** Control stack trace for Audio Mode settings */
    private static final boolean DBG_SETAUDIOMODE_STACK = false;

    /** Identifier for the "Add Call" intent extra. */
    static final String ADD_CALL_MODE_KEY = "add_call_mode";

    // Return codes from placeCall()
    static final int CALL_STATUS_DIALED = 0;  // The number was successfully dialed
    static final int CALL_STATUS_DIALED_MMI = 1;  // The specified number was an MMI code
    static final int CALL_STATUS_FAILED = 2;  // The call failed

    // State of the Phone's audio modes
    // Each state can move to the other states, but within the state only certain
    //  transitions for AudioManager.setMode() are allowed.
    static final int AUDIO_IDLE = 0;  /** audio behaviour at phone idle */
    static final int AUDIO_RINGING = 1;  /** audio behaviour while ringing */
    static final int AUDIO_OFFHOOK = 2;  /** audio behaviour while in call. */

    /** Speaker state, persisting between wired headset connection events */
    private static boolean sIsSpeakerEnabled = false;

    /** Hash table to store mute (Boolean) values based upon the connection.*/
    private static Hashtable<Connection, Boolean> sConnectionMuteTable =
        new Hashtable<Connection, Boolean>();

    /** Static handler for the connection/mute tracking */
    private static ConnectionHandler mConnectionHandler;

    /** Phone state changed event*/
    private static final int PHONE_STATE_CHANGED = -1;

    /** Define for not a special CNAP string */
    private static final int CNAP_SPECIAL_CASE_NO = -1;

    /** Noise suppression status as selected by user */
    private static boolean sIsNoiseSuppressionEnabled = true;

    /**
     * Handler that tracks the connections and updates the value of the
     * Mute settings for each connection as needed.
     */
    private static class ConnectionHandler extends Handler {
        @Override
        public void handleMessage(Message msg) {
            AsyncResult ar = (AsyncResult) msg.obj;
            switch (msg.what) {
                case PHONE_STATE_CHANGED:
                    if (DBG) log("ConnectionHandler: updating mute state for each connection");

                    CallManager cm = (CallManager) ar.userObj;

                    // update the foreground connections, if there are new connections.
                    // Have to get all foreground calls instead of the active one
                    // because there may two foreground calls co-exist in shore period
                    // (a racing condition based on which phone changes firstly)
                    // Otherwise the connection may get deleted.
                    List<Connection> fgConnections = new ArrayList<Connection>();
                    for (Call fgCall : cm.getForegroundCalls()) {
                        if (!fgCall.isIdle()) {
                            fgConnections.addAll(fgCall.getConnections());
                        }
                    }
                    for (Connection cn : fgConnections) {
                        if (sConnectionMuteTable.get(cn) == null) {
                            sConnectionMuteTable.put(cn, Boolean.FALSE);
                        }
                    }

                    // mute is connection based operation, we need loop over
                    // all background calls instead of the first one to update
                    // the background connections, if there are new connections.
                    List<Connection> bgConnections = new ArrayList<Connection>();
                    for (Call bgCall : cm.getBackgroundCalls()) {
                        if (!bgCall.isIdle()) {
                            bgConnections.addAll(bgCall.getConnections());
                        }
                    }
                    for (Connection cn : bgConnections) {
                        if (sConnectionMuteTable.get(cn) == null) {
                          sConnectionMuteTable.put(cn, Boolean.FALSE);
                        }
                    }

                    // Check to see if there are any lingering connections here
                    // (disconnected connections), use old-school iterators to avoid
                    // concurrent modification exceptions.
                    Connection cn;
                    for (Iterator<Connection> cnlist = sConnectionMuteTable.keySet().iterator();
                            cnlist.hasNext();) {
                        cn = cnlist.next();
                        if (!fgConnections.contains(cn) && !bgConnections.contains(cn)) {
                            if (DBG) log("connection '" + cn + "' not accounted for, removing.");
                            cnlist.remove();
                        }
                    }

                    // Restore the mute state of the foreground call if we're not IDLE,
                    // otherwise just clear the mute state. This is really saying that
                    // as long as there is one or more connections, we should update
                    // the mute state with the earliest connection on the foreground
                    // call, and that with no connections, we should be back to a
                    // non-mute state.
                    if (cm.getState() != PhoneConstants.State.IDLE) {
                        restoreMuteState();
                    } else {
                        setMuteInternal(cm.getFgPhone(), false);
                    }

                    break;
            }
        }
    }

    /**
     * Register the ConnectionHandler with the phone, to receive connection events
     */
    public static void initializeConnectionHandler(CallManager cm) {
        if (mConnectionHandler == null) {
            mConnectionHandler = new ConnectionHandler();
        }

        // pass over cm as user.obj
        cm.registerForPreciseCallStateChanged(mConnectionHandler, PHONE_STATE_CHANGED, cm);

    }

    /** This class is never instantiated. */
    private PhoneUtils() {
    }

    /**
     * Answer the currently-ringing call.
     *
     * @return true if we answered the call, or false if there wasn't
     *         actually a ringing incoming call, or some other error occurred.
     *
     * @see #answerAndEndHolding(CallManager, Call)
     * @see #answerAndEndActive(CallManager, Call)
     */
    /* package */ static boolean answerCall(Call ringingCall) {
        log("answerCall(" + ringingCall + ")...");
        final PhoneGlobals app = PhoneGlobals.getInstance();
        final CallNotifier notifier = app.notifier;

        // If the ringer is currently ringing and/or vibrating, stop it
<<<<<<< HEAD
        // right now and prevent new rings (before actually answering the call)
        app.notifier.silenceRinger();
=======
        // right now (before actually answering the call.)
        notifier.silenceRinger();
>>>>>>> f4f12292

        final Phone phone = ringingCall.getPhone();
        final boolean phoneIsCdma = (phone.getPhoneType() == PhoneConstants.PHONE_TYPE_CDMA);
        boolean answered = false;
        IBluetoothHeadsetPhone btPhone = null;

        // enable noise suppression
        turnOnNoiseSuppression(app.getApplicationContext(), true);

        if (phoneIsCdma) {
            // Stop any signalInfo tone being played when a Call waiting gets answered
            if (ringingCall.getState() == Call.State.WAITING) {
                notifier.stopSignalInfoTone();
            }
        }

        if (ringingCall != null && ringingCall.isRinging()) {
            if (DBG) log("answerCall: call state = " + ringingCall.getState());
            try {
                if (phoneIsCdma) {
                    if (app.cdmaPhoneCallState.getCurrentCallState()
                            == CdmaPhoneCallState.PhoneCallState.IDLE) {
                        // This is the FIRST incoming call being answered.
                        // Set the Phone Call State to SINGLE_ACTIVE
                        app.cdmaPhoneCallState.setCurrentCallState(
                                CdmaPhoneCallState.PhoneCallState.SINGLE_ACTIVE);
                    } else {
                        // This is the CALL WAITING call being answered.
                        // Set the Phone Call State to CONF_CALL
                        app.cdmaPhoneCallState.setCurrentCallState(
                                CdmaPhoneCallState.PhoneCallState.CONF_CALL);
                        // Enable "Add Call" option after answering a Call Waiting as the user
                        // should be allowed to add another call in case one of the parties
                        // drops off
                        app.cdmaPhoneCallState.setAddCallMenuStateAfterCallWaiting(true);

                        // If a BluetoothPhoneService is valid we need to set the second call state
                        // so that the Bluetooth client can update the Call state correctly when
                        // a call waiting is answered from the Phone.
                        btPhone = app.getBluetoothPhoneService();
                        if (btPhone != null) {
                            try {
                                btPhone.cdmaSetSecondCallState(true);
                            } catch (RemoteException e) {
                                Log.e(LOG_TAG, Log.getStackTraceString(new Throwable()));
                            }
                        }
                  }
                }

                final boolean isRealIncomingCall = isRealIncomingCall(ringingCall.getState());

                //if (DBG) log("sPhone.acceptCall");
                app.mCM.acceptCall(ringingCall);
                answered = true;

                // Always reset to "unmuted" for a freshly-answered call
                setMute(false);

                setAudioMode();

                // Check is phone in any dock, and turn on speaker accordingly
                final boolean speakerActivated = activateSpeakerIfDocked(phone);

                // When answering a phone call, the user will move the phone near to her/his ear
                // and start conversation, without checking its speaker status. If some other
                // application turned on the speaker mode before the call and didn't turn it off,
                // Phone app would need to be responsible for the speaker phone.
                // Here, we turn off the speaker if
                // - the phone call is the first in-coming call,
                // - we did not activate speaker by ourselves during the process above, and
                // - Bluetooth headset is not in use.
                if (isRealIncomingCall && !speakerActivated && isSpeakerOn(app)
                        && !app.isBluetoothHeadsetAudioOn()) {
                    // This is not an error but might cause users' confusion. Add log just in case.
                    Log.i(LOG_TAG, "Forcing speaker off due to new incoming call...");
                    turnOnSpeaker(app, false, true);
                }
            } catch (CallStateException ex) {
                Log.w(LOG_TAG, "answerCall: caught " + ex, ex);

                if (phoneIsCdma) {
                    // restore the cdmaPhoneCallState and btPhone.cdmaSetSecondCallState:
                    app.cdmaPhoneCallState.setCurrentCallState(
                            app.cdmaPhoneCallState.getPreviousCallState());
                    if (btPhone != null) {
                        try {
                            btPhone.cdmaSetSecondCallState(false);
                        } catch (RemoteException e) {
                            Log.e(LOG_TAG, Log.getStackTraceString(new Throwable()));
                        }
                    }
                }
            }
        }
        return answered;
    }

    /**
     * Smart "hang up" helper method which hangs up exactly one connection,
     * based on the current Phone state, as follows:
     * <ul>
     * <li>If there's a ringing call, hang that up.
     * <li>Else if there's a foreground call, hang that up.
     * <li>Else if there's a background call, hang that up.
     * <li>Otherwise do nothing.
     * </ul>
     * @return true if we successfully hung up, or false
     *              if there were no active calls at all.
     */
    static boolean hangup(CallManager cm) {
        boolean hungup = false;
        Call ringing = cm.getFirstActiveRingingCall();
        Call fg = cm.getActiveFgCall();
        Call bg = cm.getFirstActiveBgCall();

        if (!ringing.isIdle()) {
            log("hangup(): hanging up ringing call");
            hungup = hangupRingingCall(ringing);
        } else if (!fg.isIdle()) {
            log("hangup(): hanging up foreground call");
            hungup = hangup(fg);
        } else if (!bg.isIdle()) {
            log("hangup(): hanging up background call");
            hungup = hangup(bg);
        } else {
            // No call to hang up!  This is unlikely in normal usage,
            // since the UI shouldn't be providing an "End call" button in
            // the first place.  (But it *can* happen, rarely, if an
            // active call happens to disconnect on its own right when the
            // user is trying to hang up..)
            log("hangup(): no active call to hang up");
        }
        if (DBG) log("==> hungup = " + hungup);

        return hungup;
    }

    static boolean hangupRingingCall(Call ringing) {
        if (DBG) log("hangup ringing call");
        int phoneType = ringing.getPhone().getPhoneType();
        Call.State state = ringing.getState();

        if (state == Call.State.INCOMING) {
            // Regular incoming call (with no other active calls)
            log("hangupRingingCall(): regular incoming call: hangup()");
            return hangup(ringing);
        } else if (state == Call.State.WAITING) {
            // Call-waiting: there's an incoming call, but another call is
            // already active.
            // TODO: It would be better for the telephony layer to provide
            // a "hangupWaitingCall()" API that works on all devices,
            // rather than us having to check the phone type here and do
            // the notifier.sendCdmaCallWaitingReject() hack for CDMA phones.
            if (phoneType == PhoneConstants.PHONE_TYPE_CDMA) {
                // CDMA: Ringing call and Call waiting hangup is handled differently.
                // For Call waiting we DO NOT call the conventional hangup(call) function
                // as in CDMA we just want to hangup the Call waiting connection.
                log("hangupRingingCall(): CDMA-specific call-waiting hangup");
                final CallNotifier notifier = PhoneGlobals.getInstance().notifier;
                notifier.sendCdmaCallWaitingReject();
                return true;
            } else {
                // Otherwise, the regular hangup() API works for
                // call-waiting calls too.
                log("hangupRingingCall(): call-waiting call: hangup()");
                return hangup(ringing);
            }
        } else {
            // Unexpected state: the ringing call isn't INCOMING or
            // WAITING, so there's no reason to have called
            // hangupRingingCall() in the first place.
            // (Presumably the incoming call went away at the exact moment
            // we got here, so just do nothing.)
            Log.w(LOG_TAG, "hangupRingingCall: no INCOMING or WAITING call");
            return false;
        }
    }

    static boolean hangupActiveCall(Call foreground) {
        if (DBG) log("hangup active call");
        return hangup(foreground);
    }

    static boolean hangupHoldingCall(Call background) {
        if (DBG) log("hangup holding call");
        return hangup(background);
    }

    /**
     * Used in CDMA phones to end the complete Call session
     * @param phone the Phone object.
     * @return true if *any* call was successfully hung up
     */
    static boolean hangupRingingAndActive(Phone phone) {
        boolean hungUpRingingCall = false;
        boolean hungUpFgCall = false;
        Call ringingCall = phone.getRingingCall();
        Call fgCall = phone.getForegroundCall();

        // Hang up any Ringing Call
        if (!ringingCall.isIdle()) {
            log("hangupRingingAndActive: Hang up Ringing Call");
            hungUpRingingCall = hangupRingingCall(ringingCall);
        }

        // Hang up any Active Call
        if (!fgCall.isIdle()) {
            log("hangupRingingAndActive: Hang up Foreground Call");
            hungUpFgCall = hangupActiveCall(fgCall);
        }

        return hungUpRingingCall || hungUpFgCall;
    }

    /**
     * Trivial wrapper around Call.hangup(), except that we return a
     * boolean success code rather than throwing CallStateException on
     * failure.
     *
     * @return true if the call was successfully hung up, or false
     *         if the call wasn't actually active.
     */
    static boolean hangup(Call call) {
        try {
            CallManager cm = PhoneGlobals.getInstance().mCM;

            if (call.getState() == Call.State.ACTIVE && cm.hasActiveBgCall()) {
                // handle foreground call hangup while there is background call
                log("- hangup(Call): hangupForegroundResumeBackground...");
                cm.hangupForegroundResumeBackground(cm.getFirstActiveBgCall());
            } else {
                log("- hangup(Call): regular hangup()...");
                call.hangup();
            }
            return true;
        } catch (CallStateException ex) {
            Log.e(LOG_TAG, "Call hangup: caught " + ex, ex);
        }

        return false;
    }

    /**
     * Trivial wrapper around Connection.hangup(), except that we silently
     * do nothing (rather than throwing CallStateException) if the
     * connection wasn't actually active.
     */
    static void hangup(Connection c) {
        try {
            if (c != null) {
                c.hangup();
            }
        } catch (CallStateException ex) {
            Log.w(LOG_TAG, "Connection hangup: caught " + ex, ex);
        }
    }

    static boolean answerAndEndHolding(CallManager cm, Call ringing) {
        if (DBG) log("end holding & answer waiting: 1");
        if (!hangupHoldingCall(cm.getFirstActiveBgCall())) {
            Log.e(LOG_TAG, "end holding failed!");
            return false;
        }

        if (DBG) log("end holding & answer waiting: 2");
        return answerCall(ringing);

    }

    /**
     * Answers the incoming call specified by "ringing", and ends the currently active phone call.
     *
     * This method is useful when's there's an incoming call which we cannot manage with the
     * current call. e.g. when you are having a phone call with CDMA network and has received
     * a SIP call, then we won't expect our telephony can manage those phone calls simultaneously.
     * Note that some types of network may allow multiple phone calls at once; GSM allows to hold
     * an ongoing phone call, so we don't need to end the active call. The caller of this method
     * needs to check if the network allows multiple phone calls or not.
     *
     * @see #answerCall(Call)
     * @see InCallScreen#internalAnswerCall()
     */
    /* package */ static boolean answerAndEndActive(CallManager cm, Call ringing) {
        if (DBG) log("answerAndEndActive()...");

        // Unlike the answerCall() method, we *don't* need to stop the
        // ringer or change audio modes here since the user is already
        // in-call, which means that the audio mode is already set
        // correctly, and that we wouldn't have started the ringer in the
        // first place.

        // hanging up the active call also accepts the waiting call
        // while active call and waiting call are from the same phone
        // i.e. both from GSM phone
        if (!hangupActiveCall(cm.getActiveFgCall())) {
            Log.w(LOG_TAG, "end active call failed!");
            return false;
        }

        // since hangupActiveCall() also accepts the ringing call
        // check if the ringing call was already answered or not
        // only answer it when the call still is ringing
        if (ringing.isRinging()) {
            return answerCall(ringing);
        }

        return true;
    }

    /**
     * For a CDMA phone, advance the call state upon making a new
     * outgoing call.
     *
     * <pre>
     *   IDLE -> SINGLE_ACTIVE
     * or
     *   SINGLE_ACTIVE -> THRWAY_ACTIVE
     * </pre>
     * @param app The phone instance.
     */
    private static void updateCdmaCallStateOnNewOutgoingCall(PhoneGlobals app) {
        if (app.cdmaPhoneCallState.getCurrentCallState() ==
            CdmaPhoneCallState.PhoneCallState.IDLE) {
            // This is the first outgoing call. Set the Phone Call State to ACTIVE
            app.cdmaPhoneCallState.setCurrentCallState(
                CdmaPhoneCallState.PhoneCallState.SINGLE_ACTIVE);
        } else {
            // This is the second outgoing call. Set the Phone Call State to 3WAY
            app.cdmaPhoneCallState.setCurrentCallState(
                CdmaPhoneCallState.PhoneCallState.THRWAY_ACTIVE);
        }
    }

    /**
     * Dial the number using the phone passed in.
     *
     * If the connection is establised, this method issues a sync call
     * that may block to query the caller info.
     * TODO: Change the logic to use the async query.
     *
     * @param context To perform the CallerInfo query.
     * @param phone the Phone object.
     * @param number to be dialed as requested by the user. This is
     * NOT the phone number to connect to. It is used only to build the
     * call card and to update the call log. See above for restrictions.
     * @param contactRef that triggered the call. Typically a 'tel:'
     * uri but can also be a 'content://contacts' one.
     * @param isEmergencyCall indicates that whether or not this is an
     * emergency call
     * @param gatewayUri Is the address used to setup the connection, null
     * if not using a gateway
     *
     * @return either CALL_STATUS_DIALED or CALL_STATUS_FAILED
     */
    public static int placeCall(Context context, Phone phone,
            String number, Uri contactRef, boolean isEmergencyCall,
            Uri gatewayUri) {
        if (VDBG) {
            log("placeCall()... number: '" + number + "'"
                    + ", GW:'" + gatewayUri + "'"
                    + ", contactRef:" + contactRef
                    + ", isEmergencyCall: " + isEmergencyCall);
        } else {
            log("placeCall()... number: " + toLogSafePhoneNumber(number)
                    + ", GW: " + (gatewayUri != null ? "non-null" : "null")
                    + ", emergency? " + isEmergencyCall);
        }
        final PhoneGlobals app = PhoneGlobals.getInstance();

        boolean useGateway = false;
        if (null != gatewayUri &&
            !isEmergencyCall &&
            PhoneUtils.isRoutableViaGateway(number)) {  // Filter out MMI, OTA and other codes.
            useGateway = true;
        }

        int status = CALL_STATUS_DIALED;
        Connection connection;
        String numberToDial;
        if (useGateway) {
            // TODO: 'tel' should be a constant defined in framework base
            // somewhere (it is in webkit.)
            if (null == gatewayUri || !Constants.SCHEME_TEL.equals(gatewayUri.getScheme())) {
                Log.e(LOG_TAG, "Unsupported URL:" + gatewayUri);
                return CALL_STATUS_FAILED;
            }

            // We can use getSchemeSpecificPart because we don't allow #
            // in the gateway numbers (treated a fragment delim.) However
            // if we allow more complex gateway numbers sequence (with
            // passwords or whatnot) that use #, this may break.
            // TODO: Need to support MMI codes.
            numberToDial = gatewayUri.getSchemeSpecificPart();
        } else {
            numberToDial = number;
        }

        // Remember if the phone state was in IDLE state before this call.
        // After calling CallManager#dial(), getState() will return different state.
        final boolean initiallyIdle = app.mCM.getState() == PhoneConstants.State.IDLE;

        try {
            connection = app.mCM.dial(phone, numberToDial);
        } catch (CallStateException ex) {
            // CallStateException means a new outgoing call is not currently
            // possible: either no more call slots exist, or there's another
            // call already in the process of dialing or ringing.
            Log.w(LOG_TAG, "Exception from app.mCM.dial()", ex);
            return CALL_STATUS_FAILED;

            // Note that it's possible for CallManager.dial() to return
            // null *without* throwing an exception; that indicates that
            // we dialed an MMI (see below).
        }

        int phoneType = phone.getPhoneType();

        // On GSM phones, null is returned for MMI codes
        if (null == connection) {
            if (phoneType == PhoneConstants.PHONE_TYPE_GSM && gatewayUri == null) {
                if (DBG) log("dialed MMI code: " + number);
                status = CALL_STATUS_DIALED_MMI;
            } else {
                status = CALL_STATUS_FAILED;
            }
        } else {
            if (phoneType == PhoneConstants.PHONE_TYPE_CDMA) {
                updateCdmaCallStateOnNewOutgoingCall(app);
            }

            // Clean up the number to be displayed.
            if (phoneType == PhoneConstants.PHONE_TYPE_CDMA) {
                number = CdmaConnection.formatDialString(number);
            }
            number = PhoneNumberUtils.extractNetworkPortion(number);
            number = PhoneNumberUtils.convertKeypadLettersToDigits(number);
            number = PhoneNumberUtils.formatNumber(number);

            if (gatewayUri == null) {
                // phone.dial() succeeded: we're now in a normal phone call.
                // attach the URI to the CallerInfo Object if it is there,
                // otherwise just attach the Uri Reference.
                // if the uri does not have a "content" scheme, then we treat
                // it as if it does NOT have a unique reference.
                String content = context.getContentResolver().SCHEME_CONTENT;
                if ((contactRef != null) && (contactRef.getScheme().equals(content))) {
                    Object userDataObject = connection.getUserData();
                    if (userDataObject == null) {
                        connection.setUserData(contactRef);
                    } else {
                        // TODO: This branch is dead code, we have
                        // just created the connection which has
                        // no user data (null) by default.
                        if (userDataObject instanceof CallerInfo) {
                        ((CallerInfo) userDataObject).contactRefUri = contactRef;
                        } else {
                        ((CallerInfoToken) userDataObject).currentInfo.contactRefUri =
                            contactRef;
                        }
                    }
                }
            } else {
                // Get the caller info synchronously because we need the final
                // CallerInfo object to update the dialed number with the one
                // requested by the user (and not the provider's gateway number).
                CallerInfo info = null;
                String content = phone.getContext().getContentResolver().SCHEME_CONTENT;
                if ((contactRef != null) && (contactRef.getScheme().equals(content))) {
                    info = CallerInfo.getCallerInfo(context, contactRef);
                }

                // Fallback, lookup contact using the phone number if the
                // contact's URI scheme was not content:// or if is was but
                // the lookup failed.
                if (null == info) {
                    info = CallerInfo.getCallerInfo(context, number);
                }
                info.phoneNumber = number;
                connection.setUserData(info);
            }
            setAudioMode();

            if (DBG) log("about to activate speaker");
            // Check is phone in any dock, and turn on speaker accordingly
            final boolean speakerActivated = activateSpeakerIfDocked(phone);

            // See also similar logic in answerCall().
            if (initiallyIdle && !speakerActivated && isSpeakerOn(app)
                    && !app.isBluetoothHeadsetAudioOn()) {
                // This is not an error but might cause users' confusion. Add log just in case.
                Log.i(LOG_TAG, "Forcing speaker off when initiating a new outgoing call...");
                PhoneUtils.turnOnSpeaker(app, false, true);
            }
        }

        return status;
    }

    private static String toLogSafePhoneNumber(String number) {
        if (VDBG) {
            // When VDBG is true we emit PII.
            return number;
        }

        // Do exactly same thing as Uri#toSafeString() does, which will enable us to compare
        // sanitized phone numbers.
        StringBuilder builder = new StringBuilder();
        for (int i = 0; i < number.length(); i++) {
            char c = number.charAt(i);
            if (c == '-' || c == '@' || c == '.') {
                builder.append(c);
            } else {
                builder.append('x');
            }
        }
        return builder.toString();
    }

    /**
     * Wrapper function to control when to send an empty Flash command to the network.
     * Mainly needed for CDMA networks, such as scenarios when we need to send a blank flash
     * to the network prior to placing a 3-way call for it to be successful.
     */
    static void sendEmptyFlash(Phone phone) {
        if (phone.getPhoneType() == PhoneConstants.PHONE_TYPE_CDMA) {
            Call fgCall = phone.getForegroundCall();
            if (fgCall.getState() == Call.State.ACTIVE) {
                // Send the empty flash
                if (DBG) Log.d(LOG_TAG, "onReceive: (CDMA) sending empty flash to network");
                switchHoldingAndActive(phone.getBackgroundCall());
            }
        }
    }

    /**
     * @param heldCall is the background call want to be swapped
     */
    static void switchHoldingAndActive(Call heldCall) {
        log("switchHoldingAndActive()...");
        try {
            CallManager cm = PhoneGlobals.getInstance().mCM;
            if (heldCall.isIdle()) {
                // no heldCall, so it is to hold active call
                cm.switchHoldingAndActive(cm.getFgPhone().getBackgroundCall());
            } else {
                // has particular heldCall, so to switch
                cm.switchHoldingAndActive(heldCall);
            }
            setAudioMode(cm);
        } catch (CallStateException ex) {
            Log.w(LOG_TAG, "switchHoldingAndActive: caught " + ex, ex);
        }
    }

    /**
     * Restore the mute setting from the earliest connection of the
     * foreground call.
     */
    static Boolean restoreMuteState() {
        Phone phone = PhoneGlobals.getInstance().mCM.getFgPhone();

        //get the earliest connection
        Connection c = phone.getForegroundCall().getEarliestConnection();

        // only do this if connection is not null.
        if (c != null) {

            int phoneType = phone.getPhoneType();

            // retrieve the mute value.
            Boolean shouldMute = null;

            // In CDMA, mute is not maintained per Connection. Single mute apply for
            // a call where  call can have multiple connections such as
            // Three way and Call Waiting.  Therefore retrieving Mute state for
            // latest connection can apply for all connection in that call
            if (phoneType == PhoneConstants.PHONE_TYPE_CDMA) {
                shouldMute = sConnectionMuteTable.get(
                        phone.getForegroundCall().getLatestConnection());
            } else if ((phoneType == PhoneConstants.PHONE_TYPE_GSM)
                    || (phoneType == PhoneConstants.PHONE_TYPE_SIP)) {
                shouldMute = sConnectionMuteTable.get(c);
            }
            if (shouldMute == null) {
                if (DBG) log("problem retrieving mute value for this connection.");
                shouldMute = Boolean.FALSE;
            }

            // set the mute value and return the result.
            setMute (shouldMute.booleanValue());
            return shouldMute;
        }
        return Boolean.valueOf(getMute());
    }

    static void mergeCalls() {
        mergeCalls(PhoneGlobals.getInstance().mCM);
    }

    static void mergeCalls(CallManager cm) {
        int phoneType = cm.getFgPhone().getPhoneType();
        if (phoneType == PhoneConstants.PHONE_TYPE_CDMA) {
            log("mergeCalls(): CDMA...");
            PhoneGlobals app = PhoneGlobals.getInstance();
            if (app.cdmaPhoneCallState.getCurrentCallState()
                    == CdmaPhoneCallState.PhoneCallState.THRWAY_ACTIVE) {
                // Set the Phone Call State to conference
                app.cdmaPhoneCallState.setCurrentCallState(
                        CdmaPhoneCallState.PhoneCallState.CONF_CALL);

                // Send flash cmd
                // TODO: Need to change the call from switchHoldingAndActive to
                // something meaningful as we are not actually trying to swap calls but
                // instead are merging two calls by sending a Flash command.
                log("- sending flash...");
                switchHoldingAndActive(cm.getFirstActiveBgCall());
            }
        } else {
            try {
                log("mergeCalls(): calling cm.conference()...");
                cm.conference(cm.getFirstActiveBgCall());
            } catch (CallStateException ex) {
                Log.w(LOG_TAG, "mergeCalls: caught " + ex, ex);
            }
        }
    }

    static void separateCall(Connection c) {
        try {
            if (DBG) log("separateCall: " + toLogSafePhoneNumber(c.getAddress()));
            c.separate();
        } catch (CallStateException ex) {
            Log.w(LOG_TAG, "separateCall: caught " + ex, ex);
        }
    }

    /**
     * Handle the MMIInitiate message and put up an alert that lets
     * the user cancel the operation, if applicable.
     *
     * @param context context to get strings.
     * @param mmiCode the MmiCode object being started.
     * @param buttonCallbackMessage message to post when button is clicked.
     * @param previousAlert a previous alert used in this activity.
     * @return the dialog handle
     */
    static Dialog displayMMIInitiate(Context context,
                                          MmiCode mmiCode,
                                          Message buttonCallbackMessage,
                                          Dialog previousAlert) {
        if (DBG) log("displayMMIInitiate: " + mmiCode);
        if (previousAlert != null) {
            previousAlert.dismiss();
        }

        // The UI paradigm we are using now requests that all dialogs have
        // user interaction, and that any other messages to the user should
        // be by way of Toasts.
        //
        // In adhering to this request, all MMI initiating "OK" dialogs
        // (non-cancelable MMIs) that end up being closed when the MMI
        // completes (thereby showing a completion dialog) are being
        // replaced with Toasts.
        //
        // As a side effect, moving to Toasts for the non-cancelable MMIs
        // also means that buttonCallbackMessage (which was tied into "OK")
        // is no longer invokable for these dialogs.  This is not a problem
        // since the only callback messages we supported were for cancelable
        // MMIs anyway.
        //
        // A cancelable MMI is really just a USSD request. The term
        // "cancelable" here means that we can cancel the request when the
        // system prompts us for a response, NOT while the network is
        // processing the MMI request.  Any request to cancel a USSD while
        // the network is NOT ready for a response may be ignored.
        //
        // With this in mind, we replace the cancelable alert dialog with
        // a progress dialog, displayed until we receive a request from
        // the the network.  For more information, please see the comments
        // in the displayMMIComplete() method below.
        //
        // Anything that is NOT a USSD request is a normal MMI request,
        // which will bring up a toast (desribed above).

        boolean isCancelable = (mmiCode != null) && mmiCode.isCancelable();

        if (!isCancelable) {
            if (DBG) log("not a USSD code, displaying status toast.");
            CharSequence text = context.getText(R.string.mmiStarted);
            Toast.makeText(context, text, Toast.LENGTH_SHORT)
                .show();
            return null;
        } else {
            if (DBG) log("running USSD code, displaying indeterminate progress.");

            // create the indeterminate progress dialog and display it.
            ProgressDialog pd = new ProgressDialog(context);
            pd.setMessage(context.getText(R.string.ussdRunning));
            pd.setCancelable(false);
            pd.setIndeterminate(true);
            pd.getWindow().addFlags(WindowManager.LayoutParams.FLAG_DIM_BEHIND);

            pd.show();

            return pd;
        }

    }

    /**
     * Handle the MMIComplete message and fire off an intent to display
     * the message.
     *
     * @param context context to get strings.
     * @param mmiCode MMI result.
     * @param previousAlert a previous alert used in this activity.
     */
    static void displayMMIComplete(final Phone phone, Context context, final MmiCode mmiCode,
            Message dismissCallbackMessage,
            AlertDialog previousAlert) {
        final PhoneGlobals app = PhoneGlobals.getInstance();
        CharSequence text;
        int title = 0;  // title for the progress dialog, if needed.
        MmiCode.State state = mmiCode.getState();

        if (DBG) log("displayMMIComplete: state=" + state);

        switch (state) {
            case PENDING:
                // USSD code asking for feedback from user.
                text = mmiCode.getMessage();
                if (DBG) log("- using text from PENDING MMI message: '" + text + "'");
                break;
            case CANCELLED:
                text = null;
                break;
            case COMPLETE:
                if (app.getPUKEntryActivity() != null) {
                    // if an attempt to unPUK the device was made, we specify
                    // the title and the message here.
                    title = com.android.internal.R.string.PinMmi;
                    text = context.getText(R.string.puk_unlocked);
                    break;
                }
                // All other conditions for the COMPLETE mmi state will cause
                // the case to fall through to message logic in common with
                // the FAILED case.

            case FAILED:
                text = mmiCode.getMessage();
                if (DBG) log("- using text from MMI message: '" + text + "'");
                break;
            default:
                throw new IllegalStateException("Unexpected MmiCode state: " + state);
        }

        if (previousAlert != null) {
            previousAlert.dismiss();
        }

        // Check to see if a UI exists for the PUK activation.  If it does
        // exist, then it indicates that we're trying to unblock the PUK.
        if ((app.getPUKEntryActivity() != null) && (state == MmiCode.State.COMPLETE)) {
            if (DBG) log("displaying PUK unblocking progress dialog.");

            // create the progress dialog, make sure the flags and type are
            // set correctly.
            ProgressDialog pd = new ProgressDialog(app);
            pd.setTitle(title);
            pd.setMessage(text);
            pd.setCancelable(false);
            pd.setIndeterminate(true);
            pd.getWindow().setType(WindowManager.LayoutParams.TYPE_SYSTEM_DIALOG);
            pd.getWindow().addFlags(WindowManager.LayoutParams.FLAG_DIM_BEHIND);

            // display the dialog
            pd.show();

            // indicate to the Phone app that the progress dialog has
            // been assigned for the PUK unlock / SIM READY process.
            app.setPukEntryProgressDialog(pd);

        } else {
            // In case of failure to unlock, we'll need to reset the
            // PUK unlock activity, so that the user may try again.
            if (app.getPUKEntryActivity() != null) {
                app.setPukEntryActivity(null);
            }

            // A USSD in a pending state means that it is still
            // interacting with the user.
            if (state != MmiCode.State.PENDING) {
                if (DBG) log("MMI code has finished running.");

                if (DBG) log("Extended NW displayMMIInitiate (" + text + ")");
                if (text == null || text.length() == 0)
                    return;

                // displaying system alert dialog on the screen instead of
                // using another activity to display the message.  This
                // places the message at the forefront of the UI.
                AlertDialog newDialog = new AlertDialog.Builder(context)
                        .setMessage(text)
                        .setPositiveButton(R.string.ok, null)
                        .setCancelable(true)
                        .create();

                newDialog.getWindow().setType(
                        WindowManager.LayoutParams.TYPE_SYSTEM_DIALOG);
                newDialog.getWindow().addFlags(
                        WindowManager.LayoutParams.FLAG_DIM_BEHIND);

                newDialog.show();
            } else {
                if (DBG) log("USSD code has requested user input. Constructing input dialog.");

                // USSD MMI code that is interacting with the user.  The
                // basic set of steps is this:
                //   1. User enters a USSD request
                //   2. We recognize the request and displayMMIInitiate
                //      (above) creates a progress dialog.
                //   3. Request returns and we get a PENDING or COMPLETE
                //      message.
                //   4. These MMI messages are caught in the PhoneApp
                //      (onMMIComplete) and the InCallScreen
                //      (mHandler.handleMessage) which bring up this dialog
                //      and closes the original progress dialog,
                //      respectively.
                //   5. If the message is anything other than PENDING,
                //      we are done, and the alert dialog (directly above)
                //      displays the outcome.
                //   6. If the network is requesting more information from
                //      the user, the MMI will be in a PENDING state, and
                //      we display this dialog with the message.
                //   7. User input, or cancel requests result in a return
                //      to step 1.  Keep in mind that this is the only
                //      time that a USSD should be canceled.

                // inflate the layout with the scrolling text area for the dialog.
                LayoutInflater inflater = (LayoutInflater) context.getSystemService(
                        Context.LAYOUT_INFLATER_SERVICE);
                View dialogView = inflater.inflate(R.layout.dialog_ussd_response, null);

                // get the input field.
                final EditText inputText = (EditText) dialogView.findViewById(R.id.input_field);

                // specify the dialog's click listener, with SEND and CANCEL logic.
                final DialogInterface.OnClickListener mUSSDDialogListener =
                    new DialogInterface.OnClickListener() {
                        public void onClick(DialogInterface dialog, int whichButton) {
                            switch (whichButton) {
                                case DialogInterface.BUTTON_POSITIVE:
                                    phone.sendUssdResponse(inputText.getText().toString());
                                    break;
                                case DialogInterface.BUTTON_NEGATIVE:
                                    if (mmiCode.isCancelable()) {
                                        mmiCode.cancel();
                                    }
                                    break;
                            }
                        }
                    };

                // build the dialog
                final AlertDialog newDialog = new AlertDialog.Builder(context)
                        .setMessage(text)
                        .setView(dialogView)
                        .setPositiveButton(R.string.send_button, mUSSDDialogListener)
                        .setNegativeButton(R.string.cancel, mUSSDDialogListener)
                        .setCancelable(false)
                        .create();

                // attach the key listener to the dialog's input field and make
                // sure focus is set.
                final View.OnKeyListener mUSSDDialogInputListener =
                    new View.OnKeyListener() {
                        public boolean onKey(View v, int keyCode, KeyEvent event) {
                            switch (keyCode) {
                                case KeyEvent.KEYCODE_CALL:
                                case KeyEvent.KEYCODE_ENTER:
                                    if(event.getAction() == KeyEvent.ACTION_DOWN) {
                                        phone.sendUssdResponse(inputText.getText().toString());
                                        newDialog.dismiss();
                                    }
                                    return true;
                            }
                            return false;
                        }
                    };
                inputText.setOnKeyListener(mUSSDDialogInputListener);
                inputText.requestFocus();

                // set the window properties of the dialog
                newDialog.getWindow().setType(
                        WindowManager.LayoutParams.TYPE_SYSTEM_DIALOG);
                newDialog.getWindow().addFlags(
                        WindowManager.LayoutParams.FLAG_DIM_BEHIND);

                // now show the dialog!
                newDialog.show();
            }
        }
    }

    /**
     * Cancels the current pending MMI operation, if applicable.
     * @return true if we canceled an MMI operation, or false
     *         if the current pending MMI wasn't cancelable
     *         or if there was no current pending MMI at all.
     *
     * @see displayMMIInitiate
     */
    static boolean cancelMmiCode(Phone phone) {
        List<? extends MmiCode> pendingMmis = phone.getPendingMmiCodes();
        int count = pendingMmis.size();
        if (DBG) log("cancelMmiCode: num pending MMIs = " + count);

        boolean canceled = false;
        if (count > 0) {
            // assume that we only have one pending MMI operation active at a time.
            // I don't think it's possible to enter multiple MMI codes concurrently
            // in the phone UI, because during the MMI operation, an Alert panel
            // is displayed, which prevents more MMI code from being entered.
            MmiCode mmiCode = pendingMmis.get(0);
            if (mmiCode.isCancelable()) {
                mmiCode.cancel();
                canceled = true;
            }
        }
        return canceled;
    }

    public static class VoiceMailNumberMissingException extends Exception {
        VoiceMailNumberMissingException() {
            super();
        }

        VoiceMailNumberMissingException(String msg) {
            super(msg);
        }
    }

    /**
     * Given an Intent (which is presumably the ACTION_CALL intent that
     * initiated this outgoing call), figure out the actual phone number we
     * should dial.
     *
     * Note that the returned "number" may actually be a SIP address,
     * if the specified intent contains a sip: URI.
     *
     * This method is basically a wrapper around PhoneUtils.getNumberFromIntent(),
     * except it's also aware of the EXTRA_ACTUAL_NUMBER_TO_DIAL extra.
     * (That extra, if present, tells us the exact string to pass down to the
     * telephony layer.  It's guaranteed to be safe to dial: it's either a PSTN
     * phone number with separators and keypad letters stripped out, or a raw
     * unencoded SIP address.)
     *
     * @return the phone number corresponding to the specified Intent, or null
     *   if the Intent has no action or if the intent's data is malformed or
     *   missing.
     *
     * @throws VoiceMailNumberMissingException if the intent
     *   contains a "voicemail" URI, but there's no voicemail
     *   number configured on the device.
     */
    public static String getInitialNumber(Intent intent)
            throws PhoneUtils.VoiceMailNumberMissingException {
        if (DBG) log("getInitialNumber(): " + intent);

        String action = intent.getAction();
        if (TextUtils.isEmpty(action)) {
            return null;
        }

        // If the EXTRA_ACTUAL_NUMBER_TO_DIAL extra is present, get the phone
        // number from there.  (That extra takes precedence over the actual data
        // included in the intent.)
        if (intent.hasExtra(OutgoingCallBroadcaster.EXTRA_ACTUAL_NUMBER_TO_DIAL)) {
            String actualNumberToDial =
                    intent.getStringExtra(OutgoingCallBroadcaster.EXTRA_ACTUAL_NUMBER_TO_DIAL);
            if (DBG) {
                log("==> got EXTRA_ACTUAL_NUMBER_TO_DIAL; returning '"
                        + toLogSafePhoneNumber(actualNumberToDial) + "'");
            }
            return actualNumberToDial;
        }

        return getNumberFromIntent(PhoneGlobals.getInstance(), intent);
    }

    /**
     * Gets the phone number to be called from an intent.  Requires a Context
     * to access the contacts database, and a Phone to access the voicemail
     * number.
     *
     * <p>If <code>phone</code> is <code>null</code>, the function will return
     * <code>null</code> for <code>voicemail:</code> URIs;
     * if <code>context</code> is <code>null</code>, the function will return
     * <code>null</code> for person/phone URIs.</p>
     *
     * <p>If the intent contains a <code>sip:</code> URI, the returned
     * "number" is actually the SIP address.
     *
     * @param context a context to use (or
     * @param intent the intent
     *
     * @throws VoiceMailNumberMissingException if <code>intent</code> contains
     *         a <code>voicemail:</code> URI, but <code>phone</code> does not
     *         have a voicemail number set.
     *
     * @return the phone number (or SIP address) that would be called by the intent,
     *         or <code>null</code> if the number cannot be found.
     */
    private static String getNumberFromIntent(Context context, Intent intent)
            throws VoiceMailNumberMissingException {
        Uri uri = intent.getData();
        String scheme = uri.getScheme();

        // The sip: scheme is simple: just treat the rest of the URI as a
        // SIP address.
        if (Constants.SCHEME_SIP.equals(scheme)) {
            return uri.getSchemeSpecificPart();
        }

        // Otherwise, let PhoneNumberUtils.getNumberFromIntent() handle
        // the other cases (i.e. tel: and voicemail: and contact: URIs.)

        final String number = PhoneNumberUtils.getNumberFromIntent(intent, context);

        // Check for a voicemail-dialing request.  If the voicemail number is
        // empty, throw a VoiceMailNumberMissingException.
        if (Constants.SCHEME_VOICEMAIL.equals(scheme) &&
                (number == null || TextUtils.isEmpty(number)))
            throw new VoiceMailNumberMissingException();

        return number;
    }

    /**
     * Returns the caller-id info corresponding to the specified Connection.
     * (This is just a simple wrapper around CallerInfo.getCallerInfo(): we
     * extract a phone number from the specified Connection, and feed that
     * number into CallerInfo.getCallerInfo().)
     *
     * The returned CallerInfo may be null in certain error cases, like if the
     * specified Connection was null, or if we weren't able to get a valid
     * phone number from the Connection.
     *
     * Finally, if the getCallerInfo() call did succeed, we save the resulting
     * CallerInfo object in the "userData" field of the Connection.
     *
     * NOTE: This API should be avoided, with preference given to the
     * asynchronous startGetCallerInfo API.
     */
    static CallerInfo getCallerInfo(Context context, Connection c) {
        CallerInfo info = null;

        if (c != null) {
            //See if there is a URI attached.  If there is, this means
            //that there is no CallerInfo queried yet, so we'll need to
            //replace the URI with a full CallerInfo object.
            Object userDataObject = c.getUserData();
            if (userDataObject instanceof Uri) {
                info = CallerInfo.getCallerInfo(context, (Uri) userDataObject);
                if (info != null) {
                    c.setUserData(info);
                }
            } else {
                if (userDataObject instanceof CallerInfoToken) {
                    //temporary result, while query is running
                    info = ((CallerInfoToken) userDataObject).currentInfo;
                } else {
                    //final query result
                    info = (CallerInfo) userDataObject;
                }
                if (info == null) {
                    // No URI, or Existing CallerInfo, so we'll have to make do with
                    // querying a new CallerInfo using the connection's phone number.
                    String number = c.getAddress();

                    if (DBG) log("getCallerInfo: number = " + toLogSafePhoneNumber(number));

                    if (!TextUtils.isEmpty(number)) {
                        info = CallerInfo.getCallerInfo(context, number);
                        if (info != null) {
                            c.setUserData(info);
                        }
                    }
                }
            }
        }
        return info;
    }

    /**
     * Class returned by the startGetCallerInfo call to package a temporary
     * CallerInfo Object, to be superceded by the CallerInfo Object passed
     * into the listener when the query with token mAsyncQueryToken is complete.
     */
    public static class CallerInfoToken {
        /**indicates that there will no longer be updates to this request.*/
        public boolean isFinal;

        public CallerInfo currentInfo;
        public CallerInfoAsyncQuery asyncQuery;
    }

    /**
     * Start a CallerInfo Query based on the earliest connection in the call.
     */
    static CallerInfoToken startGetCallerInfo(Context context, Call call,
            CallerInfoAsyncQuery.OnQueryCompleteListener listener, Object cookie) {
        Connection conn = null;
        int phoneType = call.getPhone().getPhoneType();
        if (phoneType == PhoneConstants.PHONE_TYPE_CDMA) {
            conn = call.getLatestConnection();
        } else if ((phoneType == PhoneConstants.PHONE_TYPE_GSM)
                || (phoneType == PhoneConstants.PHONE_TYPE_SIP)) {
            conn = call.getEarliestConnection();
        } else {
            throw new IllegalStateException("Unexpected phone type: " + phoneType);
        }

        return startGetCallerInfo(context, conn, listener, cookie);
    }

    /**
     * place a temporary callerinfo object in the hands of the caller and notify
     * caller when the actual query is done.
     */
    static CallerInfoToken startGetCallerInfo(Context context, Connection c,
            CallerInfoAsyncQuery.OnQueryCompleteListener listener, Object cookie) {
        CallerInfoToken cit;

        if (c == null) {
            //TODO: perhaps throw an exception here.
            cit = new CallerInfoToken();
            cit.asyncQuery = null;
            return cit;
        }

        Object userDataObject = c.getUserData();

        // There are now 3 states for the Connection's userData object:
        //
        //   (1) Uri - query has not been executed yet
        //
        //   (2) CallerInfoToken - query is executing, but has not completed.
        //
        //   (3) CallerInfo - query has executed.
        //
        // In each case we have slightly different behaviour:
        //   1. If the query has not been executed yet (Uri or null), we start
        //      query execution asynchronously, and note it by attaching a
        //      CallerInfoToken as the userData.
        //   2. If the query is executing (CallerInfoToken), we've essentially
        //      reached a state where we've received multiple requests for the
        //      same callerInfo.  That means that once the query is complete,
        //      we'll need to execute the additional listener requested.
        //   3. If the query has already been executed (CallerInfo), we just
        //      return the CallerInfo object as expected.
        //   4. Regarding isFinal - there are cases where the CallerInfo object
        //      will not be attached, like when the number is empty (caller id
        //      blocking).  This flag is used to indicate that the
        //      CallerInfoToken object is going to be permanent since no
        //      query results will be returned.  In the case where a query
        //      has been completed, this flag is used to indicate to the caller
        //      that the data will not be updated since it is valid.
        //
        //      Note: For the case where a number is NOT retrievable, we leave
        //      the CallerInfo as null in the CallerInfoToken.  This is
        //      something of a departure from the original code, since the old
        //      code manufactured a CallerInfo object regardless of the query
        //      outcome.  From now on, we will append an empty CallerInfo
        //      object, to mirror previous behaviour, and to avoid Null Pointer
        //      Exceptions.

        if (userDataObject instanceof Uri) {
            // State (1): query has not been executed yet

            //create a dummy callerinfo, populate with what we know from URI.
            cit = new CallerInfoToken();
            cit.currentInfo = new CallerInfo();
            cit.asyncQuery = CallerInfoAsyncQuery.startQuery(QUERY_TOKEN, context,
                    (Uri) userDataObject, sCallerInfoQueryListener, c);
            cit.asyncQuery.addQueryListener(QUERY_TOKEN, listener, cookie);
            cit.isFinal = false;

            c.setUserData(cit);

            if (DBG) log("startGetCallerInfo: query based on Uri: " + userDataObject);

        } else if (userDataObject == null) {
            // No URI, or Existing CallerInfo, so we'll have to make do with
            // querying a new CallerInfo using the connection's phone number.
            String number = c.getAddress();

            if (DBG) {
                log("PhoneUtils.startGetCallerInfo: new query for phone number...");
                log("- number (address): " + toLogSafePhoneNumber(number));
                log("- c: " + c);
                log("- phone: " + c.getCall().getPhone());
                int phoneType = c.getCall().getPhone().getPhoneType();
                log("- phoneType: " + phoneType);
                switch (phoneType) {
                    case PhoneConstants.PHONE_TYPE_NONE: log("  ==> PHONE_TYPE_NONE"); break;
                    case PhoneConstants.PHONE_TYPE_GSM: log("  ==> PHONE_TYPE_GSM"); break;
                    case PhoneConstants.PHONE_TYPE_CDMA: log("  ==> PHONE_TYPE_CDMA"); break;
                    case PhoneConstants.PHONE_TYPE_SIP: log("  ==> PHONE_TYPE_SIP"); break;
                    default: log("  ==> Unknown phone type"); break;
                }
            }

            cit = new CallerInfoToken();
            cit.currentInfo = new CallerInfo();

            // Store CNAP information retrieved from the Connection (we want to do this
            // here regardless of whether the number is empty or not).
            cit.currentInfo.cnapName =  c.getCnapName();
            cit.currentInfo.name = cit.currentInfo.cnapName; // This can still get overwritten
                                                             // by ContactInfo later
            cit.currentInfo.numberPresentation = c.getNumberPresentation();
            cit.currentInfo.namePresentation = c.getCnapNamePresentation();

            if (VDBG) {
                log("startGetCallerInfo: number = " + number);
                log("startGetCallerInfo: CNAP Info from FW(1): name="
                    + cit.currentInfo.cnapName
                    + ", Name/Number Pres=" + cit.currentInfo.numberPresentation);
            }

            // handling case where number is null (caller id hidden) as well.
            if (!TextUtils.isEmpty(number)) {
                // Check for special CNAP cases and modify the CallerInfo accordingly
                // to be sure we keep the right information to display/log later
                number = modifyForSpecialCnapCases(context, cit.currentInfo, number,
                        cit.currentInfo.numberPresentation);

                cit.currentInfo.phoneNumber = number;
                // For scenarios where we may receive a valid number from the network but a
                // restricted/unavailable presentation, we do not want to perform a contact query
                // (see note on isFinal above). So we set isFinal to true here as well.
                if (cit.currentInfo.numberPresentation != PhoneConstants.PRESENTATION_ALLOWED) {
                    cit.isFinal = true;
                } else {
                    if (DBG) log("==> Actually starting CallerInfoAsyncQuery.startQuery()...");
                    cit.asyncQuery = CallerInfoAsyncQuery.startQuery(QUERY_TOKEN, context,
                            number, sCallerInfoQueryListener, c);
                    cit.asyncQuery.addQueryListener(QUERY_TOKEN, listener, cookie);
                    cit.isFinal = false;
                }
            } else {
                // This is the case where we are querying on a number that
                // is null or empty, like a caller whose caller id is
                // blocked or empty (CLIR).  The previous behaviour was to
                // throw a null CallerInfo object back to the user, but
                // this departure is somewhat cleaner.
                if (DBG) log("startGetCallerInfo: No query to start, send trivial reply.");
                cit.isFinal = true; // please see note on isFinal, above.
            }

            c.setUserData(cit);

            if (DBG) {
                log("startGetCallerInfo: query based on number: " + toLogSafePhoneNumber(number));
            }

        } else if (userDataObject instanceof CallerInfoToken) {
            // State (2): query is executing, but has not completed.

            // just tack on this listener to the queue.
            cit = (CallerInfoToken) userDataObject;

            // handling case where number is null (caller id hidden) as well.
            if (cit.asyncQuery != null) {
                cit.asyncQuery.addQueryListener(QUERY_TOKEN, listener, cookie);

                if (DBG) log("startGetCallerInfo: query already running, adding listener: " +
                        listener.getClass().toString());
            } else {
                // handling case where number/name gets updated later on by the network
                String updatedNumber = c.getAddress();
                if (DBG) {
                    log("startGetCallerInfo: updatedNumber initially = "
                            + toLogSafePhoneNumber(updatedNumber));
                }
                if (!TextUtils.isEmpty(updatedNumber)) {
                    // Store CNAP information retrieved from the Connection
                    cit.currentInfo.cnapName =  c.getCnapName();
                    // This can still get overwritten by ContactInfo
                    cit.currentInfo.name = cit.currentInfo.cnapName;
                    cit.currentInfo.numberPresentation = c.getNumberPresentation();
                    cit.currentInfo.namePresentation = c.getCnapNamePresentation();

                    updatedNumber = modifyForSpecialCnapCases(context, cit.currentInfo,
                            updatedNumber, cit.currentInfo.numberPresentation);

                    cit.currentInfo.phoneNumber = updatedNumber;
                    if (DBG) {
                        log("startGetCallerInfo: updatedNumber="
                                + toLogSafePhoneNumber(updatedNumber));
                    }
                    if (VDBG) {
                        log("startGetCallerInfo: CNAP Info from FW(2): name="
                                + cit.currentInfo.cnapName
                                + ", Name/Number Pres=" + cit.currentInfo.numberPresentation);
                    } else if (DBG) {
                        log("startGetCallerInfo: CNAP Info from FW(2)");
                    }
                    // For scenarios where we may receive a valid number from the network but a
                    // restricted/unavailable presentation, we do not want to perform a contact query
                    // (see note on isFinal above). So we set isFinal to true here as well.
                    if (cit.currentInfo.numberPresentation != PhoneConstants.PRESENTATION_ALLOWED) {
                        cit.isFinal = true;
                    } else {
                        cit.asyncQuery = CallerInfoAsyncQuery.startQuery(QUERY_TOKEN, context,
                                updatedNumber, sCallerInfoQueryListener, c);
                        cit.asyncQuery.addQueryListener(QUERY_TOKEN, listener, cookie);
                        cit.isFinal = false;
                    }
                } else {
                    if (DBG) log("startGetCallerInfo: No query to attach to, send trivial reply.");
                    if (cit.currentInfo == null) {
                        cit.currentInfo = new CallerInfo();
                    }
                    // Store CNAP information retrieved from the Connection
                    cit.currentInfo.cnapName = c.getCnapName();  // This can still get
                                                                 // overwritten by ContactInfo
                    cit.currentInfo.name = cit.currentInfo.cnapName;
                    cit.currentInfo.numberPresentation = c.getNumberPresentation();
                    cit.currentInfo.namePresentation = c.getCnapNamePresentation();

                    if (VDBG) {
                        log("startGetCallerInfo: CNAP Info from FW(3): name="
                                + cit.currentInfo.cnapName
                                + ", Name/Number Pres=" + cit.currentInfo.numberPresentation);
                    } else if (DBG) {
                        log("startGetCallerInfo: CNAP Info from FW(3)");
                    }
                    cit.isFinal = true; // please see note on isFinal, above.
                }
            }
        } else {
            // State (3): query is complete.

            // The connection's userDataObject is a full-fledged
            // CallerInfo instance.  Wrap it in a CallerInfoToken and
            // return it to the user.

            cit = new CallerInfoToken();
            cit.currentInfo = (CallerInfo) userDataObject;
            cit.asyncQuery = null;
            cit.isFinal = true;
            // since the query is already done, call the listener.
            if (DBG) log("startGetCallerInfo: query already done, returning CallerInfo");
            if (DBG) log("==> cit.currentInfo = " + cit.currentInfo);
        }
        return cit;
    }

    /**
     * Static CallerInfoAsyncQuery.OnQueryCompleteListener instance that
     * we use with all our CallerInfoAsyncQuery.startQuery() requests.
     */
    private static final int QUERY_TOKEN = -1;
    static CallerInfoAsyncQuery.OnQueryCompleteListener sCallerInfoQueryListener =
        new CallerInfoAsyncQuery.OnQueryCompleteListener () {
            /**
             * When the query completes, we stash the resulting CallerInfo
             * object away in the Connection's "userData" (where it will
             * later be retrieved by the in-call UI.)
             */
            public void onQueryComplete(int token, Object cookie, CallerInfo ci) {
                if (DBG) log("query complete, updating connection.userdata");
                Connection conn = (Connection) cookie;

                // Added a check if CallerInfo is coming from ContactInfo or from Connection.
                // If no ContactInfo, then we want to use CNAP information coming from network
                if (DBG) log("- onQueryComplete: CallerInfo:" + ci);
                if (ci.contactExists || ci.isEmergencyNumber() || ci.isVoiceMailNumber()) {
                    // If the number presentation has not been set by
                    // the ContactInfo, use the one from the
                    // connection.

                    // TODO: Need a new util method to merge the info
                    // from the Connection in a CallerInfo object.
                    // Here 'ci' is a new CallerInfo instance read
                    // from the DB. It has lost all the connection
                    // info preset before the query (see PhoneUtils
                    // line 1334). We should have a method to merge
                    // back into this new instance the info from the
                    // connection object not set by the DB. If the
                    // Connection already has a CallerInfo instance in
                    // userData, then we could use this instance to
                    // fill 'ci' in. The same routine could be used in
                    // PhoneUtils.
                    if (0 == ci.numberPresentation) {
                        ci.numberPresentation = conn.getNumberPresentation();
                    }
                } else {
                    // No matching contact was found for this number.
                    // Return a new CallerInfo based solely on the CNAP
                    // information from the network.

                    CallerInfo newCi = getCallerInfo(null, conn);

                    // ...but copy over the (few) things we care about
                    // from the original CallerInfo object:
                    if (newCi != null) {
                        newCi.phoneNumber = ci.phoneNumber; // To get formatted phone number
                        newCi.geoDescription = ci.geoDescription; // To get geo description string
                        ci = newCi;
                    }
                }

                if (DBG) log("==> Stashing CallerInfo " + ci + " into the connection...");
                conn.setUserData(ci);
            }
        };


    /**
     * Returns a single "name" for the specified given a CallerInfo object.
     * If the name is null, return defaultString as the default value, usually
     * context.getString(R.string.unknown).
     */
    static String getCompactNameFromCallerInfo(CallerInfo ci, Context context) {
        if (DBG) log("getCompactNameFromCallerInfo: info = " + ci);

        String compactName = null;
        if (ci != null) {
            if (TextUtils.isEmpty(ci.name)) {
                // Perform any modifications for special CNAP cases to
                // the phone number being displayed, if applicable.
                compactName = modifyForSpecialCnapCases(context, ci, ci.phoneNumber,
                                                        ci.numberPresentation);
            } else {
                // Don't call modifyForSpecialCnapCases on regular name. See b/2160795.
                compactName = ci.name;
            }
        }

        if ((compactName == null) || (TextUtils.isEmpty(compactName))) {
            // If we're still null/empty here, then check if we have a presentation
            // string that takes precedence that we could return, otherwise display
            // "unknown" string.
            if (ci != null && ci.numberPresentation == PhoneConstants.PRESENTATION_RESTRICTED) {
                compactName = context.getString(R.string.private_num);
            } else if (ci != null && ci.numberPresentation == PhoneConstants.PRESENTATION_PAYPHONE) {
                compactName = context.getString(R.string.payphone);
            } else {
                compactName = context.getString(R.string.unknown);
            }
        }
        if (VDBG) log("getCompactNameFromCallerInfo: compactName=" + compactName);
        return compactName;
    }

    /**
     * Returns true if the specified Call is a "conference call", meaning
     * that it owns more than one Connection object.  This information is
     * used to trigger certain UI changes that appear when a conference
     * call is active (like displaying the label "Conference call", and
     * enabling the "Manage conference" UI.)
     *
     * Watch out: This method simply checks the number of Connections,
     * *not* their states.  So if a Call has (for example) one ACTIVE
     * connection and one DISCONNECTED connection, this method will return
     * true (which is unintuitive, since the Call isn't *really* a
     * conference call any more.)
     *
     * @return true if the specified call has more than one connection (in any state.)
     */
    static boolean isConferenceCall(Call call) {
        // CDMA phones don't have the same concept of "conference call" as
        // GSM phones do; there's no special "conference call" state of
        // the UI or a "manage conference" function.  (Instead, when
        // you're in a 3-way call, all we can do is display the "generic"
        // state of the UI.)  So as far as the in-call UI is concerned,
        // Conference corresponds to generic display.
        final PhoneGlobals app = PhoneGlobals.getInstance();
        int phoneType = call.getPhone().getPhoneType();
        if (phoneType == PhoneConstants.PHONE_TYPE_CDMA) {
            CdmaPhoneCallState.PhoneCallState state = app.cdmaPhoneCallState.getCurrentCallState();
            if ((state == CdmaPhoneCallState.PhoneCallState.CONF_CALL)
                    || ((state == CdmaPhoneCallState.PhoneCallState.THRWAY_ACTIVE)
                    && !app.cdmaPhoneCallState.IsThreeWayCallOrigStateDialing())) {
                return true;
            }
        } else {
            List<Connection> connections = call.getConnections();
            if (connections != null && connections.size() > 1) {
                return true;
            }
        }
        return false;

        // TODO: We may still want to change the semantics of this method
        // to say that a given call is only really a conference call if
        // the number of ACTIVE connections, not the total number of
        // connections, is greater than one.  (See warning comment in the
        // javadoc above.)
        // Here's an implementation of that:
        //        if (connections == null) {
        //            return false;
        //        }
        //        int numActiveConnections = 0;
        //        for (Connection conn : connections) {
        //            if (DBG) log("  - CONN: " + conn + ", state = " + conn.getState());
        //            if (conn.getState() == Call.State.ACTIVE) numActiveConnections++;
        //            if (numActiveConnections > 1) {
        //                return true;
        //            }
        //        }
        //        return false;
    }

    /**
     * Launch the Dialer to start a new call.
     * This is just a wrapper around the ACTION_DIAL intent.
     */
    /* package */ static boolean startNewCall(final CallManager cm) {
        final PhoneGlobals app = PhoneGlobals.getInstance();

        // Sanity-check that this is OK given the current state of the phone.
        if (!okToAddCall(cm)) {
            Log.w(LOG_TAG, "startNewCall: can't add a new call in the current state");
            dumpCallManager();
            return false;
        }

        // if applicable, mute the call while we're showing the add call UI.
        if (cm.hasActiveFgCall()) {
            setMuteInternal(cm.getActiveFgCall().getPhone(), true);
            // Inform the phone app that this mute state was NOT done
            // voluntarily by the User.
            app.setRestoreMuteOnInCallResume(true);
        }

        Intent intent = new Intent(Intent.ACTION_DIAL);
        intent.addFlags(Intent.FLAG_ACTIVITY_NEW_TASK);

        // when we request the dialer come up, we also want to inform
        // it that we're going through the "add call" option from the
        // InCallScreen / PhoneUtils.
        intent.putExtra(ADD_CALL_MODE_KEY, true);
        try {
            app.startActivity(intent);
        } catch (ActivityNotFoundException e) {
            // This is rather rare but possible.
            // Note: this method is used even when the phone is encrypted. At that moment
            // the system may not find any Activity which can accept this Intent.
            Log.e(LOG_TAG, "Activity for adding calls isn't found.");
            return false;
        }

        return true;
    }

    /**
     * Turns on/off speaker.
     *
     * @param context Context
     * @param flag True when speaker should be on. False otherwise.
     * @param store True when the settings should be stored in the device.
     */
    /* package */ static void turnOnSpeaker(Context context, boolean flag, boolean store) {
        if (DBG) log("turnOnSpeaker(flag=" + flag + ", store=" + store + ")...");
        final PhoneGlobals app = PhoneGlobals.getInstance();

        AudioManager audioManager = (AudioManager) context.getSystemService(Context.AUDIO_SERVICE);
        audioManager.setSpeakerphoneOn(flag);

        // record the speaker-enable value
        if (store) {
            sIsSpeakerEnabled = flag;
        }

        // Update the status bar icon
        app.notificationMgr.updateSpeakerNotification(flag);

        // We also need to make a fresh call to PhoneApp.updateWakeState()
        // any time the speaker state changes, since the screen timeout is
        // sometimes different depending on whether or not the speaker is
        // in use.
        app.updateWakeState();

        // Update the Proximity sensor based on speaker state
        app.updateProximitySensorMode(app.mCM.getState());

        app.mCM.setEchoSuppressionEnabled(flag);
    }

    /**
     * Restore the speaker mode, called after a wired headset disconnect
     * event.
     */
    static void restoreSpeakerMode(Context context) {
        if (DBG) log("restoreSpeakerMode, restoring to: " + sIsSpeakerEnabled);

        // change the mode if needed.
        if (isSpeakerOn(context) != sIsSpeakerEnabled) {
            turnOnSpeaker(context, sIsSpeakerEnabled, false);
        }
    }

    static boolean isSpeakerOn(Context context) {
        AudioManager audioManager = (AudioManager) context.getSystemService(Context.AUDIO_SERVICE);
        return audioManager.isSpeakerphoneOn();
    }


    static void turnOnNoiseSuppression(Context context, boolean flag) {
        if (DBG) log("turnOnNoiseSuppression: " + flag);
        AudioManager audioManager = (AudioManager) context.getSystemService(Context.AUDIO_SERVICE);

        if (!context.getResources().getBoolean(R.bool.has_in_call_noise_suppression)) {
            return;
        }

        int nsp = android.provider.Settings.System.getInt(context.getContentResolver(),android.provider.Settings.System.NOISE_SUPPRESSION,1);

        String aParam = context.getResources().getString(R.string.in_call_noise_suppression_audioparameter);
        String[] aPValues = aParam.split("=");

        if(aPValues[0].length() == 0) {
            aPValues[0] = "noise_suppression";
        }

        if(aPValues[1].length() == 0) {
            aPValues[1] = "on";
        }

        if(aPValues[2].length() == 0) {
            aPValues[2] = "off";
        }

        if (nsp == 1 && flag) {
            if (DBG) log("turnOnNoiseSuppression: " + aPValues[0] + "=" + aPValues[1]);
            audioManager.setParameters(aPValues[0] + "=" + aPValues[1]);
        } else {
            if (DBG) log("turnOnNoiseSuppression: " + aPValues[0] + "=" + aPValues[2]);
            audioManager.setParameters(aPValues[0] + "=" + aPValues[2]);
        }
    }

    /**
     *
     * Mute / umute the foreground phone, which has the current foreground call
     *
     * All muting / unmuting from the in-call UI should go through this
     * wrapper.
     *
     * Wrapper around Phone.setMute() and setMicrophoneMute().
     * It also updates the connectionMuteTable and mute icon in the status bar.
     *
     */
    static void setMute(boolean muted) {
        CallManager cm = PhoneGlobals.getInstance().mCM;

        // make the call to mute the audio
        setMuteInternal(cm.getFgPhone(), muted);

        // update the foreground connections to match.  This includes
        // all the connections on conference calls.
        for (Connection cn : cm.getActiveFgCall().getConnections()) {
            if (sConnectionMuteTable.get(cn) == null) {
                if (DBG) log("problem retrieving mute value for this connection.");
            }
            sConnectionMuteTable.put(cn, Boolean.valueOf(muted));
        }
    }

    /**
     * Internally used muting function.
     */
    private static void setMuteInternal(Phone phone, boolean muted) {
        final PhoneGlobals app = PhoneGlobals.getInstance();
        Context context = phone.getContext();
        boolean routeToAudioManager =
            context.getResources().getBoolean(R.bool.send_mic_mute_to_AudioManager);
        if (routeToAudioManager) {
            AudioManager audioManager =
                (AudioManager) phone.getContext().getSystemService(Context.AUDIO_SERVICE);
            if (DBG) log("setMuteInternal: using setMicrophoneMute(" + muted + ")...");
            audioManager.setMicrophoneMute(muted);
        } else {
            if (DBG) log("setMuteInternal: using phone.setMute(" + muted + ")...");
            phone.setMute(muted);
        }
        app.notificationMgr.updateMuteNotification();
    }

    /**
     * Get the mute state of foreground phone, which has the current
     * foreground call
     */
    static boolean getMute() {
        final PhoneGlobals app = PhoneGlobals.getInstance();

        boolean routeToAudioManager =
            app.getResources().getBoolean(R.bool.send_mic_mute_to_AudioManager);
        if (routeToAudioManager) {
            AudioManager audioManager =
                (AudioManager) app.getSystemService(Context.AUDIO_SERVICE);
            return audioManager.isMicrophoneMute();
        } else {
            return app.mCM.getMute();
        }
    }

    /* package */ static void setAudioMode() {
        setAudioMode(PhoneGlobals.getInstance().mCM);
    }

    /**
     * Sets the audio mode per current phone state.
     */
    /* package */ static void setAudioMode(CallManager cm) {
        if (DBG) Log.d(LOG_TAG, "setAudioMode()..." + cm.getState());

        Context context = PhoneGlobals.getInstance();
        AudioManager audioManager = (AudioManager)
                context.getSystemService(Context.AUDIO_SERVICE);
        int modeBefore = audioManager.getMode();
        cm.setAudioMode();
        int modeAfter = audioManager.getMode();

        if (modeBefore != modeAfter) {
            // Enable stack dump only when actively debugging ("new Throwable()" is expensive!)
            if (DBG_SETAUDIOMODE_STACK) Log.d(LOG_TAG, "Stack:", new Throwable("stack dump"));
        } else {
            if (DBG) Log.d(LOG_TAG, "setAudioMode() no change: "
                    + audioModeToString(modeBefore));
        }
    }
    private static String audioModeToString(int mode) {
        switch (mode) {
            case AudioManager.MODE_INVALID: return "MODE_INVALID";
            case AudioManager.MODE_CURRENT: return "MODE_CURRENT";
            case AudioManager.MODE_NORMAL: return "MODE_NORMAL";
            case AudioManager.MODE_RINGTONE: return "MODE_RINGTONE";
            case AudioManager.MODE_IN_CALL: return "MODE_IN_CALL";
            default: return String.valueOf(mode);
        }
    }

    /**
     * Handles the wired headset button while in-call.
     *
     * This is called from the PhoneApp, not from the InCallScreen,
     * since the HEADSETHOOK button means "mute or unmute the current
     * call" *any* time a call is active, even if the user isn't actually
     * on the in-call screen.
     *
     * @return true if we consumed the event.
     */
    /* package */ static boolean handleHeadsetHook(Phone phone, KeyEvent event) {
        if (DBG) log("handleHeadsetHook()..." + event.getAction() + " " + event.getRepeatCount());
        final PhoneGlobals app = PhoneGlobals.getInstance();

        // If the phone is totally idle, we ignore HEADSETHOOK events
        // (and instead let them fall through to the media player.)
        if (phone.getState() == PhoneConstants.State.IDLE) {
            return false;
        }

        // Ok, the phone is in use.
        // The headset button button means "Answer" if an incoming call is
        // ringing.  If not, it toggles the mute / unmute state.
        //
        // And in any case we *always* consume this event; this means
        // that the usual mediaplayer-related behavior of the headset
        // button will NEVER happen while the user is on a call.

        final boolean hasRingingCall = !phone.getRingingCall().isIdle();
        final boolean hasActiveCall = !phone.getForegroundCall().isIdle();
        final boolean hasHoldingCall = !phone.getBackgroundCall().isIdle();

        if (hasRingingCall &&
            event.getRepeatCount() == 0 &&
            event.getAction() == KeyEvent.ACTION_UP) {
            // If an incoming call is ringing, answer it (just like with the
            // CALL button):
            int phoneType = phone.getPhoneType();
            if (phoneType == PhoneConstants.PHONE_TYPE_CDMA) {
                answerCall(phone.getRingingCall());
            } else if ((phoneType == PhoneConstants.PHONE_TYPE_GSM)
                    || (phoneType == PhoneConstants.PHONE_TYPE_SIP)) {
                if (hasActiveCall && hasHoldingCall) {
                    if (DBG) log("handleHeadsetHook: ringing (both lines in use) ==> answer!");
                    answerAndEndActive(app.mCM, phone.getRingingCall());
                } else {
                    if (DBG) log("handleHeadsetHook: ringing ==> answer!");
                    // answerCall() will automatically hold the current
                    // active call, if there is one.
                    answerCall(phone.getRingingCall());
                }
            } else {
                throw new IllegalStateException("Unexpected phone type: " + phoneType);
            }
        } else {
            // No incoming ringing call.
            if (event.isLongPress()) {
                if (DBG) log("handleHeadsetHook: longpress -> hangup");
                hangup(app.mCM);
            }
            else if (event.getAction() == KeyEvent.ACTION_UP &&
                     event.getRepeatCount() == 0) {
                Connection c = phone.getForegroundCall().getLatestConnection();
                // If it is NOT an emg #, toggle the mute state. Otherwise, ignore the hook.
                if (c != null && !PhoneNumberUtils.isLocalEmergencyNumber(c.getAddress(),
                                                                          PhoneGlobals.getInstance())) {
                    if (getMute()) {
                        if (DBG) log("handleHeadsetHook: UNmuting...");
                        setMute(false);
                    } else {
                        if (DBG) log("handleHeadsetHook: muting...");
                        setMute(true);
                    }
                }
            }
        }

        // Even if the InCallScreen is the current activity, there's no
        // need to force it to update, because (1) if we answered a
        // ringing call, the InCallScreen will imminently get a phone
        // state change event (causing an update), and (2) if we muted or
        // unmuted, the setMute() call automagically updates the status
        // bar, and there's no "mute" indication in the InCallScreen
        // itself (other than the menu item, which only ever stays
        // onscreen for a second anyway.)
        // TODO: (2) isn't entirely true anymore. Once we return our result
        // to the PhoneApp, we ask InCallScreen to update its control widgets
        // in case we changed mute or speaker state and phones with touch-
        // screen [toggle] buttons need to update themselves.

        return true;
    }

    /**
     * Look for ANY connections on the phone that qualify as being
     * disconnected.
     *
     * @return true if we find a connection that is disconnected over
     * all the phone's call objects.
     */
    /* package */ static boolean hasDisconnectedConnections(Phone phone) {
        return hasDisconnectedConnections(phone.getForegroundCall()) ||
                hasDisconnectedConnections(phone.getBackgroundCall()) ||
                hasDisconnectedConnections(phone.getRingingCall());
    }

    /**
     * Iterate over all connections in a call to see if there are any
     * that are not alive (disconnected or idle).
     *
     * @return true if we find a connection that is disconnected, and
     * pending removal via
     * {@link com.android.internal.telephony.gsm.GsmCall#clearDisconnected()}.
     */
    private static final boolean hasDisconnectedConnections(Call call) {
        // look through all connections for non-active ones.
        for (Connection c : call.getConnections()) {
            if (!c.isAlive()) {
                return true;
            }
        }
        return false;
    }

    //
    // Misc UI policy helper functions
    //

    /**
     * @return true if we're allowed to swap calls, given the current
     * state of the Phone.
     */
    /* package */ static boolean okToSwapCalls(CallManager cm) {
        int phoneType = cm.getDefaultPhone().getPhoneType();
        if (phoneType == PhoneConstants.PHONE_TYPE_CDMA) {
            // CDMA: "Swap" is enabled only when the phone reaches a *generic*.
            // state by either accepting a Call Waiting or by merging two calls
            PhoneGlobals app = PhoneGlobals.getInstance();
            return (app.cdmaPhoneCallState.getCurrentCallState()
                    == CdmaPhoneCallState.PhoneCallState.CONF_CALL);
        } else if ((phoneType == PhoneConstants.PHONE_TYPE_GSM)
                || (phoneType == PhoneConstants.PHONE_TYPE_SIP)) {
            // GSM: "Swap" is available if both lines are in use and there's no
            // incoming call.  (Actually we need to verify that the active
            // call really is in the ACTIVE state and the holding call really
            // is in the HOLDING state, since you *can't* actually swap calls
            // when the foreground call is DIALING or ALERTING.)
            return !cm.hasActiveRingingCall()
                    && (cm.getActiveFgCall().getState() == Call.State.ACTIVE)
                    && (cm.getFirstActiveBgCall().getState() == Call.State.HOLDING);
        } else {
            throw new IllegalStateException("Unexpected phone type: " + phoneType);
        }
    }

    /**
     * @return true if we're allowed to merge calls, given the current
     * state of the Phone.
     */
    /* package */ static boolean okToMergeCalls(CallManager cm) {
        int phoneType = cm.getFgPhone().getPhoneType();
        if (phoneType == PhoneConstants.PHONE_TYPE_CDMA) {
            // CDMA: "Merge" is enabled only when the user is in a 3Way call.
            PhoneGlobals app = PhoneGlobals.getInstance();
            return ((app.cdmaPhoneCallState.getCurrentCallState()
                    == CdmaPhoneCallState.PhoneCallState.THRWAY_ACTIVE)
                    && !app.cdmaPhoneCallState.IsThreeWayCallOrigStateDialing());
        } else {
            // GSM: "Merge" is available if both lines are in use and there's no
            // incoming call, *and* the current conference isn't already
            // "full".
            // TODO: shall move all okToMerge logic to CallManager
            return !cm.hasActiveRingingCall() && cm.hasActiveFgCall()
                    && cm.hasActiveBgCall()
                    && cm.canConference(cm.getFirstActiveBgCall());
        }
    }

    /**
     * @return true if the UI should let you add a new call, given the current
     * state of the Phone.
     */
    /* package */ static boolean okToAddCall(CallManager cm) {
        Phone phone = cm.getActiveFgCall().getPhone();

        // "Add call" is never allowed in emergency callback mode (ECM).
        if (isPhoneInEcm(phone)) {
            return false;
        }

        int phoneType = phone.getPhoneType();
        final Call.State fgCallState = cm.getActiveFgCall().getState();
        if (phoneType == PhoneConstants.PHONE_TYPE_CDMA) {
           // CDMA: "Add call" button is only enabled when:
           // - ForegroundCall is in ACTIVE state
           // - After 30 seconds of user Ignoring/Missing a Call Waiting call.
            PhoneGlobals app = PhoneGlobals.getInstance();
            return ((fgCallState == Call.State.ACTIVE)
                    && (app.cdmaPhoneCallState.getAddCallMenuStateAfterCallWaiting()));
        } else if ((phoneType == PhoneConstants.PHONE_TYPE_GSM)
                || (phoneType == PhoneConstants.PHONE_TYPE_SIP)) {
            // GSM: "Add call" is available only if ALL of the following are true:
            // - There's no incoming ringing call
            // - There's < 2 lines in use
            // - The foreground call is ACTIVE or IDLE or DISCONNECTED.
            //   (We mainly need to make sure it *isn't* DIALING or ALERTING.)
            final boolean hasRingingCall = cm.hasActiveRingingCall();
            final boolean hasActiveCall = cm.hasActiveFgCall();
            final boolean hasHoldingCall = cm.hasActiveBgCall();
            final boolean allLinesTaken = hasActiveCall && hasHoldingCall;

            return !hasRingingCall
                    && !allLinesTaken
                    && ((fgCallState == Call.State.ACTIVE)
                        || (fgCallState == Call.State.IDLE)
                        || (fgCallState == Call.State.DISCONNECTED));
        } else {
            throw new IllegalStateException("Unexpected phone type: " + phoneType);
        }
    }

    /**
     * Based on the input CNAP number string,
     * @return _RESTRICTED or _UNKNOWN for all the special CNAP strings.
     * Otherwise, return CNAP_SPECIAL_CASE_NO.
     */
    private static int checkCnapSpecialCases(String n) {
        if (n.equals("PRIVATE") ||
                n.equals("P") ||
                n.equals("RES")) {
            if (DBG) log("checkCnapSpecialCases, PRIVATE string: " + n);
            return PhoneConstants.PRESENTATION_RESTRICTED;
        } else if (n.equals("UNAVAILABLE") ||
                n.equals("UNKNOWN") ||
                n.equals("UNA") ||
                n.equals("U")) {
            if (DBG) log("checkCnapSpecialCases, UNKNOWN string: " + n);
            return PhoneConstants.PRESENTATION_UNKNOWN;
        } else {
            if (DBG) log("checkCnapSpecialCases, normal str. number: " + n);
            return CNAP_SPECIAL_CASE_NO;
        }
    }

    /**
     * Handles certain "corner cases" for CNAP. When we receive weird phone numbers
     * from the network to indicate different number presentations, convert them to
     * expected number and presentation values within the CallerInfo object.
     * @param number number we use to verify if we are in a corner case
     * @param presentation presentation value used to verify if we are in a corner case
     * @return the new String that should be used for the phone number
     */
    /* package */ static String modifyForSpecialCnapCases(Context context, CallerInfo ci,
            String number, int presentation) {
        // Obviously we return number if ci == null, but still return number if
        // number == null, because in these cases the correct string will still be
        // displayed/logged after this function returns based on the presentation value.
        if (ci == null || number == null) return number;

        if (DBG) {
            log("modifyForSpecialCnapCases: initially, number="
                    + toLogSafePhoneNumber(number)
                    + ", presentation=" + presentation + " ci " + ci);
        }

        // "ABSENT NUMBER" is a possible value we could get from the network as the
        // phone number, so if this happens, change it to "Unknown" in the CallerInfo
        // and fix the presentation to be the same.
        final String[] absentNumberValues =
                context.getResources().getStringArray(R.array.absent_num);
        if (Arrays.asList(absentNumberValues).contains(number)
                && presentation == PhoneConstants.PRESENTATION_ALLOWED) {
            number = context.getString(R.string.unknown);
            ci.numberPresentation = PhoneConstants.PRESENTATION_UNKNOWN;
        }

        // Check for other special "corner cases" for CNAP and fix them similarly. Corner
        // cases only apply if we received an allowed presentation from the network, so check
        // if we think we have an allowed presentation, or if the CallerInfo presentation doesn't
        // match the presentation passed in for verification (meaning we changed it previously
        // because it's a corner case and we're being called from a different entry point).
        if (ci.numberPresentation == PhoneConstants.PRESENTATION_ALLOWED
                || (ci.numberPresentation != presentation
                        && presentation == PhoneConstants.PRESENTATION_ALLOWED)) {
            int cnapSpecialCase = checkCnapSpecialCases(number);
            if (cnapSpecialCase != CNAP_SPECIAL_CASE_NO) {
                // For all special strings, change number & numberPresentation.
                if (cnapSpecialCase == PhoneConstants.PRESENTATION_RESTRICTED) {
                    number = context.getString(R.string.private_num);
                } else if (cnapSpecialCase == PhoneConstants.PRESENTATION_UNKNOWN) {
                    number = context.getString(R.string.unknown);
                }
                if (DBG) {
                    log("SpecialCnap: number=" + toLogSafePhoneNumber(number)
                            + "; presentation now=" + cnapSpecialCase);
                }
                ci.numberPresentation = cnapSpecialCase;
            }
        }
        if (DBG) {
            log("modifyForSpecialCnapCases: returning number string="
                    + toLogSafePhoneNumber(number));
        }
        return number;
    }

    //
    // Support for 3rd party phone service providers.
    //

    /**
     * Check if all the provider's info is present in the intent.
     * @param intent Expected to have the provider's extra.
     * @return true if the intent has all the extras to build the
     * in-call screen's provider info overlay.
     */
    /* package */ static boolean hasPhoneProviderExtras(Intent intent) {
        if (null == intent) {
            return false;
        }
        final String name = intent.getStringExtra(InCallScreen.EXTRA_GATEWAY_PROVIDER_PACKAGE);
        final String gatewayUri = intent.getStringExtra(InCallScreen.EXTRA_GATEWAY_URI);

        return !TextUtils.isEmpty(name) && !TextUtils.isEmpty(gatewayUri);
    }

    /**
     * Copy all the expected extras set when a 3rd party provider is
     * used from the source intent to the destination one.  Checks all
     * the required extras are present, if any is missing, none will
     * be copied.
     * @param src Intent which may contain the provider's extras.
     * @param dst Intent where a copy of the extras will be added if applicable.
     */
    /* package */ static void checkAndCopyPhoneProviderExtras(Intent src, Intent dst) {
        if (!hasPhoneProviderExtras(src)) {
            Log.d(LOG_TAG, "checkAndCopyPhoneProviderExtras: some or all extras are missing.");
            return;
        }

        dst.putExtra(InCallScreen.EXTRA_GATEWAY_PROVIDER_PACKAGE,
                     src.getStringExtra(InCallScreen.EXTRA_GATEWAY_PROVIDER_PACKAGE));
        dst.putExtra(InCallScreen.EXTRA_GATEWAY_URI,
                     src.getStringExtra(InCallScreen.EXTRA_GATEWAY_URI));
    }

    /**
     * Get the provider's label from the intent.
     * @param context to lookup the provider's package name.
     * @param intent with an extra set to the provider's package name.
     * @return The provider's application label. null if an error
     * occurred during the lookup of the package name or the label.
     */
    /* package */ static CharSequence getProviderLabel(Context context, Intent intent) {
        String packageName = intent.getStringExtra(InCallScreen.EXTRA_GATEWAY_PROVIDER_PACKAGE);
        PackageManager pm = context.getPackageManager();

        try {
            ApplicationInfo info = pm.getApplicationInfo(packageName, 0);

            return pm.getApplicationLabel(info);
        } catch (PackageManager.NameNotFoundException e) {
            return null;
        }
    }

    /**
     * Get the provider's icon.
     * @param context to lookup the provider's icon.
     * @param intent with an extra set to the provider's package name.
     * @return The provider's application icon. null if an error occured during the icon lookup.
     */
    /* package */ static Drawable getProviderIcon(Context context, Intent intent) {
        String packageName = intent.getStringExtra(InCallScreen.EXTRA_GATEWAY_PROVIDER_PACKAGE);
        PackageManager pm = context.getPackageManager();

        try {
            return pm.getApplicationIcon(packageName);
        } catch (PackageManager.NameNotFoundException e) {
            return null;
        }
    }

    /**
     * Return the gateway uri from the intent.
     * @param intent With the gateway uri extra.
     * @return The gateway URI or null if not found.
     */
    /* package */ static Uri getProviderGatewayUri(Intent intent) {
        String uri = intent.getStringExtra(InCallScreen.EXTRA_GATEWAY_URI);
        return TextUtils.isEmpty(uri) ? null : Uri.parse(uri);
    }

    /**
     * Return a formatted version of the uri's scheme specific
     * part. E.g for 'tel:12345678', return '1-234-5678'.
     * @param uri A 'tel:' URI with the gateway phone number.
     * @return the provider's address (from the gateway uri) formatted
     * for user display. null if uri was null or its scheme was not 'tel:'.
     */
    /* package */ static String formatProviderUri(Uri uri) {
        if (null != uri) {
            if (Constants.SCHEME_TEL.equals(uri.getScheme())) {
                return PhoneNumberUtils.formatNumber(uri.getSchemeSpecificPart());
            } else {
                return uri.toString();
            }
        }
        return null;
    }

    /**
     * Check if a phone number can be route through a 3rd party
     * gateway. The number must be a global phone number in numerical
     * form (1-800-666-SEXY won't work).
     *
     * MMI codes and the like cannot be used as a dial number for the
     * gateway either.
     *
     * @param number To be dialed via a 3rd party gateway.
     * @return true If the number can be routed through the 3rd party network.
     */
    /* package */ static boolean isRoutableViaGateway(String number) {
        if (TextUtils.isEmpty(number)) {
            return false;
        }
        number = PhoneNumberUtils.stripSeparators(number);
        if (!number.equals(PhoneNumberUtils.convertKeypadLettersToDigits(number))) {
            return false;
        }
        number = PhoneNumberUtils.extractNetworkPortion(number);
        return PhoneNumberUtils.isGlobalPhoneNumber(number);
    }

   /**
    * This function is called when phone answers or places a call.
    * Check if the phone is in a car dock or desk dock.
    * If yes, turn on the speaker, when no wired or BT headsets are connected.
    * Otherwise do nothing.
    * @return true if activated
    */
    private static boolean activateSpeakerIfDocked(Phone phone) {
        if (DBG) log("activateSpeakerIfDocked()...");

        boolean activated = false;
        if (PhoneGlobals.mDockState != Intent.EXTRA_DOCK_STATE_UNDOCKED) {
            if (DBG) log("activateSpeakerIfDocked(): In a dock -> may need to turn on speaker.");
            PhoneGlobals app = PhoneGlobals.getInstance();

            if (!app.isHeadsetPlugged() && !app.isBluetoothHeadsetAudioOn()) {
                turnOnSpeaker(phone.getContext(), true, true);
                activated = true;
            }
        }
        return activated;
    }


    /**
     * Returns whether the phone is in ECM ("Emergency Callback Mode") or not.
     */
    /* package */ static boolean isPhoneInEcm(Phone phone) {
        if ((phone != null) && TelephonyCapabilities.supportsEcm(phone)) {
            // For phones that support ECM, return true iff PROPERTY_INECM_MODE == "true".
            // TODO: There ought to be a better API for this than just
            // exposing a system property all the way up to the app layer,
            // probably a method like "inEcm()" provided by the telephony
            // layer.
            String ecmMode =
                    SystemProperties.get(TelephonyProperties.PROPERTY_INECM_MODE);
            if (ecmMode != null) {
                return ecmMode.equals("true");
            }
        }
        return false;
    }

    /**
     * Returns the most appropriate Phone object to handle a call
     * to the specified number.
     *
     * @param cm the CallManager.
     * @param scheme the scheme from the data URI that the number originally came from.
     * @param number the phone number, or SIP address.
     */
    public static Phone pickPhoneBasedOnNumber(CallManager cm,
            String scheme, String number, String primarySipUri) {
        if (DBG) {
            log("pickPhoneBasedOnNumber: scheme " + scheme
                    + ", number " + toLogSafePhoneNumber(number)
                    + ", sipUri "
                    + (primarySipUri != null ? Uri.parse(primarySipUri).toSafeString() : "null"));
        }

        if (primarySipUri != null) {
            Phone phone = getSipPhoneFromUri(cm, primarySipUri);
            if (phone != null) return phone;
        }
        return cm.getDefaultPhone();
    }

    public static Phone getSipPhoneFromUri(CallManager cm, String target) {
        for (Phone phone : cm.getAllPhones()) {
            if (phone.getPhoneType() == PhoneConstants.PHONE_TYPE_SIP) {
                String sipUri = ((SipPhone) phone).getSipUri();
                if (target.equals(sipUri)) {
                    if (DBG) log("- pickPhoneBasedOnNumber:" +
                            "found SipPhone! obj = " + phone + ", "
                            + phone.getClass());
                    return phone;
                }
            }
        }
        return null;
    }

    /**
     * Returns true when the given call is in INCOMING state and there's no foreground phone call,
     * meaning the call is the first real incoming call the phone is having.
     */
    public static boolean isRealIncomingCall(Call.State state) {
        return (state == Call.State.INCOMING && !PhoneGlobals.getInstance().mCM.hasActiveFgCall());
    }

    private static boolean sVoipSupported = false;
    static {
        PhoneGlobals app = PhoneGlobals.getInstance();
        sVoipSupported = SipManager.isVoipSupported(app)
                && app.getResources().getBoolean(com.android.internal.R.bool.config_built_in_sip_phone)
                && app.getResources().getBoolean(com.android.internal.R.bool.config_voice_capable);
    }

    /**
     * @return true if this device supports voice calls using the built-in SIP stack.
     */
    static boolean isVoipSupported() {
        return sVoipSupported;
    }

    /**
     * On GSM devices, we never use short tones.
     * On CDMA devices, it depends upon the settings.
     */
    public static boolean useShortDtmfTones(Phone phone, Context context) {
        int phoneType = phone.getPhoneType();
        if (phoneType == PhoneConstants.PHONE_TYPE_GSM) {
            return false;
        } else if (phoneType == PhoneConstants.PHONE_TYPE_CDMA) {
            int toneType = android.provider.Settings.System.getInt(
                    context.getContentResolver(),
                    Settings.System.DTMF_TONE_TYPE_WHEN_DIALING,
                    CallFeaturesSetting.DTMF_TONE_TYPE_NORMAL);
            if (toneType == CallFeaturesSetting.DTMF_TONE_TYPE_NORMAL) {
                return true;
            } else {
                return false;
            }
        } else if (phoneType == PhoneConstants.PHONE_TYPE_SIP) {
            return false;
        } else {
            throw new IllegalStateException("Unexpected phone type: " + phoneType);
        }
    }

    public static String getPresentationString(Context context, int presentation) {
        String name = context.getString(R.string.unknown);
        if (presentation == PhoneConstants.PRESENTATION_RESTRICTED) {
            name = context.getString(R.string.private_num);
        } else if (presentation == PhoneConstants.PRESENTATION_PAYPHONE) {
            name = context.getString(R.string.payphone);
        }
        return name;
    }

    public static void sendViewNotificationAsync(Context context, Uri contactUri) {
        if (DBG) Log.d(LOG_TAG, "Send view notification to Contacts (uri: " + contactUri + ")");
        Intent intent = new Intent("com.android.contacts.VIEW_NOTIFICATION", contactUri);
        intent.setClassName("com.android.contacts",
                "com.android.contacts.ViewNotificationService");
        context.startService(intent);
    }

    //
    // General phone and call state debugging/testing code
    //

    /* package */ static void dumpCallState(Phone phone) {
        PhoneGlobals app = PhoneGlobals.getInstance();
        Log.d(LOG_TAG, "dumpCallState():");
        Log.d(LOG_TAG, "- Phone: " + phone + ", name = " + phone.getPhoneName()
              + ", state = " + phone.getState());

        StringBuilder b = new StringBuilder(128);

        Call call = phone.getForegroundCall();
        b.setLength(0);
        b.append("  - FG call: ").append(call.getState());
        b.append(" isAlive ").append(call.getState().isAlive());
        b.append(" isRinging ").append(call.getState().isRinging());
        b.append(" isDialing ").append(call.getState().isDialing());
        b.append(" isIdle ").append(call.isIdle());
        b.append(" hasConnections ").append(call.hasConnections());
        Log.d(LOG_TAG, b.toString());

        call = phone.getBackgroundCall();
        b.setLength(0);
        b.append("  - BG call: ").append(call.getState());
        b.append(" isAlive ").append(call.getState().isAlive());
        b.append(" isRinging ").append(call.getState().isRinging());
        b.append(" isDialing ").append(call.getState().isDialing());
        b.append(" isIdle ").append(call.isIdle());
        b.append(" hasConnections ").append(call.hasConnections());
        Log.d(LOG_TAG, b.toString());

        call = phone.getRingingCall();
        b.setLength(0);
        b.append("  - RINGING call: ").append(call.getState());
        b.append(" isAlive ").append(call.getState().isAlive());
        b.append(" isRinging ").append(call.getState().isRinging());
        b.append(" isDialing ").append(call.getState().isDialing());
        b.append(" isIdle ").append(call.isIdle());
        b.append(" hasConnections ").append(call.hasConnections());
        Log.d(LOG_TAG, b.toString());


        final boolean hasRingingCall = !phone.getRingingCall().isIdle();
        final boolean hasActiveCall = !phone.getForegroundCall().isIdle();
        final boolean hasHoldingCall = !phone.getBackgroundCall().isIdle();
        final boolean allLinesTaken = hasActiveCall && hasHoldingCall;
        b.setLength(0);
        b.append("  - hasRingingCall ").append(hasRingingCall);
        b.append(" hasActiveCall ").append(hasActiveCall);
        b.append(" hasHoldingCall ").append(hasHoldingCall);
        b.append(" allLinesTaken ").append(allLinesTaken);
        Log.d(LOG_TAG, b.toString());

        // On CDMA phones, dump out the CdmaPhoneCallState too:
        if (phone.getPhoneType() == PhoneConstants.PHONE_TYPE_CDMA) {
            if (app.cdmaPhoneCallState != null) {
                Log.d(LOG_TAG, "  - CDMA call state: "
                      + app.cdmaPhoneCallState.getCurrentCallState());
            } else {
                Log.d(LOG_TAG, "  - CDMA device, but null cdmaPhoneCallState!");
            }
        }

        // Watch out: the isRinging() call below does NOT tell us anything
        // about the state of the telephony layer; it merely tells us whether
        // the Ringer manager is currently playing the ringtone.
        boolean ringing = app.getRinger().isRinging();
        Log.d(LOG_TAG, "  - Ringer state: " + ringing);
    }

    private static void log(String msg) {
        Log.d(LOG_TAG, msg);
    }

    static void dumpCallManager() {
        Call call;
        CallManager cm = PhoneGlobals.getInstance().mCM;
        StringBuilder b = new StringBuilder(128);



        Log.d(LOG_TAG, "############### dumpCallManager() ##############");
        // TODO: Don't log "cm" itself, since CallManager.toString()
        // already spews out almost all this same information.
        // We should fix CallManager.toString() to be more minimal, and
        // use an explicit dumpState() method for the verbose dump.
        // Log.d(LOG_TAG, "CallManager: " + cm
        //         + ", state = " + cm.getState());
        Log.d(LOG_TAG, "CallManager: state = " + cm.getState());
        b.setLength(0);
        call = cm.getActiveFgCall();
        b.append(" - FG call: ").append(cm.hasActiveFgCall()? "YES ": "NO ");
        b.append(call);
        b.append( "  State: ").append(cm.getActiveFgCallState());
        b.append( "  Conn: ").append(cm.getFgCallConnections());
        Log.d(LOG_TAG, b.toString());
        b.setLength(0);
        call = cm.getFirstActiveBgCall();
        b.append(" - BG call: ").append(cm.hasActiveBgCall()? "YES ": "NO ");
        b.append(call);
        b.append( "  State: ").append(cm.getFirstActiveBgCall().getState());
        b.append( "  Conn: ").append(cm.getBgCallConnections());
        Log.d(LOG_TAG, b.toString());
        b.setLength(0);
        call = cm.getFirstActiveRingingCall();
        b.append(" - RINGING call: ").append(cm.hasActiveRingingCall()? "YES ": "NO ");
        b.append(call);
        b.append( "  State: ").append(cm.getFirstActiveRingingCall().getState());
        Log.d(LOG_TAG, b.toString());



        for (Phone phone : CallManager.getInstance().getAllPhones()) {
            if (phone != null) {
                Log.d(LOG_TAG, "Phone: " + phone + ", name = " + phone.getPhoneName()
                        + ", state = " + phone.getState());
                b.setLength(0);
                call = phone.getForegroundCall();
                b.append(" - FG call: ").append(call);
                b.append( "  State: ").append(call.getState());
                b.append( "  Conn: ").append(call.hasConnections());
                Log.d(LOG_TAG, b.toString());
                b.setLength(0);
                call = phone.getBackgroundCall();
                b.append(" - BG call: ").append(call);
                b.append( "  State: ").append(call.getState());
                b.append( "  Conn: ").append(call.hasConnections());
                Log.d(LOG_TAG, b.toString());b.setLength(0);
                call = phone.getRingingCall();
                b.append(" - RINGING call: ").append(call);
                b.append( "  State: ").append(call.getState());
                b.append( "  Conn: ").append(call.hasConnections());
                Log.d(LOG_TAG, b.toString());
            }
        }

        Log.d(LOG_TAG, "############## END dumpCallManager() ###############");
    }

    /**
     * @return if the context is in landscape orientation.
     */
    public static boolean isLandscape(Context context) {
        return context.getResources().getConfiguration().orientation
                == Configuration.ORIENTATION_LANDSCAPE;
    }
}<|MERGE_RESOLUTION|>--- conflicted
+++ resolved
@@ -222,13 +222,8 @@
         final CallNotifier notifier = app.notifier;
 
         // If the ringer is currently ringing and/or vibrating, stop it
-<<<<<<< HEAD
-        // right now and prevent new rings (before actually answering the call)
-        app.notifier.silenceRinger();
-=======
         // right now (before actually answering the call.)
         notifier.silenceRinger();
->>>>>>> f4f12292
 
         final Phone phone = ringingCall.getPhone();
         final boolean phoneIsCdma = (phone.getPhoneType() == PhoneConstants.PHONE_TYPE_CDMA);
