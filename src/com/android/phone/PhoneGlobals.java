/*
 * Copyright (c) 2011-2013, The Linux Foundation. All rights reserved.
 * Not a Contribution.
 *
 * Copyright (C) 2006 The Android Open Source Project
 * Blacklist - Copyright (C) 2013 The CyanogenMod Project
 *
 * Licensed under the Apache License, Version 2.0 (the "License");
 * you may not use this file except in compliance with the License.
 * You may obtain a copy of the License at
 *
 *      http://www.apache.org/licenses/LICENSE-2.0
 *
 * Unless required by applicable law or agreed to in writing, software
 * distributed under the License is distributed on an "AS IS" BASIS,
 * WITHOUT WARRANTIES OR CONDITIONS OF ANY KIND, either express or implied.
 * See the License for the specific language governing permissions and
 * limitations under the License.
 */

package com.android.phone;

import android.app.Activity;
import android.app.KeyguardManager;
import android.app.NotificationManager;
import android.app.PendingIntent;
import android.app.ProgressDialog;
import android.bluetooth.BluetoothAdapter;
import android.bluetooth.BluetoothHeadset;
import android.bluetooth.BluetoothProfile;
import android.bluetooth.IBluetoothHeadsetPhone;
import android.content.ActivityNotFoundException;
import android.content.BroadcastReceiver;
import android.content.ComponentName;
import android.content.ContentResolver;
import android.content.Context;
import android.content.ContextWrapper;
import android.content.Intent;
import android.content.IntentFilter;
import android.content.ServiceConnection;
import android.content.res.Configuration;
import android.media.AudioManager;
import android.media.AudioSystem;
import android.net.Uri;
import android.os.AsyncResult;
import android.os.Binder;
import android.os.Handler;
import android.os.IBinder;
import android.os.IPowerManager;
import android.os.Message;
import android.os.PowerManager;
import android.os.RemoteException;
import android.os.ServiceManager;
import android.os.SystemClock;
import android.os.SystemProperties;
import android.os.UpdateLock;
import android.os.UserHandle;
import android.preference.PreferenceManager;
import android.provider.Settings.System;
import android.telephony.MSimTelephonyManager;
import android.telephony.ServiceState;
import android.text.TextUtils;
import android.util.Log;
import android.util.Slog;
import android.view.KeyEvent;
import android.widget.Toast;

import com.android.internal.telephony.Call;
import com.android.internal.telephony.CallManager;
import com.android.internal.telephony.IccCard;
import com.android.internal.telephony.IccCardConstants;
import com.android.internal.telephony.MmiCode;
import com.android.internal.telephony.Phone;
import com.android.internal.telephony.PhoneConstants;
import com.android.internal.telephony.PhoneFactory;
import com.android.internal.telephony.TelephonyCapabilities;
import com.android.internal.telephony.TelephonyIntents;
import com.android.internal.telephony.cdma.TtyIntent;
import com.android.phone.common.CallLogAsync;
import com.android.phone.OtaUtils.CdmaOtaScreenState;
import com.android.server.sip.SipService;

<<<<<<< HEAD
import android.os.Vibrator;
import android.app.AlarmManager;
import android.app.PendingIntent;
import android.os.HandlerThread;
=======
import org.codeaurora.ims.IImsService;
import static com.android.internal.telephony.MSimConstants.DEFAULT_SUBSCRIPTION;
import org.codeaurora.ims.csvt.ICsvtService;
>>>>>>> 94bd03af

/**
 * Global state for the telephony subsystem when running in the primary
 * phone process.
 */
public class PhoneGlobals extends ContextWrapper
        implements AccelerometerListener.OrientationListener {
    /* package */ static final String LOG_TAG = "PhoneApp";

    /**
     * Phone app-wide debug level:
     *   0 - no debug logging
     *   1 - normal debug logging if ro.debuggable is set (which is true in
     *       "eng" and "userdebug" builds but not "user" builds)
     *   2 - ultra-verbose debug logging
     *
     * Most individual classes in the phone app have a local DBG constant,
     * typically set to
     *   (PhoneApp.DBG_LEVEL >= 1) && (SystemProperties.getInt("ro.debuggable", 0) == 1)
     * or else
     *   (PhoneApp.DBG_LEVEL >= 2)
     * depending on the desired verbosity.
     *
     * ***** DO NOT SUBMIT WITH DBG_LEVEL > 0 *************
     */
    /* package */ static final int DBG_LEVEL = 2;

    private static final boolean DBG =
            (PhoneGlobals.DBG_LEVEL >= 1) && (SystemProperties.getInt("ro.debuggable", 0) == 1);
    private static final boolean VDBG = (PhoneGlobals.DBG_LEVEL >= 2);
    protected static final String PROPERTY_AIRPLANE_MODE_ON = "persist.radio.airplane_mode_on";

    // Message codes; see mHandler below.
    protected static final int EVENT_PERSO_LOCKED = 3;
    private static final int EVENT_WIRED_HEADSET_PLUG = 7;
    protected static final int EVENT_SIM_STATE_CHANGED = 8;
    private static final int EVENT_UPDATE_INCALL_NOTIFICATION = 9;
    private static final int EVENT_DATA_ROAMING_DISCONNECTED = 10;
    private static final int EVENT_DATA_ROAMING_OK = 11;
    private static final int EVENT_UNSOL_CDMA_INFO_RECORD = 12;
    private static final int EVENT_DOCK_STATE_CHANGED = 13;
    protected static final int EVENT_TTY_PREFERRED_MODE_CHANGED = 14;
    private static final int EVENT_TTY_MODE_GET = 15;
    private static final int EVENT_TTY_MODE_SET = 16;
    protected static final int EVENT_START_SIP_SERVICE = 17;
    private static final int EVENT_CALL_STATE_CHANGED = 18;

    // The MMI codes are also used by the InCallScreen.
    public static final int MMI_INITIATE = 51;
    public static final int MMI_COMPLETE = 52;
    public static final int MMI_CANCEL = 53;
    // Don't use message codes larger than 99 here; those are reserved for
    // the individual Activities of the Phone UI.

    /**
     * Allowable values for the wake lock code.
     *   SLEEP means the device can be put to sleep.
     *   PARTIAL means wake the processor, but we display can be kept off.
     *   FULL means wake both the processor and the display.
     */
    public enum WakeState {
        SLEEP,
        PARTIAL,
        FULL
    }

    /**
     * Intent Action used for hanging up the current call from Notification bar. This will
     * choose first ringing call, first active call, or first background call (typically in
     * HOLDING state).
     */
    public static final String ACTION_HANG_UP_ONGOING_CALL =
            "com.android.phone.ACTION_HANG_UP_ONGOING_CALL";

    /**
     * Intent Action used for making a phone call from Notification bar.
     * This is for missed call notifications.
     */
    public static final String ACTION_CALL_BACK_FROM_NOTIFICATION =
            "com.android.phone.ACTION_CALL_BACK_FROM_NOTIFICATION";

    /**
     * Intent Action used for sending a SMS from notification bar.
     * This is for missed call notifications.
     */
    public static final String ACTION_SEND_SMS_FROM_NOTIFICATION =
            "com.android.phone.ACTION_SEND_SMS_FROM_NOTIFICATION";

    protected static PhoneGlobals sMe;

    // A few important fields we expose to the rest of the package
    // directly (rather than thru set/get methods) for efficiency.
    Phone phone;
    Phone phoneIms;
    CallController callController;
    InCallUiState inCallUiState;
    CallerInfoCache callerInfoCache;
    CallNotifier notifier;
    NotificationMgr notificationMgr;
    Ringer ringer;
    Blacklist blackList;
    IBluetoothHeadsetPhone mBluetoothPhone;
    PhoneInterfaceManager phoneMgr;
    CallManager mCM;
    ManagedRoaming mManagedRoam;
    int mBluetoothHeadsetState = BluetoothProfile.STATE_DISCONNECTED;
    int mBluetoothHeadsetAudioState = BluetoothHeadset.STATE_AUDIO_DISCONNECTED;
    boolean mShowBluetoothIndication = false;
    static int mDockState = Intent.EXTRA_DOCK_STATE_UNDOCKED;
    static boolean sVoiceCapable = true;

    public static IImsService mImsService;
    public static ICsvtService mCsvtService;

    private boolean mIsMediaInitialized = false;

    // Internal PhoneApp Call state tracker
    CdmaPhoneCallState cdmaPhoneCallState;

    // The InCallScreen instance (or null if the InCallScreen hasn't been
    // created yet.)
    protected InCallScreen mInCallScreen;

    // The currently-active PUK entry activity and progress dialog.
    // Normally, these are the Emergency Dialer and the subsequent
    // progress dialog.  null if there is are no such objects in
    // the foreground.
    protected Activity mPUKEntryActivity;
    private ProgressDialog mPUKEntryProgressDialog;

    private boolean mIsSimPinEnabled;
    private String mCachedSimPin;

    // True if a wired headset is currently plugged in, based on the state
    // from the latest Intent.ACTION_HEADSET_PLUG broadcast we received in
    // mReceiver.onReceive().
    private boolean mIsHeadsetPlugged;

    // True if the keyboard is currently *not* hidden
    // Gets updated whenever there is a Configuration change
    protected boolean mIsHardKeyboardOpen;

    // True if we are beginning a call, but the phone state has not changed yet
    private boolean mBeginningCall;

    // Last phone state seen by updatePhoneState()
    protected PhoneConstants.State mLastPhoneState = PhoneConstants.State.IDLE;

    private WakeState mWakeState = WakeState.SLEEP;

    protected PowerManager mPowerManager;
    protected IPowerManager mPowerManagerService;
    protected PowerManager.WakeLock mWakeLock;
    protected PowerManager.WakeLock mPartialWakeLock;
    protected PowerManager.WakeLock mProximityWakeLock;
    protected KeyguardManager mKeyguardManager;
    protected AccelerometerListener mAccelerometerListener;
    private int mOrientation = AccelerometerListener.ORIENTATION_UNKNOWN;

    protected UpdateLock mUpdateLock;

    // Broadcast receiver for various intent broadcasts (see onCreate())
    private final BroadcastReceiver mReceiver = new PhoneAppBroadcastReceiver();

    // Broadcast receiver purely for ACTION_MEDIA_BUTTON broadcasts
    private final BroadcastReceiver mMediaButtonReceiver = new MediaButtonBroadcastReceiver();

    /** boolean indicating restoring mute state on InCallScreen.onResume() */
    protected boolean mShouldRestoreMuteOnInCallResume;

    /**
     * The singleton OtaUtils instance used for OTASP calls.
     *
     * The OtaUtils instance is created lazily the first time we need to
     * make an OTASP call, regardless of whether it's an interactive or
     * non-interactive OTASP call.
     */
    public OtaUtils otaUtils;

    // Following are the CDMA OTA information Objects used during OTA Call.
    // cdmaOtaProvisionData object store static OTA information that needs
    // to be maintained even during Slider open/close scenarios.
    // cdmaOtaConfigData object stores configuration info to control visiblity
    // of each OTA Screens.
    // cdmaOtaScreenState object store OTA Screen State information.
    public OtaUtils.CdmaOtaProvisionData cdmaOtaProvisionData;
    public OtaUtils.CdmaOtaConfigData cdmaOtaConfigData;
    public OtaUtils.CdmaOtaScreenState cdmaOtaScreenState;
    public OtaUtils.CdmaOtaInCallScreenUiState cdmaOtaInCallScreenUiState;

    // TTY feature enabled on this platform
    protected boolean mTtyEnabled;
    // Current TTY operating mode selected by user
    protected int mPreferredTtyMode = Phone.TTY_MODE_OFF;

    // Video Call related
    private VideoCallManager mVideoCallManager;

    // handling of vibration on call begin/each minute/call end
    private static final String ACTION_VIBRATE_60 = "com.android.phone.PhoneApp.ACTION_VIBRATE_60";
    private PendingIntent mVibrateIntent;
    private Vibrator mVibrator;
    private AlarmManager mAM;
    private HandlerThread mVibrationThread;
    private Handler mVibrationHandler;

    // For adding to Blacklist from call log
    private static final String REMOVE_BLACKLIST = "com.android.phone.REMOVE_BLACKLIST";
    private static final String EXTRA_NUMBER = "number";
    private static final String EXTRA_FROM_NOTIFICATION = "fromNotification";

    /**
     * Set the restore mute state flag. Used when we are setting the mute state
     * OUTSIDE of user interaction {@link PhoneUtils#startNewCall(Phone)}
     */
    /*package*/void setRestoreMuteOnInCallResume (boolean mode) {
        mShouldRestoreMuteOnInCallResume = mode;
    }

    /**
     * Get the restore mute state flag.
     * This is used by the InCallScreen {@link InCallScreen#onResume()} to figure
     * out if we need to restore the mute state for the current active call.
     */
    /*package*/boolean getRestoreMuteOnInCallResume () {
        return mShouldRestoreMuteOnInCallResume;
    }

    Handler mHandler = new Handler() {
        @Override
        public void handleMessage(Message msg) {
            PhoneConstants.State phoneState;
            switch (msg.what) {
                // Starts the SIP service. It's a no-op if SIP API is not supported
                // on the deivce.
                // TODO: Having the phone process host the SIP service is only
                // temporary. Will move it to a persistent communication process
                // later.
                case EVENT_START_SIP_SERVICE:
                    SipService.start(getApplicationContext());
                    break;

                // TODO: This event should be handled by the lock screen, just
                // like the "SIM missing" and "Sim locked" cases (bug 1804111).
                case EVENT_PERSO_LOCKED:
                    if (getResources().getBoolean(R.bool.ignore_sim_perso_locked_events)) {
                        // Some products don't have the concept of a "SIM network lock"
                        Log.i(LOG_TAG, "Ignoring EVENT_PERSO_LOCKED event; "
                              + "not showing 'SIM network unlock' PIN entry screen");
                    } else {
                        // Normal case: show the "perso unlock" PIN entry screen.
                        // The user won't be able to do anything else until
                        // they enter a valid SIM network PIN.
                        Log.i(LOG_TAG, "show sim depersonal panel");
                        int subtype = (Integer)((AsyncResult)msg.obj).result;
                        IccDepersonalizationPanel dpPanel =
                                new IccDepersonalizationPanel(PhoneGlobals.getInstance(), subtype);
                        dpPanel.show();
                    }
                    break;

                case EVENT_UPDATE_INCALL_NOTIFICATION:
                    // Tell the NotificationMgr to update the "ongoing
                    // call" icon in the status bar, if necessary.
                    // Currently, this is triggered by a bluetooth headset
                    // state change (since the status bar icon needs to
                    // turn blue when bluetooth is active.)
                    if (DBG) Log.d (LOG_TAG, "- updating in-call notification from handler...");
                    notificationMgr.updateInCallNotification();
                    break;

                case EVENT_DATA_ROAMING_DISCONNECTED:
                    notificationMgr.showDataDisconnectedRoaming();
                    break;

                case EVENT_DATA_ROAMING_OK:
                    notificationMgr.hideDataDisconnectedRoaming();
                    break;

                case MMI_COMPLETE:
                    onMMIComplete((AsyncResult) msg.obj);
                    break;

                case MMI_CANCEL:
                    PhoneUtils.cancelMmiCode(phone);
                    break;

                case EVENT_WIRED_HEADSET_PLUG:
                    // Since the presence of a wired headset or bluetooth affects the
                    // speakerphone, update the "speaker" state.  We ONLY want to do
                    // this on the wired headset connect / disconnect events for now
                    // though, so we're only triggering on EVENT_WIRED_HEADSET_PLUG.

                    phoneState = mCM.getState();
                    // Do not change speaker state if phone is not off hook
                    if (phoneState == PhoneConstants.State.OFFHOOK && !isBluetoothHeadsetAudioOn()) {
                        if (!isHeadsetPlugged()) {
                            // if the state is "not connected", restore the speaker state.
                            PhoneUtils.restoreSpeakerMode(getApplicationContext());
                        } else {
                            // if the state is "connected", force the speaker off without
                            // storing the state.
                            PhoneUtils.turnOnSpeaker(getApplicationContext(), false, false);
                        }
                    }
                    // Update the Proximity sensor based on headset state
                    updateProximitySensorMode(phoneState);

                    // Force TTY state update according to new headset state
                    if (mTtyEnabled) {
                        sendMessage(obtainMessage(EVENT_TTY_PREFERRED_MODE_CHANGED, 0));
                    }
                    break;

                case EVENT_SIM_STATE_CHANGED:
                    // Marks the event where the SIM goes into ready state.
                    // Right now, this is only used for the PUK-unlocking
                    // process.
                    if (msg.obj.equals(IccCardConstants.INTENT_VALUE_ICC_READY)) {
                        // when the right event is triggered and there
                        // are UI objects in the foreground, we close
                        // them to display the lock panel.
                        if (mPUKEntryActivity != null) {
                            mPUKEntryActivity.finish();
                            mPUKEntryActivity = null;
                        }
                        if (mPUKEntryProgressDialog != null) {
                            mPUKEntryProgressDialog.dismiss();
                            mPUKEntryProgressDialog = null;
                        }
                    }
                    break;

                case EVENT_UNSOL_CDMA_INFO_RECORD:
                    //TODO: handle message here;
                    break;

                case EVENT_DOCK_STATE_CHANGED:
                    // If the phone is docked/undocked during a call, and no wired or BT headset
                    // is connected: turn on/off the speaker accordingly.
                    boolean inDockMode = false;
                    if (mDockState != Intent.EXTRA_DOCK_STATE_UNDOCKED) {
                        inDockMode = true;
                    }
                    if (VDBG) Log.d(LOG_TAG, "received EVENT_DOCK_STATE_CHANGED. Phone inDock = "
                            + inDockMode);

                    phoneState = mCM.getState();
                    if (phoneState == PhoneConstants.State.OFFHOOK &&
                        !isHeadsetPlugged() && !isBluetoothHeadsetAudioOn()) {
                        PhoneUtils.turnOnSpeaker(getApplicationContext(), inDockMode, true);
                        updateInCallScreen();  // Has no effect if the InCallScreen isn't visible
                    }
                    break;

                case EVENT_TTY_PREFERRED_MODE_CHANGED:
                    // TTY mode is only applied if a headset is connected
                    int ttyMode;
                    if (isHeadsetPlugged()) {
                        ttyMode = mPreferredTtyMode;
                    } else {
                        ttyMode = Phone.TTY_MODE_OFF;
                    }
                    phone.setTTYMode(ttyMode, mHandler.obtainMessage(EVENT_TTY_MODE_SET));
                    break;

                case EVENT_TTY_MODE_GET:
                    handleQueryTTYModeResponse(msg);
                    break;

                case EVENT_TTY_MODE_SET:
                    handleSetTTYModeResponse(msg);
                    break;

                case EVENT_CALL_STATE_CHANGED:
                    handleCallStateChanged();
                    break;
            }
        }
    };

    public PhoneGlobals(Context context) {
        super(context);
        sMe = this;
    }

    public void onCreate() {
        if (VDBG) Log.v(LOG_TAG, "onCreate()...");

        ContentResolver resolver = getContentResolver();

        // Cache the "voice capable" flag.
        // This flag currently comes from a resource (which is
        // overrideable on a per-product basis):
        sVoiceCapable =
                getResources().getBoolean(com.android.internal.R.bool.config_voice_capable);
        // ...but this might eventually become a PackageManager "system
        // feature" instead, in which case we'd do something like:
        // sVoiceCapable =
        //   getPackageManager().hasSystemFeature(PackageManager.FEATURE_TELEPHONY_VOICE_CALLS);

        if (phone == null) {
            // Initialize the telephony framework
            PhoneFactory.makeDefaultPhones(this);

            // Get the default phone
            phone = PhoneFactory.getDefaultPhone();

            // Start TelephonyDebugService After the default phone is created.
            Intent intent = new Intent(this, TelephonyDebugService.class);
            startService(intent);

            mCM = CallManager.getInstance();
            mCM.registerPhone(phone);

            createImsService();

            createCsvtService();

            // Create the NotificationMgr singleton, which is used to display
            // status bar icons and control other status bar behavior.
            notificationMgr = NotificationMgr.init(this);

            phoneMgr = PhoneInterfaceManager.init(this, phone);

            mHandler.sendEmptyMessage(EVENT_START_SIP_SERVICE);

            int phoneType = phone.getPhoneType();

            if (phoneType == PhoneConstants.PHONE_TYPE_CDMA) {
                // Create an instance of CdmaPhoneCallState and initialize it to IDLE
                cdmaPhoneCallState = new CdmaPhoneCallState();
                cdmaPhoneCallState.CdmaPhoneCallStateInit();
            }

            if (BluetoothAdapter.getDefaultAdapter() != null) {
                // Start BluetoothPhoneService even if device is not voice capable.
                // The device can still support VOIP.
                startService(new Intent(this, BluetoothPhoneService.class));
                bindService(new Intent(this, BluetoothPhoneService.class),
                            mBluetoothPhoneConnection, 0);
            } else {
                // Device is not bluetooth capable
                mBluetoothPhone = null;
            }

            ringer = Ringer.init(this);

            blackList = new Blacklist(this);

            // before registering for phone state changes
            mPowerManager = (PowerManager) getSystemService(Context.POWER_SERVICE);
            mWakeLock = mPowerManager.newWakeLock(PowerManager.FULL_WAKE_LOCK, LOG_TAG);
            // lock used to keep the processor awake, when we don't care for the display.
            mPartialWakeLock = mPowerManager.newWakeLock(PowerManager.PARTIAL_WAKE_LOCK
                    | PowerManager.ON_AFTER_RELEASE, LOG_TAG);
            // Wake lock used to control proximity sensor behavior.
            if (mPowerManager.isWakeLockLevelSupported(
                    PowerManager.PROXIMITY_SCREEN_OFF_WAKE_LOCK)) {
                mProximityWakeLock = mPowerManager.newWakeLock(
                        PowerManager.PROXIMITY_SCREEN_OFF_WAKE_LOCK, LOG_TAG);
            }
            if (DBG) Log.d(LOG_TAG, "onCreate: mProximityWakeLock: " + mProximityWakeLock);

            // create mAccelerometerListener only if we are using the proximity sensor
            if (proximitySensorModeEnabled()) {
                mAccelerometerListener = new AccelerometerListener(this, this);
            }

            mKeyguardManager = (KeyguardManager) getSystemService(Context.KEYGUARD_SERVICE);

            // get a handle to the service so that we can use it later when we
            // want to set the poke lock.
            mPowerManagerService = IPowerManager.Stub.asInterface(
                    ServiceManager.getService("power"));

            // Get UpdateLock to suppress system-update related events (e.g. dialog show-up)
            // during phone calls.
            mUpdateLock = new UpdateLock("phone");

            if (DBG) Log.d(LOG_TAG, "onCreate: mUpdateLock: " + mUpdateLock);

            CallLogger callLogger = new CallLogger(this, new CallLogAsync());

            // Create the CallController singleton, which is the interface
            // to the telephony layer for user-initiated telephony functionality
            // (like making outgoing calls.)
            callController = CallController.init(this, callLogger);
            // ...and also the InCallUiState instance, used by the CallController to
            // keep track of some "persistent state" of the in-call UI.
            inCallUiState = InCallUiState.init(this);

            // Create the CallerInfoCache singleton, which remembers custom ring tone and
            // send-to-voicemail settings.
            //
            // The asynchronous caching will start just after this call.
            callerInfoCache = CallerInfoCache.init(this);

            // Create the CallNotifer singleton, which handles
            // asynchronous events from the telephony layer (like
            // launching the incoming-call UI when an incoming call comes
            // in.)
            notifier = CallNotifier.init(this, phone, ringer, callLogger);

            // Create the Managed Roaming singleton class, used to show popup
            // to user for initiating network search when location update is rejected
            mManagedRoam = ManagedRoaming.init(this);

            // register for ICC status
            IccCard sim = phone.getIccCard();
            if (sim != null) {
                if (VDBG) Log.v(LOG_TAG, "register for ICC status");
                sim.registerForPersoLocked(mHandler, EVENT_PERSO_LOCKED, null);
            }

            // register for MMI/USSD
            mCM.registerForMmiComplete(mHandler, MMI_COMPLETE, null);

            // register connection tracking to PhoneUtils
            PhoneUtils.initializeConnectionHandler(mCM);

            // Read platform settings for TTY feature
            mTtyEnabled = getResources().getBoolean(R.bool.tty_enabled);

            // Register for misc other intent broadcasts.
            IntentFilter intentFilter =
                    new IntentFilter(Intent.ACTION_AIRPLANE_MODE_CHANGED);
            intentFilter.addAction(BluetoothHeadset.ACTION_CONNECTION_STATE_CHANGED);
            intentFilter.addAction(BluetoothHeadset.ACTION_AUDIO_STATE_CHANGED);
            intentFilter.addAction(TelephonyIntents.ACTION_ANY_DATA_CONNECTION_STATE_CHANGED);
            intentFilter.addAction(Intent.ACTION_HEADSET_PLUG);
            intentFilter.addAction(Intent.ACTION_DOCK_EVENT);
            intentFilter.addAction(TelephonyIntents.ACTION_SIM_STATE_CHANGED);
            intentFilter.addAction(TelephonyIntents.ACTION_RADIO_TECHNOLOGY_CHANGED);
            intentFilter.addAction(TelephonyIntents.ACTION_SERVICE_STATE_CHANGED);
            intentFilter.addAction(TelephonyIntents.ACTION_EMERGENCY_CALLBACK_MODE_CHANGED);
<<<<<<< HEAD
            intentFilter.addAction(ACTION_VIBRATE_60);
=======
            intentFilter.addAction(Intent.ACTION_SCREEN_OFF);
            intentFilter.addAction(Intent.ACTION_SCREEN_ON);
>>>>>>> 94bd03af
            if (mTtyEnabled) {
                intentFilter.addAction(TtyIntent.TTY_PREFERRED_MODE_CHANGE_ACTION);
            }
            intentFilter.addAction(AudioManager.RINGER_MODE_CHANGED_ACTION);
            intentFilter.addAction(REMOVE_BLACKLIST);
            registerReceiver(mReceiver, intentFilter);

            // Use a separate receiver for ACTION_MEDIA_BUTTON broadcasts,
            // since we need to manually adjust its priority (to make sure
            // we get these intents *before* the media player.)
            IntentFilter mediaButtonIntentFilter =
                    new IntentFilter(Intent.ACTION_MEDIA_BUTTON);
            // TODO verify the independent priority doesn't need to be handled thanks to the
            //  private intent handler registration
            // Make sure we're higher priority than the media player's
            // MediaButtonIntentReceiver (which currently has the default
            // priority of zero; see apps/Music/AndroidManifest.xml.)
            mediaButtonIntentFilter.setPriority(1);
            //
            registerReceiver(mMediaButtonReceiver, mediaButtonIntentFilter);
            // register the component so it gets priority for calls
            AudioManager am = (AudioManager) getSystemService(Context.AUDIO_SERVICE);
            am.registerMediaButtonEventReceiverForCalls(new ComponentName(this.getPackageName(),
                    MediaButtonBroadcastReceiver.class.getName()));

            //set the default values for the preferences in the phone.
            PreferenceManager.setDefaultValues(this, R.xml.network_setting, false);

            PreferenceManager.setDefaultValues(this, R.xml.call_feature_setting, false);

            // Make sure the audio mode (along with some
            // audio-mode-related state of our own) is initialized
            // correctly, given the current state of the phone.
            PhoneUtils.setAudioMode(mCM);
        }

        if (TelephonyCapabilities.supportsOtasp(phone)) {
            cdmaOtaProvisionData = new OtaUtils.CdmaOtaProvisionData();
            cdmaOtaConfigData = new OtaUtils.CdmaOtaConfigData();
            cdmaOtaScreenState = new OtaUtils.CdmaOtaScreenState();
            cdmaOtaInCallScreenUiState = new OtaUtils.CdmaOtaInCallScreenUiState();
        }

        // XXX pre-load the SimProvider so that it's ready
        resolver.getType(Uri.parse("content://icc/adn"));

        // start with the default value to set the mute state.
        mShouldRestoreMuteOnInCallResume = false;

        mVibrator = (Vibrator) this.getSystemService(Context.VIBRATOR_SERVICE);
        mAM = (AlarmManager) this.getSystemService(Context.ALARM_SERVICE);
        mVibrateIntent = PendingIntent.getBroadcast(this, 0, new Intent(ACTION_VIBRATE_60), 0);

        // TODO: Register for Cdma Information Records
        // phone.registerCdmaInformationRecord(mHandler, EVENT_UNSOL_CDMA_INFO_RECORD, null);

        // Read TTY settings and store it into BP NV.
        // AP owns (i.e. stores) the TTY setting in AP settings database and pushes the setting
        // to BP at power up (BP does not need to make the TTY setting persistent storage).
        // This way, there is a single owner (i.e AP) for the TTY setting in the phone.
        if (mTtyEnabled) {
            mPreferredTtyMode = android.provider.Settings.Secure.getInt(
                    phone.getContext().getContentResolver(),
                    android.provider.Settings.Secure.PREFERRED_TTY_MODE,
                    Phone.TTY_MODE_OFF);
            mHandler.sendMessage(mHandler.obtainMessage(EVENT_TTY_PREFERRED_MODE_CHANGED, 0));
        }
        // Read HAC settings and configure audio hardware
        if (getResources().getBoolean(R.bool.hac_enabled)) {
            int hac = android.provider.Settings.System.getInt(phone.getContext().getContentResolver(),
                                                              android.provider.Settings.System.HEARING_AID,
                                                              0);
            AudioManager audioManager = (AudioManager) getSystemService(Context.AUDIO_SERVICE);
            audioManager.setParameter(CallFeaturesSetting.HAC_KEY, hac != 0 ?
                                      CallFeaturesSetting.HAC_VAL_ON :
                                      CallFeaturesSetting.HAC_VAL_OFF);
        }

        // If IMS property is enabled then register for precise call state
        // changed. This is done to be able to init the Media without
        // waiting for the RIL to report the call states as that is too late
        // sometimes
        if (PhoneUtils.isCallOnImsEnabled()) {
            mVideoCallManager = VideoCallManager.getInstance(this);
            mCM.registerForPreciseCallStateChanged(mHandler, EVENT_CALL_STATE_CHANGED, null);
        }
   }

    public void createImsService() {
        if ( PhoneUtils.isCallOnImsEnabled() ) {
            try {
                // send intent to start ims service n get phone from ims service
                boolean bound = bindService(new Intent("org.codeaurora.ims.IImsService"),
                        ImsServiceConnection, Context.BIND_AUTO_CREATE);
                Log.d(LOG_TAG, "IMSService bound request : " + bound);
            } catch (NoClassDefFoundError e) {
                Log.w(LOG_TAG, "Ignoring IMS class not found exception " + e);
            }
        }
    }

    private static ServiceConnection ImsServiceConnection = new ServiceConnection() {
        public void onServiceConnected(ComponentName name, IBinder service) {
            //Get handle to IImsService.Stub.asInterface(service);
            mImsService = IImsService.Stub.asInterface(service);
            Log.d(LOG_TAG,"Ims Service Connected" + mImsService);
        }

        public void onServiceDisconnected(ComponentName arg0) {
            Log.w(LOG_TAG,"Ims Service onServiceDisconnected");
        }
    };

    public void createCsvtService() {
        // feature.
        if (PhoneUtils.isCallOnCsvtEnabled()) {
            try {
                Intent intent = new Intent("org.codeaurora.ims.csvt.ICsvtService");
                boolean bound = bindService(intent,
                        mCsvtServiceConnection, Context.BIND_AUTO_CREATE);
                Log.d(LOG_TAG, "ICsvtService bound request : " + bound);
            } catch (NoClassDefFoundError e) {
                Log.w(LOG_TAG, "Ignoring ICsvtService class not found exception "
            + e);
            }
        }
    }

    private static ServiceConnection mCsvtServiceConnection = new ServiceConnection() {
        public void onServiceConnected(ComponentName name, IBinder service) {
            mCsvtService = ICsvtService.Stub.asInterface(service);
            Log.d(LOG_TAG,"Csvt Service Connected: " + mCsvtService);
        }

        public void onServiceDisconnected(ComponentName arg0) {
            Log.w(LOG_TAG,"Csvt Service onServiceDisconnected");
        }
    };

    public void onConfigurationChanged(Configuration newConfig) {
        if (newConfig.hardKeyboardHidden == Configuration.HARDKEYBOARDHIDDEN_NO) {
            mIsHardKeyboardOpen = true;
        } else {
            mIsHardKeyboardOpen = false;
        }

        // Update the Proximity sensor based on keyboard state
        updateProximitySensorMode(mCM.getState());
    }

    /**
     * Returns the singleton instance of the PhoneApp.
     */
    static PhoneGlobals getInstance() {
        if (sMe == null) {
            throw new IllegalStateException("No PhoneGlobals here!");
        }
        return sMe;
    }

    /**
     * Returns the singleton instance of the PhoneApp if running as the
     * primary user, otherwise null.
     */
    static PhoneGlobals getInstanceIfPrimary() {
        return sMe;
    }

    /**
     * Returns the Phone associated with this instance
     */
    static Phone getPhone() {
        return getInstance().phone;
    }

    // gets the Phone correspoding to a subscription
    Phone getPhone(int subscription) {
        // PhoneGlobals: discard the subscription.
        return phone;
    }

    Ringer getRinger() {
        return ringer;
    }

    IBluetoothHeadsetPhone getBluetoothPhoneService() {
        return mBluetoothPhone;
    }

    boolean isBluetoothHeadsetAudioOn() {
        return (mBluetoothHeadsetAudioState != BluetoothHeadset.STATE_AUDIO_DISCONNECTED);
    }

    /**
     * Returns an Intent that can be used to go to the "Call log"
     * UI (aka CallLogActivity) in the Contacts app.
     *
     * Watch out: there's no guarantee that the system has any activity to
     * handle this intent.  (In particular there may be no "Call log" at
     * all on on non-voice-capable devices.)
     */
    /* package */ static Intent createCallLogIntent() {
        Intent intent = new Intent(Intent.ACTION_VIEW, null);
        intent.setType("vnd.android.cursor.dir/calls");
        return intent;
    }

    /**
     * Return an Intent that can be used to bring up the in-call screen.
     *
     * This intent can only be used from within the Phone app, since the
     * InCallScreen is not exported from our AndroidManifest.
     */
    /* package */ static Intent createInCallIntent() {
        Intent intent = new Intent(Intent.ACTION_MAIN, null);
        intent.setFlags(Intent.FLAG_ACTIVITY_NEW_TASK
                | Intent.FLAG_ACTIVITY_EXCLUDE_FROM_RECENTS
                | Intent.FLAG_ACTIVITY_NO_USER_ACTION);
        intent.setClassName("com.android.phone", getCallScreenClassName());
        return intent;
    }

    /**
     * Variation of createInCallIntent() that also specifies whether the
     * DTMF dialpad should be initially visible when the InCallScreen
     * comes up.
     */
    /* package */ static Intent createInCallIntent(boolean showDialpad) {
        Intent intent = createInCallIntent();
        intent.putExtra(InCallScreen.SHOW_DIALPAD_EXTRA, showDialpad);
        return intent;
    }

    /**
     * Returns PendingIntent for hanging up ongoing phone call. This will typically be used from
     * Notification context.
     */
    /* package */ static PendingIntent createHangUpOngoingCallPendingIntent(Context context) {
        Intent intent = new Intent(PhoneGlobals.ACTION_HANG_UP_ONGOING_CALL, null,
                context, NotificationBroadcastReceiver.class);
        return PendingIntent.getBroadcast(context, 0, intent, 0);
    }

    /* package */ static PendingIntent getCallBackPendingIntent(Context context, String number) {
        Intent intent = new Intent(ACTION_CALL_BACK_FROM_NOTIFICATION,
                Uri.fromParts(Constants.SCHEME_TEL, number, null),
                context, NotificationBroadcastReceiver.class);
        return PendingIntent.getBroadcast(context, 0, intent, 0);
    }

    /* package */ static PendingIntent getSendSmsFromNotificationPendingIntent(
            Context context, String number) {
        Intent intent = new Intent(ACTION_SEND_SMS_FROM_NOTIFICATION,
                Uri.fromParts(Constants.SCHEME_SMSTO, number, null),
                context, NotificationBroadcastReceiver.class);
        return PendingIntent.getBroadcast(context, 0, intent, 0);
    }

<<<<<<< HEAD
    /* package */ static PendingIntent getUnblockNumberFromNotificationPendingIntent(
            Context context, String number) {
        Intent intent = new Intent(REMOVE_BLACKLIST);
        intent.putExtra(EXTRA_NUMBER, number);
        intent.putExtra(EXTRA_FROM_NOTIFICATION, true);
        return PendingIntent.getBroadcast(context, 0, intent, PendingIntent.FLAG_UPDATE_CURRENT);
    }

    private static String getCallScreenClassName() {
        return InCallScreen.class.getName();
=======
    protected static String getCallScreenClassName() {
        if (MSimTelephonyManager.getDefault().isMultiSimEnabled()) {
            return MSimInCallScreen.class.getName();
        } else {
            return InCallScreen.class.getName();
        }
>>>>>>> 94bd03af
    }

    /**
     * Starts the InCallScreen Activity.
     */
    /* package */ void displayCallScreen() {
        if (VDBG) Log.d(LOG_TAG, "displayCallScreen()...");

        // On non-voice-capable devices we shouldn't ever be trying to
        // bring up the InCallScreen in the first place.
        if (!sVoiceCapable) {
            Log.w(LOG_TAG, "displayCallScreen() not allowed: non-voice-capable device",
                  new Throwable("stack dump"));  // Include a stack trace since this warning
                                                 // indicates a bug in our caller
            return;
        }

        try {
            startActivity(createInCallIntent());
        } catch (ActivityNotFoundException e) {
            // It's possible that the in-call UI might not exist (like on
            // non-voice-capable devices), so don't crash if someone
            // accidentally tries to bring it up...
            Log.w(LOG_TAG, "displayCallScreen: transition to InCallScreen failed: " + e);
        }
        Profiler.callScreenRequested();
    }

    boolean isSimPinEnabled() {
        return mIsSimPinEnabled;
    }

    boolean authenticateAgainstCachedSimPin(String pin) {
        return (mCachedSimPin != null && mCachedSimPin.equals(pin));
    }

    void setCachedSimPin(String pin) {
        mCachedSimPin = pin;
    }

    void setInCallScreenInstance(InCallScreen inCallScreen) {
        mInCallScreen = inCallScreen;
    }

    /**
     * @return true if the in-call UI is running as the foreground
     * activity.  (In other words, from the perspective of the
     * InCallScreen activity, return true between onResume() and
     * onPause().)
     *
     * Note this method will return false if the screen is currently off,
     * even if the InCallScreen *was* in the foreground just before the
     * screen turned off.  (This is because the foreground activity is
     * always "paused" while the screen is off.)
     */
    boolean isShowingCallScreen() {
        if (mInCallScreen == null) return false;
        return mInCallScreen.isForegroundActivity();
    }

    /**
     * @return true if the in-call UI is running as the foreground activity, or,
     * it went to background due to screen being turned off. This might be useful
     * to determine if the in-call screen went to background because of other
     * activities, or its proximity sensor state or manual power-button press.
     *
     * Here are some examples.
     *
     * - If you want to know if the activity is in foreground or screen is turned off
     *   from the in-call UI (i.e. though it is not "foreground" anymore it will become
     *   so after screen being turned on), check
     *   {@link #isShowingCallScreenForProximity()} is true or not.
     *   {@link #updateProximitySensorMode(com.android.internal.telephony.PhoneConstants.State)} is
     *   doing this.
     *
     * - If you want to know if the activity is not in foreground just because screen
     *   is turned off (not due to other activity's interference), check
     *   {@link #isShowingCallScreen()} is false *and* {@link #isShowingCallScreenForProximity()}
     *   is true. InCallScreen#onDisconnect() is doing this check.
     *
     * @see #isShowingCallScreen()
     *
     * TODO: come up with better naming..
     */
    boolean isShowingCallScreenForProximity() {
        if (mInCallScreen == null) return false;
        return mInCallScreen.isForegroundActivityForProximity();
    }

    /**
     * Dismisses the in-call UI.
     *
     * This also ensures that you won't be able to get back to the in-call
     * UI via the BACK button (since this call removes the InCallScreen
     * from the activity history.)
     * For OTA Call, it call InCallScreen api to handle OTA Call End scenario
     * to display OTA Call End screen.
     */
    /* package */ void dismissCallScreen() {
        if (mInCallScreen != null) {
            if ((TelephonyCapabilities.supportsOtasp(phone)) &&
                    (mInCallScreen.isOtaCallInActiveState()
                    || mInCallScreen.isOtaCallInEndState()
                    || ((cdmaOtaScreenState != null)
                    && (cdmaOtaScreenState.otaScreenState
                            != CdmaOtaScreenState.OtaScreenState.OTA_STATUS_UNDEFINED)))) {
                // TODO: During OTA Call, display should not become dark to
                // allow user to see OTA UI update. Phone app needs to hold
                // a SCREEN_DIM_WAKE_LOCK wake lock during the entire OTA call.
                wakeUpScreen();
                // If InCallScreen is not in foreground we resume it to show the OTA call end screen
                // Fire off the InCallScreen intent
                displayCallScreen();

                mInCallScreen.handleOtaCallEnd();
                return;
            } else {
                mInCallScreen.finish();
            }
        }
    }

    /**
     * Handles OTASP-related events from the telephony layer.
     *
     * While an OTASP call is active, the CallNotifier forwards
     * OTASP-related telephony events to this method.
     */
    void handleOtaspEvent(Message msg) {
        if (DBG) Log.d(LOG_TAG, "handleOtaspEvent(message " + msg + ")...");

        if (otaUtils == null) {
            // We shouldn't be getting OTASP events without ever
            // having started the OTASP call in the first place!
            Log.w(LOG_TAG, "handleOtaEvents: got an event but otaUtils is null! "
                  + "message = " + msg);
            return;
        }

        otaUtils.onOtaProvisionStatusChanged((AsyncResult) msg.obj);
    }

    /**
     * Similarly, handle the disconnect event of an OTASP call
     * by forwarding it to the OtaUtils instance.
     */
    /* package */ void handleOtaspDisconnect() {
        if (DBG) Log.d(LOG_TAG, "handleOtaspDisconnect()...");

        if (otaUtils == null) {
            // We shouldn't be getting OTASP events without ever
            // having started the OTASP call in the first place!
            Log.w(LOG_TAG, "handleOtaspDisconnect: otaUtils is null!");
            return;
        }

        otaUtils.onOtaspDisconnect();
    }

    /**
     * Sets the activity responsible for un-PUK-blocking the device
     * so that we may close it when we receive a positive result.
     * mPUKEntryActivity is also used to indicate to the device that
     * we are trying to un-PUK-lock the phone. In other words, iff
     * it is NOT null, then we are trying to unlock and waiting for
     * the SIM to move to READY state.
     *
     * @param activity is the activity to close when PUK has
     * finished unlocking. Can be set to null to indicate the unlock
     * or SIM READYing process is over.
     */
    void setPukEntryActivity(Activity activity) {
        mPUKEntryActivity = activity;
    }

    Activity getPUKEntryActivity() {
        return mPUKEntryActivity;
    }

    /**
     * Sets the dialog responsible for notifying the user of un-PUK-
     * blocking - SIM READYing progress, so that we may dismiss it
     * when we receive a positive result.
     *
     * @param dialog indicates the progress dialog informing the user
     * of the state of the device.  Dismissed upon completion of
     * READYing process
     */
    void setPukEntryProgressDialog(ProgressDialog dialog) {
        mPUKEntryProgressDialog = dialog;
    }

    ProgressDialog getPUKEntryProgressDialog() {
        return mPUKEntryProgressDialog;
    }

    /**
     * Controls whether or not the screen is allowed to sleep.
     *
     * Once sleep is allowed (WakeState is SLEEP), it will rely on the
     * settings for the poke lock to determine when to timeout and let
     * the device sleep {@link PhoneGlobals#setScreenTimeout}.
     *
     * @param ws tells the device to how to wake.
     */
    /* package */ void requestWakeState(WakeState ws) {
        if (VDBG) Log.d(LOG_TAG, "requestWakeState(" + ws + ")...");
        synchronized (this) {
            if (mWakeState != ws) {
                switch (ws) {
                    case PARTIAL:
                        // acquire the processor wake lock, and release the FULL
                        // lock if it is being held.
                        mPartialWakeLock.acquire();
                        if (mWakeLock.isHeld()) {
                            mWakeLock.release();
                        }
                        break;
                    case FULL:
                        // acquire the full wake lock, and release the PARTIAL
                        // lock if it is being held.
                        mWakeLock.acquire();
                        if (mPartialWakeLock.isHeld()) {
                            mPartialWakeLock.release();
                        }
                        break;
                    case SLEEP:
                    default:
                        // release both the PARTIAL and FULL locks.
                        if (mWakeLock.isHeld()) {
                            mWakeLock.release();
                        }
                        if (mPartialWakeLock.isHeld()) {
                            mPartialWakeLock.release();
                        }
                        break;
                }
                mWakeState = ws;
            }
        }
    }

    /**
     * If we are not currently keeping the screen on, then poke the power
     * manager to wake up the screen for the user activity timeout duration.
     */
    /* package */ void wakeUpScreen() {
        synchronized (this) {
            if (mWakeState == WakeState.SLEEP) {
                if (DBG) Log.d(LOG_TAG, "pulse screen lock");
                mPowerManager.wakeUp(SystemClock.uptimeMillis());
            }
        }
    }

    /**
     * Sets the wake state and screen timeout based on the current state
     * of the phone, and the current state of the in-call UI.
     *
     * This method is a "UI Policy" wrapper around
     * {@link PhoneGlobals#requestWakeState} and {@link PhoneGlobals#setScreenTimeout}.
     *
     * It's safe to call this method regardless of the state of the Phone
     * (e.g. whether or not it's idle), and regardless of the state of the
     * Phone UI (e.g. whether or not the InCallScreen is active.)
     */
    /* package */ void updateWakeState() {
        PhoneConstants.State state = mCM.getState();

        // True if the in-call UI is the foreground activity.
        // (Note this will be false if the screen is currently off,
        // since in that case *no* activity is in the foreground.)
        boolean isShowingCallScreen = isShowingCallScreen();

        // True if the InCallScreen's DTMF dialer is currently opened.
        // (Note this does NOT imply whether or not the InCallScreen
        // itself is visible.)
        boolean isDialerOpened = (mInCallScreen != null) && mInCallScreen.isDialerOpened();

        // True if the speakerphone is in use.  (If so, we *always* use
        // the default timeout.  Since the user is obviously not holding
        // the phone up to his/her face, we don't need to worry about
        // false touches, and thus don't need to turn the screen off so
        // aggressively.)
        // Note that we need to make a fresh call to this method any
        // time the speaker state changes.  (That happens in
        // PhoneUtils.turnOnSpeaker().)
        boolean isSpeakerInUse = (state == PhoneConstants.State.OFFHOOK) && PhoneUtils.isSpeakerOn(this);

        // TODO (bug 1440854): The screen timeout *might* also need to
        // depend on the bluetooth state, but this isn't as clear-cut as
        // the speaker state (since while using BT it's common for the
        // user to put the phone straight into a pocket, in which case the
        // timeout should probably still be short.)

        if (DBG) Log.d(LOG_TAG, "updateWakeState: callscreen " + isShowingCallScreen
                       + ", dialer " + isDialerOpened
                       + ", speaker " + isSpeakerInUse + "...");

        //
        // Decide whether to force the screen on or not.
        //
        // Force the screen to be on if the phone is ringing or dialing,
        // or if we're displaying the "Call ended" UI for a connection in
        // the "disconnected" state.
        // However, if the phone is disconnected while the user is in the
        // middle of selecting a quick response message, we should not force
        // the screen to be on.
        //
        boolean isRinging = (state == PhoneConstants.State.RINGING);
        boolean isDialing = (phone.getForegroundCall().getState() == Call.State.DIALING);
        boolean isVideoCallActive = PhoneUtils.isImsVideoCallActive(mCM.getActiveFgCall());
        boolean showingQuickResponseDialog = (mInCallScreen != null) &&
                mInCallScreen.isQuickResponseDialogShowing();
        boolean showingDisconnectedConnection =
                PhoneUtils.hasDisconnectedConnections(phone) && isShowingCallScreen;
        boolean keepScreenOn = isRinging || isDialing || isVideoCallActive ||
                (showingDisconnectedConnection && !showingQuickResponseDialog);
        if (DBG) Log.d(LOG_TAG, "updateWakeState: keepScreenOn = " + keepScreenOn
                       + " (isRinging " + isRinging
                       + ", isDialing " + isDialing
                       + ", isVideoCallActive " + isVideoCallActive
                       + ", showingQuickResponse " + showingQuickResponseDialog
                       + ", showingDisc " + showingDisconnectedConnection + ")");
        // keepScreenOn == true means we'll hold a full wake lock:
        requestWakeState(keepScreenOn ? WakeState.FULL : WakeState.SLEEP);
    }

    /**
     * Manually pokes the PowerManager's userActivity method.  Since we
     * set the {@link WindowManager.LayoutParams#INPUT_FEATURE_DISABLE_USER_ACTIVITY}
     * flag while the InCallScreen is active when there is no proximity sensor,
     * we need to do this for touch events that really do count as user activity
     * (like pressing any onscreen UI elements.)
     */
    /* package */ void pokeUserActivity() {
        if (VDBG) Log.d(LOG_TAG, "pokeUserActivity()...");
        mPowerManager.userActivity(SystemClock.uptimeMillis(), false);
    }

    /**
     * Set when a new outgoing call is beginning, so we can update
     * the proximity sensor state.
     * Cleared when the InCallScreen is no longer in the foreground,
     * in case the call fails without changing the telephony state.
     */
    /* package */ void setBeginningCall(boolean beginning) {
        // Note that we are beginning a new call, for proximity sensor support
        mBeginningCall = beginning;
        // Update the Proximity sensor based on mBeginningCall state
        updateProximitySensorMode(mCM.getState());
    }

    /**
     * Updates the wake lock used to control proximity sensor behavior,
     * based on the current state of the phone.  This method is called
     * from the CallNotifier on any phone state change.
     *
     * On devices that have a proximity sensor, to avoid false touches
     * during a call, we hold a PROXIMITY_SCREEN_OFF_WAKE_LOCK wake lock
     * whenever the phone is off hook.  (When held, that wake lock causes
     * the screen to turn off automatically when the sensor detects an
     * object close to the screen.)
     *
     * This method is a no-op for devices that don't have a proximity
     * sensor.
     *
     * Note this method doesn't care if the InCallScreen is the foreground
     * activity or not.  That's because we want the proximity sensor to be
     * enabled any time the phone is in use, to avoid false cheek events
     * for whatever app you happen to be running.
     *
     * Proximity wake lock will *not* be held if any one of the
     * conditions is true while on a call:
     * 1) If the audio is routed via Bluetooth
     * 2) If a wired headset is connected
     * 3) if the speaker is ON
     * 4) If the slider is open(i.e. the hardkeyboard is *not* hidden)
     *
     * @param state current state of the phone (see {@link Phone#State})
     */
    /* package */ void updateProximitySensorMode(PhoneConstants.State state) {
        if (VDBG) Log.d(LOG_TAG, "updateProximitySensorMode: state = " + state);

        if (proximitySensorModeEnabled()) {
            synchronized (mProximityWakeLock) {
                // turn proximity sensor off and turn screen on immediately if
                // we are using a headset, the keyboard is open, or the device
                // is being held in a horizontal position.
                boolean screenOnImmediately = (isHeadsetPlugged()
                                               || PhoneUtils.isSpeakerOn(this)
                                               || isBluetoothHeadsetAudioOn()
                                               || mIsHardKeyboardOpen
                                               || PhoneUtils.isImsVideoCallActive(
                                                       mCM.getActiveFgCall()));

                // We do not keep the screen off when the user is outside in-call screen and we are
                // horizontal, but we do not force it on when we become horizontal until the
                // proximity sensor goes negative.
                boolean horizontal =
                        (mOrientation == AccelerometerListener.ORIENTATION_HORIZONTAL);
                screenOnImmediately |= !isShowingCallScreenForProximity() && horizontal;

                // We do not keep the screen off when dialpad is visible, we are horizontal, and
                // the in-call screen is being shown.
                // At that moment we're pretty sure users want to use it, instead of letting the
                // proximity sensor turn off the screen by their hands.
                boolean dialpadVisible = false;
                if (mInCallScreen != null) {
                    dialpadVisible =
                            mInCallScreen.getUpdatedInCallControlState().dialpadEnabled
                            && mInCallScreen.getUpdatedInCallControlState().dialpadVisible
                            && isShowingCallScreen();
                }
                screenOnImmediately |= dialpadVisible && horizontal;

                if (((state == PhoneConstants.State.OFFHOOK) || mBeginningCall) && !screenOnImmediately) {
                    // Phone is in use!  Arrange for the screen to turn off
                    // automatically when the sensor detects a close object.
                    if (!mProximityWakeLock.isHeld()) {
                        if (DBG) Log.d(LOG_TAG, "updateProximitySensorMode: acquiring...");
                        mProximityWakeLock.acquire();
                    } else {
                        if (VDBG) Log.d(LOG_TAG, "updateProximitySensorMode: lock already held.");
                    }
                } else {
                    // Phone is either idle, or ringing.  We don't want any
                    // special proximity sensor behavior in either case.
                    if (mProximityWakeLock.isHeld()) {
                        if (DBG) Log.d(LOG_TAG, "updateProximitySensorMode: releasing...");
                        // Wait until user has moved the phone away from his head if we are
                        // releasing due to the phone call ending.
                        // Qtherwise, turn screen on immediately
                        int flags =
                            (screenOnImmediately ? 0 : PowerManager.WAIT_FOR_PROXIMITY_NEGATIVE);
                        mProximityWakeLock.release(flags);
                    } else {
                        if (VDBG) {
                            Log.d(LOG_TAG, "updateProximitySensorMode: lock already released.");
                        }
                    }
                }
            }
        }
    }

    @Override
    public void orientationChanged(int orientation) {
        mOrientation = orientation;
        updateProximitySensorMode(mCM.getState());
    }

    /**
     * Notifies the phone app when the phone state changes.
     *
     * This method will updates various states inside Phone app (e.g. proximity sensor mode,
     * accelerometer listener state, update-lock state, etc.)
     */
    /* package */ void updatePhoneState(PhoneConstants.State state) {
        if (state != mLastPhoneState) {

            String voiceQualParam = PhoneUtils.PhoneSettings.getVoiceQualityParameter(this);
            if (voiceQualParam != null) {
                AudioSystem.setParameters(voiceQualParam);
            }

            mLastPhoneState = state;
            updateProximitySensorMode(state);

            // Try to acquire or release UpdateLock.
            //
            // Watch out: we don't release the lock here when the screen is still in foreground.
            // At that time InCallScreen will release it on onPause().
            if (state != PhoneConstants.State.IDLE) {
                // UpdateLock is a recursive lock, while we may get "acquire" request twice and
                // "release" request once for a single call (RINGING + OFFHOOK and IDLE).
                // We need to manually ensure the lock is just acquired once for each (and this
                // will prevent other possible buggy situations too).
                if (!mUpdateLock.isHeld()) {
                    mUpdateLock.acquire();
                }
            } else {
                if (!isShowingCallScreen()) {
                    if (!mUpdateLock.isHeld()) {
                        mUpdateLock.release();
                    }
                } else {
                    // For this case InCallScreen will take care of the release() call.
                }
            }

            if (mAccelerometerListener != null) {
                // use accelerometer to augment proximity sensor when in call
                mOrientation = AccelerometerListener.ORIENTATION_UNKNOWN;
                mAccelerometerListener.enable(state == PhoneConstants.State.OFFHOOK);
            }
            // clear our beginning call flag
            mBeginningCall = false;
            // While we are in call, the in-call screen should dismiss the keyguard.
            // This allows the user to press Home to go directly home without going through
            // an insecure lock screen.
            // But we do not want to do this if there is no active call so we do not
            // bypass the keyguard if the call is not answered or declined.
            if (mInCallScreen != null) {
                mInCallScreen.updateKeyguardPolicy(state == PhoneConstants.State.OFFHOOK);
            }
        }
    }

    /* package */ PhoneConstants.State getPhoneState() {
        return mLastPhoneState;
    }

    /* package */ PhoneConstants.State getPhoneState(int subscription) {
        return mLastPhoneState;
    }

    /**
     * Returns UpdateLock object.
     */
    /* package */ UpdateLock getUpdateLock() {
        return mUpdateLock;
    }

    /**
     * @return true if this device supports the "proximity sensor
     * auto-lock" feature while in-call (see updateProximitySensorMode()).
     */
    /* package */ boolean proximitySensorModeEnabled() {
        return (mProximityWakeLock != null);
    }

    KeyguardManager getKeyguardManager() {
        return mKeyguardManager;
    }

    protected void onMMIComplete(AsyncResult r) {
        if (VDBG) Log.d(LOG_TAG, "onMMIComplete()...");
        MmiCode mmiCode = (MmiCode) r.result;
        PhoneUtils.displayMMIComplete(phone, getInstance(), mmiCode, null, null);
    }

    private void initForNewRadioTechnology() {
        if (DBG) Log.d(LOG_TAG, "initForNewRadioTechnology...");

         if (phone.getPhoneType() == PhoneConstants.PHONE_TYPE_CDMA) {
            // Create an instance of CdmaPhoneCallState and initialize it to IDLE
            cdmaPhoneCallState = new CdmaPhoneCallState();
            cdmaPhoneCallState.CdmaPhoneCallStateInit();
        }
        if (TelephonyCapabilities.supportsOtasp(phone)) {
            //create instances of CDMA OTA data classes
            if (cdmaOtaProvisionData == null) {
                cdmaOtaProvisionData = new OtaUtils.CdmaOtaProvisionData();
            }
            if (cdmaOtaConfigData == null) {
                cdmaOtaConfigData = new OtaUtils.CdmaOtaConfigData();
            }
            if (cdmaOtaScreenState == null) {
                cdmaOtaScreenState = new OtaUtils.CdmaOtaScreenState();
            }
            if (cdmaOtaInCallScreenUiState == null) {
                cdmaOtaInCallScreenUiState = new OtaUtils.CdmaOtaInCallScreenUiState();
            }
        } else {
            //Clean up OTA data in GSM/UMTS. It is valid only for CDMA
            clearOtaState();
        }

        ringer.updateRingerContextAfterRadioTechnologyChange(this.phone);
        notifier.updateCallNotifierRegistrationsAfterRadioTechnologyChange();
        if (mBluetoothPhone != null) {
            try {
                mBluetoothPhone.updateBtHandsfreeAfterRadioTechnologyChange();
            } catch (RemoteException e) {
                Log.e(LOG_TAG, Log.getStackTraceString(new Throwable()));
            }
        }
        if (mInCallScreen != null) {
            mInCallScreen.updateAfterRadioTechnologyChange();
        }

        // Update registration for ICC status after radio technology change
        IccCard sim = phone.getIccCard();
        if (sim != null) {
            if (DBG) Log.d(LOG_TAG, "Update registration for ICC status...");

            //Register all events new to the new active phone
            sim.registerForPersoLocked(mHandler, EVENT_PERSO_LOCKED, null);
        }
    }


    /**
     * @return true if a wired headset is currently plugged in.
     *
     * @see Intent.ACTION_HEADSET_PLUG (which we listen for in mReceiver.onReceive())
     */
    boolean isHeadsetPlugged() {
        return mIsHeadsetPlugged;
    }

    /**
     * @return true if the onscreen UI should currently be showing the
     * special "bluetooth is active" indication in a couple of places (in
     * which UI elements turn blue and/or show the bluetooth logo.)
     *
     * This depends on the BluetoothHeadset state *and* the current
     * telephony state; see shouldShowBluetoothIndication().
     *
     * @see CallCard
     * @see NotificationMgr.updateInCallNotification
     */
    /* package */ boolean showBluetoothIndication() {
        return mShowBluetoothIndication;
    }

    /**
     * Recomputes the mShowBluetoothIndication flag based on the current
     * bluetooth state and current telephony state.
     *
     * This needs to be called any time the bluetooth headset state or the
     * telephony state changes.
     *
     * @param forceUiUpdate if true, force the UI elements that care
     *                      about this flag to update themselves.
     */
    /* package */ void updateBluetoothIndication(boolean forceUiUpdate) {
        mShowBluetoothIndication = shouldShowBluetoothIndication(mBluetoothHeadsetState,
                                                                 mBluetoothHeadsetAudioState,
                                                                 mCM);
        if (forceUiUpdate) {
            // Post Handler messages to the various components that might
            // need to be refreshed based on the new state.
            if (isShowingCallScreen()) mInCallScreen.requestUpdateBluetoothIndication();
            if (DBG) Log.d (LOG_TAG, "- updating in-call notification for BT state change...");
            mHandler.sendEmptyMessage(EVENT_UPDATE_INCALL_NOTIFICATION);
        }

        // Update the Proximity sensor based on Bluetooth audio state
        updateProximitySensorMode(mCM.getState());
    }

    /**
     * UI policy helper function for the couple of places in the UI that
     * have some way of indicating that "bluetooth is in use."
     *
     * @return true if the onscreen UI should indicate that "bluetooth is in use",
     *         based on the specified bluetooth headset state, and the
     *         current state of the phone.
     * @see showBluetoothIndication()
     */
    private static boolean shouldShowBluetoothIndication(int bluetoothState,
                                                         int bluetoothAudioState,
                                                         CallManager cm) {
        // We want the UI to indicate that "bluetooth is in use" in two
        // slightly different cases:
        //
        // (a) The obvious case: if a bluetooth headset is currently in
        //     use for an ongoing call.
        //
        // (b) The not-so-obvious case: if an incoming call is ringing,
        //     and we expect that audio *will* be routed to a bluetooth
        //     headset once the call is answered.

        switch (cm.getState()) {
            case OFFHOOK:
                // This covers normal active calls, and also the case if
                // the foreground call is DIALING or ALERTING.  In this
                // case, bluetooth is considered "active" if a headset
                // is connected *and* audio is being routed to it.
                return ((bluetoothState == BluetoothHeadset.STATE_CONNECTED)
                        && (bluetoothAudioState == BluetoothHeadset.STATE_AUDIO_CONNECTED));

            case RINGING:
                // If an incoming call is ringing, we're *not* yet routing
                // audio to the headset (since there's no in-call audio
                // yet!)  In this case, if a bluetooth headset is
                // connected at all, we assume that it'll become active
                // once the user answers the phone.
                return (bluetoothState == BluetoothHeadset.STATE_CONNECTED);

            default:  // Presumably IDLE
                return false;
        }
    }


    /**
     * Receiver for misc intent broadcasts the Phone app cares about.
     */
    protected class PhoneAppBroadcastReceiver extends BroadcastReceiver {
        @Override
        public void onReceive(Context context, Intent intent) {
            String action = intent.getAction();
            if (action.equals(Intent.ACTION_AIRPLANE_MODE_CHANGED)) {
                boolean enabled = System.getInt(getContentResolver(),
                        System.AIRPLANE_MODE_ON, 0) == 0;

                // Set the airplane mode property for RIL to read on boot up
                // to know if the phone is in airplane mode so that RIL can
                // power down the ICC card.
                Log.d(LOG_TAG, "Setting property " + PROPERTY_AIRPLANE_MODE_ON);
                // enabled here implies airplane mode is OFF from above condition
                SystemProperties.set(PROPERTY_AIRPLANE_MODE_ON, (enabled ? "0" : "1"));

                phone.setRadioPower(enabled);
            } else if (action.equals(BluetoothHeadset.ACTION_CONNECTION_STATE_CHANGED)) {
                mBluetoothHeadsetState = intent.getIntExtra(BluetoothHeadset.EXTRA_STATE,
                                                          BluetoothHeadset.STATE_DISCONNECTED);
                if (VDBG) Log.d(LOG_TAG, "mReceiver: HEADSET_STATE_CHANGED_ACTION");
                if (VDBG) Log.d(LOG_TAG, "==> new state: " + mBluetoothHeadsetState);
                updateBluetoothIndication(true);  // Also update any visible UI if necessary
            } else if (action.equals(BluetoothHeadset.ACTION_AUDIO_STATE_CHANGED)) {
                mBluetoothHeadsetAudioState =
                        intent.getIntExtra(BluetoothHeadset.EXTRA_STATE,
                                           BluetoothHeadset.STATE_AUDIO_DISCONNECTED);
                if (VDBG) Log.d(LOG_TAG, "mReceiver: HEADSET_AUDIO_STATE_CHANGED_ACTION");
                if (VDBG) Log.d(LOG_TAG, "==> new state: " + mBluetoothHeadsetAudioState);
                updateBluetoothIndication(true);  // Also update any visible UI if necessary
            } else if (action.equals(TelephonyIntents.ACTION_ANY_DATA_CONNECTION_STATE_CHANGED)) {
                if (VDBG) Log.d(LOG_TAG, "mReceiver: ACTION_ANY_DATA_CONNECTION_STATE_CHANGED");
                if (VDBG) Log.d(LOG_TAG, "- state: " + intent.getStringExtra(PhoneConstants.STATE_KEY));
                if (VDBG) Log.d(LOG_TAG, "- reason: "
                                + intent.getStringExtra(PhoneConstants.STATE_CHANGE_REASON_KEY));

                // The "data disconnected due to roaming" notification is shown
                // if (a) you have the "data roaming" feature turned off, and
                // (b) you just lost data connectivity because you're roaming.
                boolean disconnectedDueToRoaming =
                        !phone.getDataRoamingEnabled()
                        && "DISCONNECTED".equals(intent.getStringExtra(PhoneConstants.STATE_KEY))
                        && Phone.REASON_ROAMING_ON.equals(
                            intent.getStringExtra(PhoneConstants.STATE_CHANGE_REASON_KEY));
                mHandler.sendEmptyMessage(disconnectedDueToRoaming
                                          ? EVENT_DATA_ROAMING_DISCONNECTED
                                          : EVENT_DATA_ROAMING_OK);
            } else if (action.equals(Intent.ACTION_HEADSET_PLUG)) {
                if (VDBG) Log.d(LOG_TAG, "mReceiver: ACTION_HEADSET_PLUG");
                if (VDBG) Log.d(LOG_TAG, "    state: " + intent.getIntExtra("state", 0));
                if (VDBG) Log.d(LOG_TAG, "    name: " + intent.getStringExtra("name"));
                mIsHeadsetPlugged = (intent.getIntExtra("state", 0) == 1);
                mHandler.sendMessage(mHandler.obtainMessage(EVENT_WIRED_HEADSET_PLUG, 0));
            } else if ((action.equals(TelephonyIntents.ACTION_SIM_STATE_CHANGED)) &&
                    (mPUKEntryActivity != null)) {
                // if an attempt to un-PUK-lock the device was made, while we're
                // receiving this state change notification, notify the handler.
                // NOTE: This is ONLY triggered if an attempt to un-PUK-lock has
                // been attempted.
                mHandler.sendMessage(mHandler.obtainMessage(EVENT_SIM_STATE_CHANGED,
                        intent.getStringExtra(IccCardConstants.INTENT_KEY_ICC_STATE)));
            } else if (action.equals(TelephonyIntents.ACTION_RADIO_TECHNOLOGY_CHANGED)) {
                String newPhone = intent.getStringExtra(PhoneConstants.PHONE_NAME_KEY);
                Log.d(LOG_TAG, "Radio technology switched. Now " + newPhone + " is active.");
                initForNewRadioTechnology();
            } else if (action.equals(TelephonyIntents.ACTION_SERVICE_STATE_CHANGED)) {
                handleServiceStateChanged(intent);
            } else if (action.equals(TelephonyIntents.ACTION_EMERGENCY_CALLBACK_MODE_CHANGED)) {
                boolean isImsPhone = intent.getBooleanExtra("ims_phone", false);

                if (isImsPhone) {
                    phoneIms = PhoneUtils.getImsPhone(PhoneGlobals.getInstance().mCM);
                }
                if (TelephonyCapabilities.supportsEcm(phone) ||
                        TelephonyCapabilities.supportsEcm(phoneIms)) {
                    Log.d(LOG_TAG, "Emergency Callback Mode arrived in PhoneApp.");
                    // Start Emergency Callback Mode service
                    if (isImsPhone) {
                        if (intent.getBooleanExtra("phoneinECMState", false)) {
                            context.startService(new Intent(context,
                                    EmergencyCallbackModeService.class).putExtra("ims_phone", true));
                        }
                    } else {
                        if (intent.getBooleanExtra("phoneinECMState", false)) {
                            context.startService(new Intent(context,
                                    EmergencyCallbackModeService.class));
                        }
                    }
                } else {
                    // It doesn't make sense to get ACTION_EMERGENCY_CALLBACK_MODE_CHANGED
                    // on a device that doesn't support ECM in the first place.
                    Log.e(LOG_TAG, "Got ACTION_EMERGENCY_CALLBACK_MODE_CHANGED, "
                          + "but ECM isn't supported for phone: " + phone.getPhoneName());
                }
            } else if (action.equals(Intent.ACTION_DOCK_EVENT)) {
                mDockState = intent.getIntExtra(Intent.EXTRA_DOCK_STATE,
                        Intent.EXTRA_DOCK_STATE_UNDOCKED);
                if (VDBG) Log.d(LOG_TAG, "ACTION_DOCK_EVENT -> mDockState = " + mDockState);
                mHandler.sendMessage(mHandler.obtainMessage(EVENT_DOCK_STATE_CHANGED, 0));
            } else if (action.equals(TtyIntent.TTY_PREFERRED_MODE_CHANGE_ACTION)) {
                mPreferredTtyMode = intent.getIntExtra(TtyIntent.TTY_PREFFERED_MODE,
                                                       Phone.TTY_MODE_OFF);
                if (VDBG) Log.d(LOG_TAG, "mReceiver: TTY_PREFERRED_MODE_CHANGE_ACTION");
                if (VDBG) Log.d(LOG_TAG, "    mode: " + mPreferredTtyMode);
                mHandler.sendMessage(mHandler.obtainMessage(EVENT_TTY_PREFERRED_MODE_CHANGED, 0));
            } else if (action.equals(AudioManager.RINGER_MODE_CHANGED_ACTION)) {
                int ringerMode = intent.getIntExtra(AudioManager.EXTRA_RINGER_MODE,
                        AudioManager.RINGER_MODE_NORMAL);
                if (ringerMode == AudioManager.RINGER_MODE_SILENT) {
                    notifier.silenceRinger();
                }
<<<<<<< HEAD
            } else if (action.equals(ACTION_VIBRATE_60)) {
                if (VDBG) Log.d(LOG_TAG, "mReceiver: ACTION_VIBRATE_60");
                mAM.set(AlarmManager.ELAPSED_REALTIME_WAKEUP, SystemClock.elapsedRealtime() + 60000, mVibrateIntent);
                vibrate(70, 70, -1);
            } else if (action.equals(REMOVE_BLACKLIST)) {
                if (intent.getBooleanExtra(EXTRA_FROM_NOTIFICATION, false)) {
                    // Dismiss the notification that brought us here
                    notificationMgr.cancelBlacklistedCallNotification();
                    blackList.delete(intent.getStringExtra(EXTRA_NUMBER));
=======
            } else if (action.equals(Intent.ACTION_SCREEN_OFF) ||
                action.equals(Intent.ACTION_SCREEN_ON)) {
                if (VDBG) Log.d(LOG_TAG, "mReceiver: ACTION_SCREEN_OFF" +
                        " / ACTION_SCREEN_ON");
                /*
                 * Disable Acclerometer Listener while in-call and the screen is off.
                 * This is done to ensure that power consumption is kept to a minimum
                 * in such a scenario
                 */
                if(mAccelerometerListener != null) {
                    mAccelerometerListener.enable(mLastPhoneState == PhoneConstants.State.OFFHOOK
                            && action.equals(Intent.ACTION_SCREEN_ON));
>>>>>>> 94bd03af
                }
            }
        }
    }

    /**
     * Broadcast receiver for the ACTION_MEDIA_BUTTON broadcast intent.
     *
     * This functionality isn't lumped in with the other intents in
     * PhoneAppBroadcastReceiver because we instantiate this as a totally
     * separate BroadcastReceiver instance, since we need to manually
     * adjust its IntentFilter's priority (to make sure we get these
     * intents *before* the media player.)
     */
    protected class MediaButtonBroadcastReceiver extends BroadcastReceiver {
        @Override
        public void onReceive(Context context, Intent intent) {
            KeyEvent event = (KeyEvent) intent.getParcelableExtra(Intent.EXTRA_KEY_EVENT);
            if (VDBG) Log.d(LOG_TAG,
                           "MediaButtonBroadcastReceiver.onReceive()...  event = " + event);
            if ((event != null)
                && (event.getKeyCode() == KeyEvent.KEYCODE_HEADSETHOOK)) {
                if (VDBG) Log.d(LOG_TAG, "MediaButtonBroadcastReceiver: HEADSETHOOK");
                boolean consumed = PhoneUtils.handleHeadsetHook(phone, event);
                if (VDBG) Log.d(LOG_TAG, "==> handleHeadsetHook(): consumed = " + consumed);
                if (consumed) {
                    // If a headset is attached and the press is consumed, also update
                    // any UI items (such as an InCallScreen mute button) that may need to
                    // be updated if their state changed.
                    updateInCallScreen();  // Has no effect if the InCallScreen isn't visible
                    abortBroadcast();
                }
            } else {
                if (mCM.getState() != PhoneConstants.State.IDLE) {
                    // If the phone is anything other than completely idle,
                    // then we consume and ignore any media key events,
                    // Otherwise it is too easy to accidentally start
                    // playing music while a phone call is in progress.
                    if (VDBG) Log.d(LOG_TAG, "MediaButtonBroadcastReceiver: consumed");
                    abortBroadcast();
                }
            }
        }
    }

    /**
     * Accepts broadcast Intents which will be prepared by {@link NotificationMgr} and thus
     * sent from framework's notification mechanism (which is outside Phone context).
     * This should be visible from outside, but shouldn't be in "exported" state.
     *
     * TODO: If possible merge this into PhoneAppBroadcastReceiver.
     */
    public static class NotificationBroadcastReceiver extends BroadcastReceiver {
        @Override
        public void onReceive(Context context, Intent intent) {
            String action = intent.getAction();
            // TODO: use "if (VDBG)" here.
            Log.d(LOG_TAG, "Broadcast from Notification: " + action);

            if (action.equals(ACTION_HANG_UP_ONGOING_CALL)) {
                PhoneUtils.hangup(PhoneGlobals.getInstance().mCM);
            } else if (action.equals(ACTION_CALL_BACK_FROM_NOTIFICATION)) {
                // Collapse the expanded notification and the notification item itself.
                closeSystemDialogs(context);
                clearMissedCallNotification(context);

                Intent callIntent = new Intent(Intent.ACTION_CALL_PRIVILEGED, intent.getData());
                callIntent.setFlags(Intent.FLAG_ACTIVITY_NEW_TASK
                        | Intent.FLAG_ACTIVITY_EXCLUDE_FROM_RECENTS);
                context.startActivity(callIntent);
            } else if (action.equals(ACTION_SEND_SMS_FROM_NOTIFICATION)) {
                // Collapse the expanded notification and the notification item itself.
                closeSystemDialogs(context);
                clearMissedCallNotification(context);

                Intent smsIntent = new Intent(Intent.ACTION_SENDTO, intent.getData());
                smsIntent.addFlags(Intent.FLAG_ACTIVITY_NEW_TASK);
                context.startActivity(smsIntent);
            } else {
                Log.w(LOG_TAG, "Received hang-up request from notification,"
                        + " but there's no call the system can hang up.");
            }
        }

        private void closeSystemDialogs(Context context) {
            Intent intent = new Intent(Intent.ACTION_CLOSE_SYSTEM_DIALOGS);
            context.sendBroadcastAsUser(intent, UserHandle.ALL);
        }

        private void clearMissedCallNotification(Context context) {
            Intent clearIntent = new Intent(context, ClearMissedCallsService.class);
            clearIntent.setAction(ClearMissedCallsService.ACTION_CLEAR_MISSED_CALLS);
            context.startService(clearIntent);
        }
    }

    private void handleServiceStateChanged(Intent intent) {
        /**
         * This used to handle updating EriTextWidgetProvider this routine
         * and and listening for ACTION_SERVICE_STATE_CHANGED intents could
         * be removed. But leaving just in case it might be needed in the near
         * future.
         */

        // If service just returned, start sending out the queued messages
        ServiceState ss = ServiceState.newFromBundle(intent.getExtras());

        if (ss != null) {
            int state = ss.getState();
            notificationMgr.updateNetworkSelection(state, phone);
        }
    }

    public boolean isOtaCallInActiveState() {
        boolean otaCallActive = false;
        if (mInCallScreen != null) {
            otaCallActive = mInCallScreen.isOtaCallInActiveState();
        }
        if (VDBG) Log.d(LOG_TAG, "- isOtaCallInActiveState " + otaCallActive);
        return otaCallActive;
    }

    public boolean isOtaCallInEndState() {
        boolean otaCallEnded = false;
        if (mInCallScreen != null) {
            otaCallEnded = mInCallScreen.isOtaCallInEndState();
        }
        if (VDBG) Log.d(LOG_TAG, "- isOtaCallInEndState " + otaCallEnded);
        return otaCallEnded;
    }

    // it is safe to call clearOtaState() even if the InCallScreen isn't active
    public void clearOtaState() {
        if (DBG) Log.d(LOG_TAG, "- clearOtaState ...");
        if ((mInCallScreen != null)
                && (otaUtils != null)) {
            otaUtils.cleanOtaScreen(true);
            if (DBG) Log.d(LOG_TAG, "  - clearOtaState clears OTA screen");
        }
    }

    // it is safe to call dismissOtaDialogs() even if the InCallScreen isn't active
    public void dismissOtaDialogs() {
        if (DBG) Log.d(LOG_TAG, "- dismissOtaDialogs ...");
        if ((mInCallScreen != null)
                && (otaUtils != null)) {
            otaUtils.dismissAllOtaDialogs();
            if (DBG) Log.d(LOG_TAG, "  - dismissOtaDialogs clears OTA dialogs");
        }
    }

    // it is safe to call clearInCallScreenMode() even if the InCallScreen isn't active
    public void clearInCallScreenMode() {
        if (DBG) Log.d(LOG_TAG, "- clearInCallScreenMode ...");
        if (mInCallScreen != null) {
            mInCallScreen.resetInCallScreenMode();
        }
    }

    /**
     * Force the in-call UI to refresh itself, if it's currently visible.
     *
     * This method can be used any time there's a state change anywhere in
     * the phone app that needs to be reflected in the onscreen UI.
     *
     * Note that it's *not* necessary to manually refresh the in-call UI
     * (via this method) for regular telephony state changes like
     * DIALING -> ALERTING -> ACTIVE, since the InCallScreen already
     * listens for those state changes itself.
     *
     * This method does *not* force the in-call UI to come up if it's not
     * already visible.  To do that, use displayCallScreen().
     */
    /* package */ void updateInCallScreen() {
        if (DBG) Log.d(LOG_TAG, "- updateInCallScreen()...");
        if (mInCallScreen != null) {
            // Post an updateScreen() request.  Note that the
            // updateScreen() call will end up being a no-op if the
            // InCallScreen isn't the foreground activity.
            mInCallScreen.requestUpdateScreen();
        }
    }

    private void handleQueryTTYModeResponse(Message msg) {
        AsyncResult ar = (AsyncResult) msg.obj;
        if (ar.exception != null) {
            if (DBG) Log.d(LOG_TAG, "handleQueryTTYModeResponse: Error getting TTY state.");
        } else {
            if (DBG) Log.d(LOG_TAG,
                           "handleQueryTTYModeResponse: TTY enable state successfully queried.");

            int ttymode = ((int[]) ar.result)[0];
            if (DBG) Log.d(LOG_TAG, "handleQueryTTYModeResponse:ttymode=" + ttymode);

            Intent ttyModeChanged = new Intent(TtyIntent.TTY_ENABLED_CHANGE_ACTION);
            ttyModeChanged.putExtra("ttyEnabled", ttymode != Phone.TTY_MODE_OFF);
            sendBroadcastAsUser(ttyModeChanged, UserHandle.ALL);

            String audioTtyMode;
            switch (ttymode) {
            case Phone.TTY_MODE_FULL:
                audioTtyMode = "tty_full";
                break;
            case Phone.TTY_MODE_VCO:
                audioTtyMode = "tty_vco";
                break;
            case Phone.TTY_MODE_HCO:
                audioTtyMode = "tty_hco";
                break;
            case Phone.TTY_MODE_OFF:
            default:
                audioTtyMode = "tty_off";
                break;
            }
            AudioManager audioManager = (AudioManager) getSystemService(Context.AUDIO_SERVICE);
            audioManager.setParameters("tty_mode="+audioTtyMode);
        }
    }

    private void handleSetTTYModeResponse(Message msg) {
        AsyncResult ar = (AsyncResult) msg.obj;

        if (ar.exception != null) {
            if (DBG) Log.d (LOG_TAG,
                    "handleSetTTYModeResponse: Error setting TTY mode, ar.exception"
                    + ar.exception);
        }
        phone.queryTTYMode(mHandler.obtainMessage(EVENT_TTY_MODE_GET));
    }

    /**
     * Handle call state changes for IMS calls
     */
    private void handleCallStateChanged() {
        if (mCM.isImsPhoneActive()) {
            int error = mVideoCallManager.mediaInit();
            if (error == VideoCallManager.MEDIA_INIT_SUCCESS) {
                mIsMediaInitialized = true;
                mVideoCallManager.setFarEndSurface();
            } else {
                Log.e(LOG_TAG, "videocall: Media init failed");
            }
        } else if (mIsMediaInitialized && mCM.isImsPhoneIdle()) {
            // Call mediaDeInit only for IMS phones
            mVideoCallManager.mediaDeInit();
            mIsMediaInitialized = false;
        }
    }

    /**
     * "Call origin" may be used by Contacts app to specify where the phone call comes from.
     * Currently, the only permitted value for this extra is {@link #ALLOWED_EXTRA_CALL_ORIGIN}.
     * Any other value will be ignored, to make sure that malicious apps can't trick the in-call
     * UI into launching some random other app after a call ends.
     *
     * TODO: make this more generic. Note that we should let the "origin" specify its package
     * while we are now assuming it is "com.android.contacts"
     */
    public static final String EXTRA_CALL_ORIGIN = "com.android.phone.CALL_ORIGIN";
    private static final String DEFAULT_CALL_ORIGIN_PACKAGE = "com.android.dialer";
    private static final String ALLOWED_EXTRA_CALL_ORIGIN =
            "com.android.dialer.DialtactsActivity";
    /**
     * Used to determine if the preserved call origin is fresh enough.
     */
    private static final long CALL_ORIGIN_EXPIRATION_MILLIS = 30 * 1000;

    public void setLatestActiveCallOrigin(String callOrigin) {
        inCallUiState.latestActiveCallOrigin = callOrigin;
        if (callOrigin != null) {
            inCallUiState.latestActiveCallOriginTimeStamp = SystemClock.elapsedRealtime();
        } else {
            inCallUiState.latestActiveCallOriginTimeStamp = 0;
        }
    }

    /**
     * Reset call origin depending on its timestamp.
     *
     * See if the current call origin preserved by the app is fresh enough or not. If it is,
     * previous call origin will be used as is. If not, call origin will be reset.
     *
     * This will be effective especially for 3rd party apps which want to bypass phone calls with
     * their own telephone lines. In that case Phone app may finish the phone call once and make
     * another for the external apps, which will drop call origin information in Intent.
     * Even in that case we are sure the second phone call should be initiated just after the first
     * phone call, so here we restore it from the previous information iff the second call is done
     * fairly soon.
     */
    public void resetLatestActiveCallOrigin() {
        final long callOriginTimestamp = inCallUiState.latestActiveCallOriginTimeStamp;
        final long currentTimestamp = SystemClock.elapsedRealtime();
        if (VDBG) {
            Log.d(LOG_TAG, "currentTimeMillis: " + currentTimestamp
                    + ", saved timestamp for call origin: " + callOriginTimestamp);
        }
        if (inCallUiState.latestActiveCallOriginTimeStamp > 0
                && (currentTimestamp - callOriginTimestamp < CALL_ORIGIN_EXPIRATION_MILLIS)) {
            if (VDBG) {
                Log.d(LOG_TAG, "Resume previous call origin (" +
                        inCallUiState.latestActiveCallOrigin + ")");
            }
            // Do nothing toward call origin itself but update the timestamp just in case.
            inCallUiState.latestActiveCallOriginTimeStamp = currentTimestamp;
        } else {
            if (VDBG) Log.d(LOG_TAG, "Drop previous call origin and set the current one to null");
            setLatestActiveCallOrigin(null);
        }
    }

    /**
     * @return Intent which will be used when in-call UI is shown and the phone call is hang up.
     * By default CallLog screen will be introduced, but the destination may change depending on
     * its latest call origin state.
     */
    public Intent createPhoneEndIntentUsingCallOrigin() {
        if (TextUtils.equals(inCallUiState.latestActiveCallOrigin, ALLOWED_EXTRA_CALL_ORIGIN)) {
            if (VDBG) Log.d(LOG_TAG, "Valid latestActiveCallOrigin("
                    + inCallUiState.latestActiveCallOrigin + ") was found. "
                    + "Go back to the previous screen.");
            // Right now we just launch the Activity which launched in-call UI. Note that we're
            // assuming the origin is from "com.android.dialer", which may be incorrect in the
            // future.
            final Intent intent = new Intent();
            intent.setClassName(DEFAULT_CALL_ORIGIN_PACKAGE, inCallUiState.latestActiveCallOrigin);
            return intent;
        } else {
            if (VDBG) Log.d(LOG_TAG, "Current latestActiveCallOrigin ("
                    + inCallUiState.latestActiveCallOrigin + ") is not valid. "
                    + "Just use CallLog as a default destination.");
            return PhoneGlobals.createCallLogIntent();
        }
    }

    private final class TriVibRunnable implements Runnable {
        private int v1, p1, v2;
        TriVibRunnable(int a, int b, int c) {
            v1 = a; p1 = b; v2 = c;
        }
        public void run() {
            if (DBG) Log.d(LOG_TAG, "vibrate " + v1 + ":" + p1 + ":" + v2);
            if (v1 > 0) mVibrator.vibrate(v1);
            if (p1 > 0) SystemClock.sleep(p1);
            if (v2 > 0) mVibrator.vibrate(v2);
        }
    }

    public void start60SecondVibration(long callDurationMsec) {
        if (VDBG) Log.v(LOG_TAG, "vibrate start @" + callDurationMsec);
        stop60SecondVibration();
        long timer;
        if (callDurationMsec > 60000) {
            // Schedule the alarm at the next minute + 60 secs
            timer = 60000 + 60000 - callDurationMsec;
        } else {
            // Schedule the alarm at the first 60 second mark
            timer = 60000 - callDurationMsec;
        }
        long nextAlarm = SystemClock.elapsedRealtime() + timer;
        if (VDBG) Log.v(LOG_TAG, "am at: " + nextAlarm);
        mAM.set(AlarmManager.ELAPSED_REALTIME_WAKEUP, nextAlarm, mVibrateIntent);
    }

    private void stop60SecondVibration() {
        if (VDBG) Log.v(LOG_TAG, "vibrate stop @" + SystemClock.elapsedRealtime());
        mAM.cancel(mVibrateIntent);
    }

    public void vibrate(int v1, int p1, int v2) {
        if (mVibrationThread == null) {
            mVibrationThread = new HandlerThread("Vibrate 60 handler");
            mVibrationThread.start();
            mVibrationHandler = new Handler(mVibrationThread.getLooper());
        }
        mVibrationHandler.post(new TriVibRunnable(v1, p1, v2));
    }

    public void stopVibrationThread() {
        stop60SecondVibration();
        mVibrationHandler = null;
        if (mVibrationThread != null) {
            mVibrationThread.quit();
            mVibrationThread = null;
        }
    }

    /** Service connection */
    protected final ServiceConnection mBluetoothPhoneConnection = new ServiceConnection() {

        /** Handle the task of binding the local object to the service */
        public void onServiceConnected(ComponentName className, IBinder service) {
            Log.i(LOG_TAG, "Headset phone created, binding local service.");
            mBluetoothPhone = IBluetoothHeadsetPhone.Stub.asInterface(service);
        }

        /** Handle the task of cleaning up the local binding */
        public void onServiceDisconnected(ComponentName className) {
            Log.i(LOG_TAG, "Headset phone disconnected, cleaning local binding.");
            mBluetoothPhone = null;
        }
    };

    /**
     * Gets the default subscription
     */
    public int getDefaultSubscription() {
        return DEFAULT_SUBSCRIPTION;
    }

    /**
     * Gets User preferred Voice subscription setting
     */
    public int getVoiceSubscription() {
        return DEFAULT_SUBSCRIPTION;
    }

    /**
     * Get the subscription that has service
     */
    public int getVoiceSubscriptionInService() {
        return DEFAULT_SUBSCRIPTION;
    }

    /*
     * Gets User preferred Data subscription setting
     */
    public int getDataSubscription() {
        return DEFAULT_SUBSCRIPTION;
    }

    /**
     * Return an Intent that can be used to bring up the in-call screen.
     *
     * This intent can only be used from within the Phone app, since the
     * InCallScreen is not exported from our AndroidManifest.
     */
    /* package */ Intent createInCallIntent(int subscription) {
        return PhoneGlobals.createInCallIntent();
    }
}<|MERGE_RESOLUTION|>--- conflicted
+++ resolved
@@ -80,16 +80,14 @@
 import com.android.phone.OtaUtils.CdmaOtaScreenState;
 import com.android.server.sip.SipService;
 
-<<<<<<< HEAD
 import android.os.Vibrator;
 import android.app.AlarmManager;
 import android.app.PendingIntent;
 import android.os.HandlerThread;
-=======
+
 import org.codeaurora.ims.IImsService;
 import static com.android.internal.telephony.MSimConstants.DEFAULT_SUBSCRIPTION;
 import org.codeaurora.ims.csvt.ICsvtService;
->>>>>>> 94bd03af
 
 /**
  * Global state for the telephony subsystem when running in the primary
@@ -626,12 +624,9 @@
             intentFilter.addAction(TelephonyIntents.ACTION_RADIO_TECHNOLOGY_CHANGED);
             intentFilter.addAction(TelephonyIntents.ACTION_SERVICE_STATE_CHANGED);
             intentFilter.addAction(TelephonyIntents.ACTION_EMERGENCY_CALLBACK_MODE_CHANGED);
-<<<<<<< HEAD
             intentFilter.addAction(ACTION_VIBRATE_60);
-=======
             intentFilter.addAction(Intent.ACTION_SCREEN_OFF);
             intentFilter.addAction(Intent.ACTION_SCREEN_ON);
->>>>>>> 94bd03af
             if (mTtyEnabled) {
                 intentFilter.addAction(TtyIntent.TTY_PREFERRED_MODE_CHANGE_ACTION);
             }
@@ -890,7 +885,6 @@
         return PendingIntent.getBroadcast(context, 0, intent, 0);
     }
 
-<<<<<<< HEAD
     /* package */ static PendingIntent getUnblockNumberFromNotificationPendingIntent(
             Context context, String number) {
         Intent intent = new Intent(REMOVE_BLACKLIST);
@@ -899,16 +893,12 @@
         return PendingIntent.getBroadcast(context, 0, intent, PendingIntent.FLAG_UPDATE_CURRENT);
     }
 
-    private static String getCallScreenClassName() {
-        return InCallScreen.class.getName();
-=======
     protected static String getCallScreenClassName() {
         if (MSimTelephonyManager.getDefault().isMultiSimEnabled()) {
             return MSimInCallScreen.class.getName();
         } else {
             return InCallScreen.class.getName();
         }
->>>>>>> 94bd03af
     }
 
     /**
@@ -1710,17 +1700,6 @@
                 if (ringerMode == AudioManager.RINGER_MODE_SILENT) {
                     notifier.silenceRinger();
                 }
-<<<<<<< HEAD
-            } else if (action.equals(ACTION_VIBRATE_60)) {
-                if (VDBG) Log.d(LOG_TAG, "mReceiver: ACTION_VIBRATE_60");
-                mAM.set(AlarmManager.ELAPSED_REALTIME_WAKEUP, SystemClock.elapsedRealtime() + 60000, mVibrateIntent);
-                vibrate(70, 70, -1);
-            } else if (action.equals(REMOVE_BLACKLIST)) {
-                if (intent.getBooleanExtra(EXTRA_FROM_NOTIFICATION, false)) {
-                    // Dismiss the notification that brought us here
-                    notificationMgr.cancelBlacklistedCallNotification();
-                    blackList.delete(intent.getStringExtra(EXTRA_NUMBER));
-=======
             } else if (action.equals(Intent.ACTION_SCREEN_OFF) ||
                 action.equals(Intent.ACTION_SCREEN_ON)) {
                 if (VDBG) Log.d(LOG_TAG, "mReceiver: ACTION_SCREEN_OFF" +
@@ -1733,7 +1712,16 @@
                 if(mAccelerometerListener != null) {
                     mAccelerometerListener.enable(mLastPhoneState == PhoneConstants.State.OFFHOOK
                             && action.equals(Intent.ACTION_SCREEN_ON));
->>>>>>> 94bd03af
+                }
+            } else if (action.equals(ACTION_VIBRATE_60)) {
+                if (VDBG) Log.d(LOG_TAG, "mReceiver: ACTION_VIBRATE_60");
+                mAM.set(AlarmManager.ELAPSED_REALTIME_WAKEUP, SystemClock.elapsedRealtime() + 60000, mVibrateIntent);
+                vibrate(70, 70, -1);
+            } else if (action.equals(REMOVE_BLACKLIST)) {
+                if (intent.getBooleanExtra(EXTRA_FROM_NOTIFICATION, false)) {
+                    // Dismiss the notification that brought us here
+                    notificationMgr.cancelBlacklistedCallNotification();
+                    blackList.delete(intent.getStringExtra(EXTRA_NUMBER));
                 }
             }
         }
