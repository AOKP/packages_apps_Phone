/*
 * Copyright (C) 2006 The Android Open Source Project
 *
 * Licensed under the Apache License, Version 2.0 (the "License");
 * you may not use this file except in compliance with the License.
 * You may obtain a copy of the License at
 *
 *      http://www.apache.org/licenses/LICENSE-2.0
 *
 * Unless required by applicable law or agreed to in writing, software
 * distributed under the License is distributed on an "AS IS" BASIS,
 * WITHOUT WARRANTIES OR CONDITIONS OF ANY KIND, either express or implied.
 * See the License for the specific language governing permissions and
 * limitations under the License.
 */

package com.android.phone;

import android.app.Service;
import android.bluetooth.BluetoothAdapter;
import android.bluetooth.BluetoothAudioGateway;
import android.bluetooth.BluetoothAudioGateway.IncomingConnectionInfo;
import android.bluetooth.BluetoothDevice;
import android.bluetooth.BluetoothHeadset;
import android.bluetooth.BluetoothUuid;
import android.bluetooth.HeadsetBase;
import android.bluetooth.IBluetooth;
import android.bluetooth.IBluetoothHeadset;
import android.content.BroadcastReceiver;
import android.content.Context;
import android.content.Intent;
import android.content.IntentFilter;
import android.media.AudioManager;
import android.os.Handler;
import android.os.IBinder;
import android.os.Message;
import android.os.ParcelUuid;
import android.os.PowerManager;
import android.os.RemoteException;
import android.os.ServiceManager;
import android.provider.Settings;
import android.util.Log;

import com.android.internal.telephony.Call;
import com.android.internal.telephony.Phone;
import com.android.internal.telephony.PhoneFactory;

import java.util.HashMap;

/**
 * Provides Bluetooth Headset and Handsfree profile, as a service in
 * the Phone application.
 * @hide
 */
public class BluetoothHeadsetService extends Service {
    private static final String TAG = "BT HSHFP";
    private static final boolean DBG = true;

    private static final String PREF_NAME = BluetoothHeadsetService.class.getSimpleName();
    private static final String PREF_LAST_HEADSET = "lastHeadsetAddress";

    private static final int PHONE_STATE_CHANGED = 1;

    private static final String BLUETOOTH_ADMIN_PERM = android.Manifest.permission.BLUETOOTH_ADMIN;
    private static final String BLUETOOTH_PERM = android.Manifest.permission.BLUETOOTH;

    private static boolean sHasStarted = false;

    private BluetoothDevice mDeviceSdpQuery;
    private BluetoothAdapter mAdapter;
    private IBluetooth mBluetoothService;
    private PowerManager mPowerManager;
    private BluetoothAudioGateway mAg;
    private BluetoothHandsfree mBtHandsfree;
    private Call mForegroundCall;
    private Call mRingingCall;
    private Phone mPhone;
    private HashMap<BluetoothDevice, BluetoothRemoteHeadset> mRemoteHeadsets;

    @Override
    public void onCreate() {
        super.onCreate();
        mAdapter = BluetoothAdapter.getDefaultAdapter();
        mPowerManager = (PowerManager) getSystemService(Context.POWER_SERVICE);
        mBtHandsfree = PhoneApp.getInstance().getBluetoothHandsfree();
        mAg = new BluetoothAudioGateway(mAdapter);
        mPhone = PhoneFactory.getDefaultPhone();
        mRingingCall = mPhone.getRingingCall();
        mForegroundCall = mPhone.getForegroundCall();
        adjustPriorities();
        IntentFilter filter = new IntentFilter(
                BluetoothDevice.ACTION_ACL_DISCONNECT_REQUESTED);
        filter.addAction(BluetoothAdapter.ACTION_STATE_CHANGED);
        filter.addAction(BluetoothDevice.ACTION_BOND_STATE_CHANGED);
        filter.addAction(AudioManager.VOLUME_CHANGED_ACTION);
        filter.addAction(BluetoothDevice.ACTION_UUID);
        registerReceiver(mBluetoothReceiver, filter);

        IBinder b = ServiceManager.getService(BluetoothAdapter.BLUETOOTH_SERVICE);
        if (b == null) {
            throw new RuntimeException("Bluetooth service not available");
        }
        mBluetoothService = IBluetooth.Stub.asInterface(b);
        mRemoteHeadsets = new HashMap<BluetoothDevice, BluetoothRemoteHeadset>();
   }

   private class BluetoothRemoteHeadset {
       private int mState;
       private int mHeadsetType;
       private HeadsetBase mHeadset;
       private IncomingConnectionInfo mIncomingInfo;

       BluetoothRemoteHeadset() {
           mState = BluetoothHeadset.STATE_DISCONNECTED;
           mHeadsetType = BluetoothHandsfree.TYPE_UNKNOWN;
           mHeadset = null;
           mIncomingInfo = null;
       }

       BluetoothRemoteHeadset(int headsetType, IncomingConnectionInfo incomingInfo) {
           mState = BluetoothHeadset.STATE_DISCONNECTED;
           mHeadsetType = headsetType;
           mHeadset = null;
           mIncomingInfo = incomingInfo;
       }
   }

   synchronized private BluetoothDevice getCurrentDevice() {
       for (BluetoothDevice device : mRemoteHeadsets.keySet()) {
           int state = mRemoteHeadsets.get(device).mState;
           if (state == BluetoothHeadset.STATE_CONNECTING ||
               state == BluetoothHeadset.STATE_CONNECTED) {
               return device;
           }
       }
       return null;
   }

    @Override
    public void onStart(Intent intent, int startId) {
         if (mAdapter == null) {
            Log.w(TAG, "Stopping BluetoothHeadsetService: device does not have BT");
            stopSelf();
        } else {
            if (!sHasStarted) {
                if (DBG) log("Starting BluetoothHeadsetService");
                if (mAdapter.isEnabled()) {
                    mAg.start(mIncomingConnectionHandler);
                    mBtHandsfree.onBluetoothEnabled();
                }
                sHasStarted = true;
            }
        }
    }

    private final Handler mIncomingConnectionHandler = new Handler() {
        @Override
        public void handleMessage(Message msg) {
<<<<<<< HEAD
            synchronized(BluetoothHeadsetService.this) {
                IncomingConnectionInfo info = (IncomingConnectionInfo)msg.obj;
                int type = BluetoothHandsfree.TYPE_UNKNOWN;
                switch(msg.what) {
                case BluetoothAudioGateway.MSG_INCOMING_HEADSET_CONNECTION:
                    type = BluetoothHandsfree.TYPE_HEADSET;
                    break;
                case BluetoothAudioGateway.MSG_INCOMING_HANDSFREE_CONNECTION:
                    type = BluetoothHandsfree.TYPE_HANDSFREE;
                    break;
                }
=======
            BluetoothAudioGateway.IncomingConnectionInfo info =
                    (BluetoothAudioGateway.IncomingConnectionInfo)msg.obj;
            int type = BluetoothHandsfree.TYPE_UNKNOWN;
            switch(msg.what) {
            case BluetoothAudioGateway.MSG_INCOMING_HEADSET_CONNECTION:
                type = BluetoothHandsfree.TYPE_HEADSET;
                break;
            case BluetoothAudioGateway.MSG_INCOMING_HANDSFREE_CONNECTION:
                type = BluetoothHandsfree.TYPE_HANDSFREE;
                break;
            }

            Log.i(TAG, "Incoming rfcomm (" + BluetoothHandsfree.typeToString(type) +
                  ") connection from " + info.mRemoteDevice + "on channel " + info.mRfcommChan);

            int priority = BluetoothHeadset.PRIORITY_OFF;
            HeadsetBase headset;
            try {
                priority = mBinder.getPriority(info.mRemoteDevice);
            } catch (RemoteException e) {}
            if (priority <= BluetoothHeadset.PRIORITY_OFF) {
                Log.i(TAG, "Rejecting incoming connection because priority = " + priority);

                headset = new HeadsetBase(mPowerManager, mAdapter,
                                          info.mRemoteDevice,
                                          info.mSocketFd, info.mRfcommChan,
                                          null);
                headset.disconnect();
                return;
            }
            switch (mState) {
            case BluetoothHeadset.STATE_DISCONNECTED:
                // headset connecting us, lets join
                mRemoteDevice = info.mRemoteDevice;
                setState(BluetoothHeadset.STATE_CONNECTING);
                headset = new HeadsetBase(mPowerManager, mAdapter,
                                          mRemoteDevice, info.mSocketFd,
                                          info.mRfcommChan,
                                          mConnectedStatusHandler);
                mHeadsetType = type;
>>>>>>> 1498a77b

                Log.i(TAG, "Incoming rfcomm (" + BluetoothHandsfree.typeToString(type) +
                      ") connection from " + info.mRemoteDevice + "on channel " +
                      info.mRfcommChan);

                int priority = BluetoothHeadset.PRIORITY_OFF;
                HeadsetBase headset;
                priority = getPriority(info.mRemoteDevice);
                if (priority <= BluetoothHeadset.PRIORITY_OFF) {
                    Log.i(TAG, "Rejecting incoming connection because priority = " + priority);

                    headset = new HeadsetBase(mPowerManager, mAdapter,
                                              info.mRemoteDevice,
                                              info.mSocketFd, info.mRfcommChan,
                                              null);
                    headset.disconnect();
                    return;
                }

                BluetoothRemoteHeadset remoteHeadset;
                BluetoothDevice device = getCurrentDevice();

                int state = BluetoothHeadset.STATE_DISCONNECTED;
                if (device != null) {
                    state = mRemoteHeadsets.get(device).mState;
                }

<<<<<<< HEAD
                switch (state) {
                case BluetoothHeadset.STATE_DISCONNECTED:
                    // headset connecting us, lets join
                    remoteHeadset = new BluetoothRemoteHeadset(type, info);
                    mRemoteHeadsets.put(info.mRemoteDevice, remoteHeadset);
=======
                // Now continue with new connection, including calling callback
                mHeadset = new HeadsetBase(mPowerManager, mAdapter,
                                           mRemoteDevice,
                                           info.mSocketFd, info.mRfcommChan,
                                           mConnectedStatusHandler);
                mHeadsetType = type;
>>>>>>> 1498a77b

                    try {
                        mBluetoothService.notifyIncomingConnection(
                            info.mRemoteDevice.getAddress());
                    } catch (RemoteException e) {
                        Log.e(TAG, "notifyIncomingConnection");
                    }
                    break;
                case BluetoothHeadset.STATE_CONNECTING:
                    if (!info.mRemoteDevice.equals(device)) {
                        // different headset, ignoring
                        Log.i(TAG, "Already attempting connect to " + device +
                              ", disconnecting " + info.mRemoteDevice);

                        headset = new HeadsetBase(mPowerManager, mAdapter, info.mRemoteDevice,
                                info.mSocketFd, info.mRfcommChan, null);
                        headset.disconnect();
                        break;
                    }

                    // Incoming and Outgoing connections to the same headset.
                    // The state machine manager will cancel outgoing and accept the incoming one.
                    // Update the state
                    mRemoteHeadsets.get(info.mRemoteDevice).mHeadsetType = type;
                    mRemoteHeadsets.get(info.mRemoteDevice).mIncomingInfo = info;

<<<<<<< HEAD
                    try {
                        mBluetoothService.notifyIncomingConnection(
                            info.mRemoteDevice.getAddress());
                    } catch (RemoteException e) {
                        Log.e(TAG, "notifyIncomingConnection");
                    }
                    break;
                case BluetoothHeadset.STATE_CONNECTED:
                    Log.i(TAG, "Already connected to " + device + ", disconnecting " +
                            info.mRemoteDevice);

                    headset = new HeadsetBase(mPowerManager, mAdapter, info.mRemoteDevice,
                              info.mSocketFd, info.mRfcommChan, null);
                    headset.disconnect();
                    break;
                }
=======
                headset = new HeadsetBase(mPowerManager, mAdapter,
                                          info.mRemoteDevice,
                                          info.mSocketFd, info.mRfcommChan,
                                          null);
                headset.disconnect();
                break;
>>>>>>> 1498a77b
            }
        }
    };

    private final BroadcastReceiver mBluetoothReceiver = new BroadcastReceiver() {

        @Override
        public void onReceive(Context context, Intent intent) {
            String action = intent.getAction();
            BluetoothDevice device =
                    intent.getParcelableExtra(BluetoothDevice.EXTRA_DEVICE);

            BluetoothDevice currDevice = getCurrentDevice();
            int state = BluetoothHeadset.STATE_DISCONNECTED;
            if (currDevice != null) {
                state = mRemoteHeadsets.get(currDevice).mState;
            }

            if ((state == BluetoothHeadset.STATE_CONNECTED ||
                    state == BluetoothHeadset.STATE_CONNECTING) &&
                    action.equals(BluetoothDevice.ACTION_ACL_DISCONNECT_REQUESTED) &&
                    device.equals(currDevice)) {
                try {
                    mBinder.disconnectHeadset(currDevice);
                } catch (RemoteException e) {}
            } else if (action.equals(BluetoothAdapter.ACTION_STATE_CHANGED)) {
                switch (intent.getIntExtra(BluetoothAdapter.EXTRA_STATE,
                                           BluetoothAdapter.ERROR)) {
                case BluetoothAdapter.STATE_ON:
                    adjustPriorities();
                    mAg.start(mIncomingConnectionHandler);
                    mBtHandsfree.onBluetoothEnabled();
                    break;
                case BluetoothAdapter.STATE_TURNING_OFF:
                    mBtHandsfree.onBluetoothDisabled();
                    mAg.stop();
                    if (currDevice != null) {
                        setState(currDevice, BluetoothHeadset.STATE_DISCONNECTED,
                                BluetoothHeadset.RESULT_FAILURE,
                                BluetoothHeadset.LOCAL_DISCONNECT);
                    }
                    break;
                }
            } else if (action.equals(BluetoothDevice.ACTION_BOND_STATE_CHANGED)) {
                int bondState = intent.getIntExtra(BluetoothDevice.EXTRA_BOND_STATE,
                                                   BluetoothDevice.ERROR);
                switch(bondState) {
                case BluetoothDevice.BOND_BONDED:
                    if (getPriority(device) == BluetoothHeadset.PRIORITY_UNDEFINED) {
                        setPriority(device, BluetoothHeadset.PRIORITY_ON);
                    }
                    break;
                case BluetoothDevice.BOND_NONE:
                    setPriority(device, BluetoothHeadset.PRIORITY_UNDEFINED);
                    break;
                }
            } else if (action.equals(AudioManager.VOLUME_CHANGED_ACTION)) {
                int streamType = intent.getIntExtra(AudioManager.EXTRA_VOLUME_STREAM_TYPE, -1);
                if (streamType == AudioManager.STREAM_BLUETOOTH_SCO) {
                    mBtHandsfree.sendScoGainUpdate(intent.getIntExtra(
                            AudioManager.EXTRA_VOLUME_STREAM_VALUE, 0));
                }

            } else if (action.equals(BluetoothDevice.ACTION_UUID)) {
                if (device.equals(mDeviceSdpQuery) && device.equals(currDevice)) {
                    // We have got SDP records for the device we are interested in.
                    getSdpRecordsAndConnect(device);
                }
            }
        }
    };

    private static final int CONNECT_HEADSET_DELAYED = 1;
    private Handler mHandler = new Handler() {
        @Override
        public void handleMessage(Message msg) {
            switch (msg.what) {
                case CONNECT_HEADSET_DELAYED:
                    BluetoothDevice device = (BluetoothDevice) msg.obj;
                    getSdpRecordsAndConnect(device);
                    break;
            }
        }
    };

    @Override
    public IBinder onBind(Intent intent) {
        return mBinder;
    }

    // ------------------------------------------------------------------
    // Bluetooth Headset Connect
    // ------------------------------------------------------------------
    private static final int RFCOMM_CONNECTED             = 1;
    private static final int RFCOMM_ERROR                 = 2;

    private long mTimestamp;

    /**
     * Thread for RFCOMM connection
     * Messages are sent to mConnectingStatusHandler as connection progresses.
     */
    private RfcommConnectThread mConnectThread;
    private class RfcommConnectThread extends Thread {
        private BluetoothDevice device;
        private int channel;
        private int type;

        private static final int EINTERRUPT = -1000;
        private static final int ECONNREFUSED = -111;

        public RfcommConnectThread(BluetoothDevice device, int channel, int type) {
            super();
            this.device = device;
            this.channel = channel;
            this.type = type;
        }

        private int waitForConnect(HeadsetBase headset) {
            // Try to connect for 20 seconds
            int result = 0;
            for (int i=0; i < 40 && result == 0; i++) {
                // waitForAsyncConnect returns 0 on timeout, 1 on success, < 0 on error.
                result = headset.waitForAsyncConnect(500, mConnectedStatusHandler);
                if (isInterrupted()) {
                    headset.disconnect();
                    return EINTERRUPT;
                }
            }
            return result;
        }

        @Override
        public void run() {
            long timestamp;

            timestamp = System.currentTimeMillis();
            HeadsetBase headset = new HeadsetBase(mPowerManager, mAdapter,
                                                  device, channel);

            int result = waitForConnect(headset);

            if (result != EINTERRUPT && result != 1) {
                if (result == ECONNREFUSED && mDeviceSdpQuery == null) {
                    // The rfcomm channel number might have changed, do SDP
                    // query and try to connect again.
                    mDeviceSdpQuery = getCurrentDevice();
                    device.fetchUuidsWithSdp();
                    mConnectThread = null;
                    return;
                } else {
                    Log.i(TAG, "Trying to connect to rfcomm socket again after 1 sec");
                    try {
                      sleep(1000);  // 1 second
                    } catch (InterruptedException e) {}
                }
                result = waitForConnect(headset);
            }
            mDeviceSdpQuery = null;
            if (result == EINTERRUPT) return;

            if (DBG) log("RFCOMM connection attempt took " +
                  (System.currentTimeMillis() - timestamp) + " ms");
            if (isInterrupted()) {
                headset.disconnect();
                return;
            }
            if (result < 0) {
                Log.w(TAG, "headset.waitForAsyncConnect() error: " + result);
                mConnectingStatusHandler.obtainMessage(RFCOMM_ERROR).sendToTarget();
                return;
            } else if (result == 0) {
                mConnectingStatusHandler.obtainMessage(RFCOMM_ERROR).sendToTarget();
                Log.w(TAG, "mHeadset.waitForAsyncConnect() error: " + result + "(timeout)");
                return;
            } else {
                mConnectingStatusHandler.obtainMessage(RFCOMM_CONNECTED, headset).sendToTarget();
            }
        }
    }

    /**
     * Receives events from mConnectThread back in the main thread.
     */
    private final Handler mConnectingStatusHandler = new Handler() {
        @Override
        public void handleMessage(Message msg) {
            BluetoothDevice device = getCurrentDevice();
            if (device == null ||
                mRemoteHeadsets.get(device).mState != BluetoothHeadset.STATE_CONNECTING) {
                return;  // stale events
            }

            switch (msg.what) {
            case RFCOMM_ERROR:
                if (DBG) log("Rfcomm error");
                mConnectThread = null;
                setState(device,
                         BluetoothHeadset.STATE_DISCONNECTED, BluetoothHeadset.RESULT_FAILURE,
                         BluetoothHeadset.LOCAL_DISCONNECT);
                break;
            case RFCOMM_CONNECTED:
                if (DBG) log("Rfcomm connected");
                mConnectThread = null;
                HeadsetBase headset = (HeadsetBase)msg.obj;
                setState(device,
                        BluetoothHeadset.STATE_CONNECTED, BluetoothHeadset.RESULT_SUCCESS);

                mRemoteHeadsets.get(device).mHeadset = headset;
                mBtHandsfree.connectHeadset(headset, mRemoteHeadsets.get(device).mHeadsetType);
                break;
            }
        }
    };

    /**
     * Receives events from a connected RFCOMM socket back in the main thread.
     */
    private final Handler mConnectedStatusHandler = new Handler() {
        @Override
        public void handleMessage(Message msg) {
            switch (msg.what) {
            case HeadsetBase.RFCOMM_DISCONNECTED:
                mBtHandsfree.resetAtState();
                BluetoothDevice device = getCurrentDevice();
                if (device != null) {
                    setState(device,
                        BluetoothHeadset.STATE_DISCONNECTED, BluetoothHeadset.RESULT_FAILURE,
                        BluetoothHeadset.REMOTE_DISCONNECT);
                }
                break;
            }
        }
    };

    private void setState(BluetoothDevice device, int state) {
        setState(device, state, BluetoothHeadset.RESULT_SUCCESS);
    }

    private void setState(BluetoothDevice device, int state, int result) {
        setState(device, state, result, -1);
    }

    private synchronized void setState(BluetoothDevice device,
        int state, int result, int initiator) {
        int prevState = mRemoteHeadsets.get(device).mState;
        if (state != prevState) {
            if (DBG) log("Device: " + device +
                " Headset  state" + prevState + " -> " + state + ", result = " + result);
            if (prevState == BluetoothHeadset.STATE_CONNECTED) {
                mBtHandsfree.disconnectHeadset();
            }
            Intent intent = new Intent(BluetoothHeadset.ACTION_STATE_CHANGED);
            intent.putExtra(BluetoothHeadset.EXTRA_PREVIOUS_STATE, prevState);
            intent.putExtra(BluetoothHeadset.EXTRA_STATE, state);
            intent.putExtra(BluetoothDevice.EXTRA_DEVICE, device);
            // Add Extra EXTRA_DISCONNECT_INITIATOR for DISCONNECTED state
            if (state == BluetoothHeadset.STATE_DISCONNECTED) {
                if (initiator == -1) {
                    log("Headset Disconnected Intent without Disconnect Initiator extra");
                } else {
                    intent.putExtra(BluetoothHeadset.EXTRA_DISCONNECT_INITIATOR,
                                    initiator);
                }
                mRemoteHeadsets.get(device).mHeadset = null;
                mRemoteHeadsets.get(device).mHeadsetType = BluetoothHandsfree.TYPE_UNKNOWN;
            }

            mRemoteHeadsets.get(device).mState = state;

            sendBroadcast(intent, BLUETOOTH_PERM);
            if (state == BluetoothHeadset.STATE_CONNECTING) {
                // Set the priority to AUTO_CONNECT
                setPriority(device, BluetoothHeadset.PRIORITY_AUTO_CONNECT);
            }
       }
    }

    private void setPriority(BluetoothDevice device, int priority) {
        try {
            mBinder.setPriority(device, priority);
        } catch (RemoteException e) {
            Log.e(TAG, "Error while setting priority for: " + device);
        }
    }

    private int getPriority(BluetoothDevice device) {
        try {
            return mBinder.getPriority(device);
        } catch (RemoteException e) {
            Log.e(TAG, "Error while getting priority for: " + device);
        }
        return BluetoothHeadset.PRIORITY_UNDEFINED;
    }

    private void adjustPriorities() {
        // This is to ensure backward compatibility.
        // Only 1 device is set to AUTO_CONNECT
        BluetoothDevice savedDevice = null;
        int max_priority = BluetoothHeadset.PRIORITY_AUTO_CONNECT;
        if (mAdapter.getBondedDevices() != null) {
            for (BluetoothDevice device : mAdapter.getBondedDevices()) {
                int priority = getPriority(device);
                if (priority >= BluetoothHeadset.PRIORITY_AUTO_CONNECT) {
                    setPriority(device, BluetoothHeadset.PRIORITY_ON);
                }
                if (priority >= max_priority) {
                    max_priority = priority;
                    savedDevice = device;
                }
            }
            if (savedDevice != null) {
                setPriority(savedDevice, BluetoothHeadset.PRIORITY_AUTO_CONNECT);
            }
        }
    }

    private synchronized void getSdpRecordsAndConnect(BluetoothDevice device) {
        if (!device.equals(getCurrentDevice())) {
            // stale
            return;
        }
        ParcelUuid[] uuids = device.getUuids();
        int type = BluetoothHandsfree.TYPE_UNKNOWN;
        if (uuids != null) {
            if (BluetoothUuid.isUuidPresent(uuids, BluetoothUuid.Handsfree)) {
                log("SDP UUID: TYPE_HANDSFREE");
                type = BluetoothHandsfree.TYPE_HANDSFREE;
                mRemoteHeadsets.get(device).mHeadsetType = type;
                int channel = device.getServiceChannel(BluetoothUuid.Handsfree);
                mConnectThread = new RfcommConnectThread(device, channel, type);
                mConnectThread.start();
                return;
            } else if (BluetoothUuid.isUuidPresent(uuids, BluetoothUuid.HSP)) {
                log("SDP UUID: TYPE_HEADSET");
                type = BluetoothHandsfree.TYPE_HEADSET;
                mRemoteHeadsets.get(device).mHeadsetType = type;
                int channel = device.getServiceChannel(BluetoothUuid.HSP);
                mConnectThread = new RfcommConnectThread(device, channel, type);
                mConnectThread.start();
                return;
            }
        }
        log("SDP UUID: TYPE_UNKNOWN");
        mRemoteHeadsets.get(device).mHeadsetType = type;
        setState(device, BluetoothHeadset.STATE_DISCONNECTED,
                BluetoothHeadset.RESULT_FAILURE, BluetoothHeadset.LOCAL_DISCONNECT);
        return;
    }

    /**
     * Handlers for incoming service calls
     */
    private final IBluetoothHeadset.Stub mBinder = new IBluetoothHeadset.Stub() {
        public int getState(BluetoothDevice device) {
            enforceCallingOrSelfPermission(BLUETOOTH_PERM, "Need BLUETOOTH permission");
            BluetoothRemoteHeadset headset = mRemoteHeadsets.get(device);
            if (headset == null) {
                return BluetoothHeadset.STATE_DISCONNECTED;
            }
            return headset.mState;
        }
        public BluetoothDevice getCurrentHeadset() {
            enforceCallingOrSelfPermission(BLUETOOTH_PERM, "Need BLUETOOTH permission");
            return getCurrentDevice();
        }
        public boolean connectHeadset(BluetoothDevice device) {
            enforceCallingOrSelfPermission(BLUETOOTH_ADMIN_PERM,
                                           "Need BLUETOOTH_ADMIN permission");
            synchronized (BluetoothHeadsetService.this) {
                try {
                    return mBluetoothService.connectHeadset(device.getAddress());
                } catch (RemoteException e) {
                    Log.e(TAG, "connectHeadset");
                    return false;
                }
            }
        }
        public void disconnectHeadset(BluetoothDevice device) {
            enforceCallingOrSelfPermission(BLUETOOTH_ADMIN_PERM,
                                           "Need BLUETOOTH_ADMIN permission");
            synchronized (BluetoothHeadsetService.this) {
                try {
                    mBluetoothService.disconnectHeadset(device.getAddress());
                } catch (RemoteException e) {
                    Log.e(TAG, "disconnectHeadset");
                }
            }
        }
        public boolean isConnected(BluetoothDevice device) {
            enforceCallingOrSelfPermission(BLUETOOTH_PERM, "Need BLUETOOTH permission");

            BluetoothRemoteHeadset headset = mRemoteHeadsets.get(device);
            return headset != null && headset.mState == BluetoothHeadset.STATE_CONNECTED;
        }
        public boolean startVoiceRecognition() {
            enforceCallingOrSelfPermission(BLUETOOTH_PERM, "Need BLUETOOTH permission");
            synchronized (BluetoothHeadsetService.this) {
                BluetoothDevice device = getCurrentDevice();

                if (device == null ||
                    mRemoteHeadsets.get(device).mState != BluetoothHeadset.STATE_CONNECTED) {
                    return false;
                }
                return mBtHandsfree.startVoiceRecognition();
            }
        }
        public boolean stopVoiceRecognition() {
            enforceCallingOrSelfPermission(BLUETOOTH_PERM, "Need BLUETOOTH permission");
            synchronized (BluetoothHeadsetService.this) {
                BluetoothDevice device = getCurrentDevice();

                if (device == null ||
                    mRemoteHeadsets.get(device).mState != BluetoothHeadset.STATE_CONNECTED) {
                    return false;
                }

                return mBtHandsfree.stopVoiceRecognition();
            }
        }
        public int getBatteryUsageHint() {
            enforceCallingOrSelfPermission(BLUETOOTH_PERM, "Need BLUETOOTH permission");

            return HeadsetBase.getAtInputCount();
        }
        public int getPriority(BluetoothDevice device) {
            enforceCallingOrSelfPermission(BLUETOOTH_ADMIN_PERM,
                "Need BLUETOOTH_ADMIN permission");
            synchronized (BluetoothHeadsetService.this) {
                int priority = Settings.Secure.getInt(getContentResolver(),
                        Settings.Secure.getBluetoothHeadsetPriorityKey(device.getAddress()),
                        BluetoothHeadset.PRIORITY_UNDEFINED);
                return priority;
            }
        }

        public boolean setPriority(BluetoothDevice device, int priority) {
            enforceCallingOrSelfPermission(BLUETOOTH_ADMIN_PERM,
                "Need BLUETOOTH_ADMIN permission");
            synchronized (BluetoothHeadsetService.this) {
                if (!BluetoothAdapter.checkBluetoothAddress(device.getAddress())) {
                        return false;
                }
                if (priority < BluetoothHeadset.PRIORITY_OFF) {
                    return false;
                }
                Settings.Secure.putInt(getContentResolver(),
                        Settings.Secure.getBluetoothHeadsetPriorityKey(device.getAddress()),
                        priority);
                if (DBG) log("Saved priority " + device + " = " + priority);
                return true;
            }
        }
        public boolean createIncomingConnect(BluetoothDevice device) {
            synchronized (BluetoothHeadsetService.this) {
                HeadsetBase headset;
                setState(device, BluetoothHeadset.STATE_CONNECTING);

                IncomingConnectionInfo info = mRemoteHeadsets.get(device).mIncomingInfo;
                headset = new HeadsetBase(mPowerManager, mAdapter, device,
                        info.mSocketFd, info.mRfcommChan,
                        mConnectedStatusHandler);

                mRemoteHeadsets.get(device).mHeadset = headset;

                mConnectingStatusHandler.obtainMessage(RFCOMM_CONNECTED, headset).sendToTarget();
                return true;
          }
      }
        public boolean acceptIncomingConnect(BluetoothDevice device) {
            synchronized (BluetoothHeadsetService.this) {
                HeadsetBase headset;
                BluetoothRemoteHeadset cachedHeadset = mRemoteHeadsets.get(device);
                if (cachedHeadset == null) {
                    Log.e(TAG, "Cached Headset is Null in acceptIncomingConnect");
                    return false;
                }
                IncomingConnectionInfo info = cachedHeadset.mIncomingInfo;
                headset = new HeadsetBase(mPowerManager, mAdapter, device,
                        info.mSocketFd, info.mRfcommChan, mConnectedStatusHandler);

                setState(device, BluetoothHeadset.STATE_CONNECTED, BluetoothHeadset.RESULT_SUCCESS);

                cachedHeadset.mHeadset = headset;
                mBtHandsfree.connectHeadset(headset, cachedHeadset.mHeadsetType);

                if (DBG) log("Successfully used incoming connection");
                return true;
            }
        }

        public  boolean cancelConnectThread() {
            synchronized (BluetoothHeadsetService.this) {
                if (mConnectThread != null) {
                    // cancel the connection thread
                    mConnectThread.interrupt();
                    try {
                        mConnectThread.join();
                    } catch (InterruptedException e) {
                        Log.e(TAG, "Connection cancelled twice?", e);
                    }
                    mConnectThread = null;
                }
                return true;
            }
        }

        public boolean connectHeadsetInternal(BluetoothDevice device) {
            synchronized (BluetoothHeadsetService.this) {
                BluetoothDevice currDevice = getCurrentDevice();
                if (currDevice == null) {
                    BluetoothRemoteHeadset headset = new BluetoothRemoteHeadset();
                    mRemoteHeadsets.put(device, headset);

                    setState(device, BluetoothHeadset.STATE_CONNECTING);
                    if (device.getUuids() == null) {
                        // We might not have got the UUID change notification from
                        // Bluez yet, if we have just paired. Try after 1.5 secs.
                        Message msg = new Message();
                        msg.what = CONNECT_HEADSET_DELAYED;
                        msg.obj = device;
                        mHandler.sendMessageDelayed(msg, 1500);
                    } else {
                        getSdpRecordsAndConnect(device);
                    }
                    return true;
                } else {
                      Log.w(TAG, "connectHeadset(" + device + "): failed: already in state " +
                            mRemoteHeadsets.get(currDevice).mState +
                            " with headset " + currDevice);
                }
                return false;
            }
        }

        public boolean disconnectHeadsetInternal(BluetoothDevice device) {
            synchronized (BluetoothHeadsetService.this) {
                BluetoothRemoteHeadset remoteHeadset = mRemoteHeadsets.get(device);
                if (remoteHeadset == null) return false;

                if (remoteHeadset.mState == BluetoothHeadset.STATE_CONNECTED) {
                    // Send a dummy battery level message to force headset
                    // out of sniff mode so that it will immediately notice
                    // the disconnection. We are currently sending it for
                    // handsfree only.
                    // TODO: Call hci_conn_enter_active_mode() from
                    // rfcomm_send_disc() in the kernel instead.
                    // See http://b/1716887
                    HeadsetBase headset = remoteHeadset.mHeadset;
                    if (remoteHeadset.mHeadsetType == BluetoothHandsfree.TYPE_HANDSFREE) {
                        headset.sendURC("+CIEV: 7,3");
                    }

                    if (headset != null) {
                        headset.disconnect();
                        headset = null;
                    }
                    setState(device, BluetoothHeadset.STATE_DISCONNECTED,
                             BluetoothHeadset.RESULT_CANCELED,
                             BluetoothHeadset.LOCAL_DISCONNECT);
                    return true;
                } else if (remoteHeadset.mState == BluetoothHeadset.STATE_CONNECTING) {
                    // The state machine would have canceled the connect thread.
                    // Just set the state here.
                    setState(device, BluetoothHeadset.STATE_DISCONNECTED,
                              BluetoothHeadset.RESULT_CANCELED,
                              BluetoothHeadset.LOCAL_DISCONNECT);
                    return true;
                }
                return false;
            }
        }
    };

    @Override
    public void onDestroy() {
        super.onDestroy();
        if (DBG) log("Stopping BluetoothHeadsetService");
        unregisterReceiver(mBluetoothReceiver);
        mBtHandsfree.onBluetoothDisabled();
        mAg.stop();
        sHasStarted = false;
        if (getCurrentDevice() != null) {
            setState(getCurrentDevice(), BluetoothHeadset.STATE_DISCONNECTED,
                 BluetoothHeadset.RESULT_CANCELED,
                 BluetoothHeadset.LOCAL_DISCONNECT);
        }
    }



    private static void log(String msg) {
        Log.d(TAG, msg);
    }
}<|MERGE_RESOLUTION|>--- conflicted
+++ resolved
@@ -156,7 +156,6 @@
     private final Handler mIncomingConnectionHandler = new Handler() {
         @Override
         public void handleMessage(Message msg) {
-<<<<<<< HEAD
             synchronized(BluetoothHeadsetService.this) {
                 IncomingConnectionInfo info = (IncomingConnectionInfo)msg.obj;
                 int type = BluetoothHandsfree.TYPE_UNKNOWN;
@@ -168,48 +167,6 @@
                     type = BluetoothHandsfree.TYPE_HANDSFREE;
                     break;
                 }
-=======
-            BluetoothAudioGateway.IncomingConnectionInfo info =
-                    (BluetoothAudioGateway.IncomingConnectionInfo)msg.obj;
-            int type = BluetoothHandsfree.TYPE_UNKNOWN;
-            switch(msg.what) {
-            case BluetoothAudioGateway.MSG_INCOMING_HEADSET_CONNECTION:
-                type = BluetoothHandsfree.TYPE_HEADSET;
-                break;
-            case BluetoothAudioGateway.MSG_INCOMING_HANDSFREE_CONNECTION:
-                type = BluetoothHandsfree.TYPE_HANDSFREE;
-                break;
-            }
-
-            Log.i(TAG, "Incoming rfcomm (" + BluetoothHandsfree.typeToString(type) +
-                  ") connection from " + info.mRemoteDevice + "on channel " + info.mRfcommChan);
-
-            int priority = BluetoothHeadset.PRIORITY_OFF;
-            HeadsetBase headset;
-            try {
-                priority = mBinder.getPriority(info.mRemoteDevice);
-            } catch (RemoteException e) {}
-            if (priority <= BluetoothHeadset.PRIORITY_OFF) {
-                Log.i(TAG, "Rejecting incoming connection because priority = " + priority);
-
-                headset = new HeadsetBase(mPowerManager, mAdapter,
-                                          info.mRemoteDevice,
-                                          info.mSocketFd, info.mRfcommChan,
-                                          null);
-                headset.disconnect();
-                return;
-            }
-            switch (mState) {
-            case BluetoothHeadset.STATE_DISCONNECTED:
-                // headset connecting us, lets join
-                mRemoteDevice = info.mRemoteDevice;
-                setState(BluetoothHeadset.STATE_CONNECTING);
-                headset = new HeadsetBase(mPowerManager, mAdapter,
-                                          mRemoteDevice, info.mSocketFd,
-                                          info.mRfcommChan,
-                                          mConnectedStatusHandler);
-                mHeadsetType = type;
->>>>>>> 1498a77b
 
                 Log.i(TAG, "Incoming rfcomm (" + BluetoothHandsfree.typeToString(type) +
                       ") connection from " + info.mRemoteDevice + "on channel " +
@@ -237,20 +194,11 @@
                     state = mRemoteHeadsets.get(device).mState;
                 }
 
-<<<<<<< HEAD
                 switch (state) {
                 case BluetoothHeadset.STATE_DISCONNECTED:
                     // headset connecting us, lets join
                     remoteHeadset = new BluetoothRemoteHeadset(type, info);
                     mRemoteHeadsets.put(info.mRemoteDevice, remoteHeadset);
-=======
-                // Now continue with new connection, including calling callback
-                mHeadset = new HeadsetBase(mPowerManager, mAdapter,
-                                           mRemoteDevice,
-                                           info.mSocketFd, info.mRfcommChan,
-                                           mConnectedStatusHandler);
-                mHeadsetType = type;
->>>>>>> 1498a77b
 
                     try {
                         mBluetoothService.notifyIncomingConnection(
@@ -265,8 +213,10 @@
                         Log.i(TAG, "Already attempting connect to " + device +
                               ", disconnecting " + info.mRemoteDevice);
 
-                        headset = new HeadsetBase(mPowerManager, mAdapter, info.mRemoteDevice,
-                                info.mSocketFd, info.mRfcommChan, null);
+                        headset = new HeadsetBase(mPowerManager, mAdapter,
+                                                  info.mRemoteDevice,
+                                                  info.mSocketFd, info.mRfcommChan,
+                                                  null);
                         headset.disconnect();
                         break;
                     }
@@ -277,7 +227,6 @@
                     mRemoteHeadsets.get(info.mRemoteDevice).mHeadsetType = type;
                     mRemoteHeadsets.get(info.mRemoteDevice).mIncomingInfo = info;
 
-<<<<<<< HEAD
                     try {
                         mBluetoothService.notifyIncomingConnection(
                             info.mRemoteDevice.getAddress());
@@ -289,19 +238,13 @@
                     Log.i(TAG, "Already connected to " + device + ", disconnecting " +
                             info.mRemoteDevice);
 
-                    headset = new HeadsetBase(mPowerManager, mAdapter, info.mRemoteDevice,
-                              info.mSocketFd, info.mRfcommChan, null);
+                    headset = new HeadsetBase(mPowerManager, mAdapter,
+                                              info.mRemoteDevice,
+                                              info.mSocketFd, info.mRfcommChan,
+                                              null);
                     headset.disconnect();
                     break;
                 }
-=======
-                headset = new HeadsetBase(mPowerManager, mAdapter,
-                                          info.mRemoteDevice,
-                                          info.mSocketFd, info.mRfcommChan,
-                                          null);
-                headset.disconnect();
-                break;
->>>>>>> 1498a77b
             }
         }
     };
@@ -761,9 +704,10 @@
                 setState(device, BluetoothHeadset.STATE_CONNECTING);
 
                 IncomingConnectionInfo info = mRemoteHeadsets.get(device).mIncomingInfo;
-                headset = new HeadsetBase(mPowerManager, mAdapter, device,
-                        info.mSocketFd, info.mRfcommChan,
-                        mConnectedStatusHandler);
+                headset = new HeadsetBase(mPowerManager, mAdapter,
+                                          device,
+                                          info.mSocketFd, info.mRfcommChan,
+                                          mConnectedStatusHandler);
 
                 mRemoteHeadsets.get(device).mHeadset = headset;
 
@@ -780,8 +724,10 @@
                     return false;
                 }
                 IncomingConnectionInfo info = cachedHeadset.mIncomingInfo;
-                headset = new HeadsetBase(mPowerManager, mAdapter, device,
-                        info.mSocketFd, info.mRfcommChan, mConnectedStatusHandler);
+                headset = new HeadsetBase(mPowerManager, mAdapter,
+                                          device,
+                                          info.mSocketFd, info.mRfcommChan,
+                                          mConnectedStatusHandler);
 
                 setState(device, BluetoothHeadset.STATE_CONNECTED, BluetoothHeadset.RESULT_SUCCESS);
 
