--- conflicted
+++ resolved
@@ -230,16 +230,7 @@
                 case BluetoothHeadset.STATE_CONNECTED:
                     Log.i(TAG, "Already connected to " + device + ", disconnecting " +
                             info.mRemoteDevice);
-<<<<<<< HEAD
-
-                    headset = new HeadsetBase(mPowerManager, mAdapter,
-                                              info.mRemoteDevice,
-                                              info.mSocketFd, info.mRfcommChan,
-                                              null);
-                    headset.disconnect();
-=======
                     rejectIncomingConnection(info);
->>>>>>> 11f5d94d
                     break;
                 }
             }
