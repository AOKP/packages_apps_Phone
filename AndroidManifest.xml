<?xml version="1.0" encoding="utf-8"?>
<!-- Copyright (c) 2010-2013, The Linux Foundation. All rights reserved.
     Not a Contribution.

     Copyright (C) 2007 The Android Open Source Project

     Licensed under the Apache License, Version 2.0 (the "License");
     you may not use this file except in compliance with the License.
     You may obtain a copy of the License at

          http://www.apache.org/licenses/LICENSE-2.0

     Unless required by applicable law or agreed to in writing, software
     distributed under the License is distributed on an "AS IS" BASIS,
     WITHOUT WARRANTIES OR CONDITIONS OF ANY KIND, either express or implied.
     See the License for the specific language governing permissions and
     limitations under the License.
-->

<manifest xmlns:android="http://schemas.android.com/apk/res/android"
        xmlns:androidprv="http://schemas.android.com/apk/prv/res/android"
        package="com.android.phone"
        coreApp="true"
        android:sharedUserId="android.uid.phone"
        android:sharedUserLabel="@string/phoneAppLabel"
>

    <original-package android:name="com.android.phone" />

    <protected-broadcast android:name="android.intent.action.SERVICE_STATE" />
    <protected-broadcast android:name="android.intent.action.RADIO_TECHNOLOGY" />
    <protected-broadcast android:name="android.intent.action.EMERGENCY_CALLBACK_MODE_CHANGED" />
    <protected-broadcast android:name="android.intent.action.SIG_STR" />
    <protected-broadcast android:name="android.intent.action.ANY_DATA_STATE" />
    <protected-broadcast android:name="android.intent.action.DATA_CONNECTION_FAILED" />
    <protected-broadcast android:name="android.intent.action.SIM_STATE_CHANGED" />
    <protected-broadcast android:name="android.intent.action.NETWORK_SET_TIME" />
    <protected-broadcast android:name="android.intent.action.NETWORK_SET_TIMEZONE" />
    <protected-broadcast android:name="android.intent.action.ACTION_SHOW_NOTICE_ECM_BLOCK_OTHERS" />
    <protected-broadcast android:name="android.intent.action.ACTION_MDN_STATE_CHANGED" />
    <protected-broadcast android:name="android.provider.Telephony.SPN_STRINGS_UPDATED" />
    <protected-broadcast android:name="android.provider.Telephony.SIM_FULL" />
    <protected-broadcast android:name="com.android.internal.telephony.data-restart-trysetup" />
    <protected-broadcast android:name="com.android.internal.telephony.data-stall" />

    <uses-permission android:name="android.permission.BROADCAST_STICKY" />
    <uses-permission android:name="android.permission.CALL_PHONE" />
    <uses-permission android:name="android.permission.CALL_PRIVILEGED" />
    <uses-permission android:name="android.permission.WRITE_SETTINGS" />
    <uses-permission android:name="android.permission.WRITE_SECURE_SETTINGS" />
    <uses-permission android:name="android.permission.READ_CONTACTS" />
    <uses-permission android:name="android.permission.READ_CALL_LOG" />
    <uses-permission android:name="android.permission.WRITE_CONTACTS" />
    <uses-permission android:name="android.permission.WRITE_CALL_LOG" />
    <uses-permission android:name="android.permission.SYSTEM_ALERT_WINDOW" />
    <uses-permission android:name="android.permission.INTERNAL_SYSTEM_WINDOW" />
    <uses-permission android:name="android.permission.ADD_SYSTEM_SERVICE" />
    <uses-permission android:name="android.permission.VIBRATE" />
    <uses-permission android:name="android.permission.BLUETOOTH" />
    <uses-permission android:name="android.permission.BLUETOOTH_ADMIN" />
    <uses-permission android:name="android.permission.REORDER_TASKS" />
    <uses-permission android:name="android.permission.CHANGE_CONFIGURATION" />
    <uses-permission android:name="android.permission.WAKE_LOCK" />
    <uses-permission android:name="android.permission.MODIFY_AUDIO_SETTINGS" />
    <uses-permission android:name="android.permission.STATUS_BAR" />
    <uses-permission android:name="android.permission.READ_SMS" />
    <uses-permission android:name="android.permission.WRITE_SMS" />
    <uses-permission android:name="android.permission.SEND_SMS" />
    <uses-permission android:name="android.permission.SEND_RESPOND_VIA_MESSAGE" />
    <uses-permission android:name="android.permission.SET_TIME_ZONE" />
    <uses-permission android:name="android.permission.ACCESS_WIFI_STATE" />
    <uses-permission android:name="android.permission.READ_PHONE_STATE" />
    <uses-permission android:name="android.permission.MODIFY_PHONE_STATE" />
    <uses-permission android:name="android.permission.DEVICE_POWER" />
    <uses-permission android:name="android.permission.DISABLE_KEYGUARD" />
    <uses-permission android:name="android.permission.INTERNET" />
    <uses-permission android:name="android.permission.PROCESS_OUTGOING_CALLS" />
    <uses-permission android:name="android.permission.ACCESS_COARSE_LOCATION" />
    <uses-permission android:name="android.permission.WRITE_APN_SETTINGS" />
    <uses-permission android:name="android.permission.BROADCAST_SMS"/>
    <uses-permission android:name="android.permission.INTERCEPT_SMS"/>
    <uses-permission android:name="android.permission.BROADCAST_WAP_PUSH"/>
    <uses-permission android:name="android.permission.CHANGE_WIFI_STATE"/>
    <uses-permission android:name="android.permission.ACCESS_NETWORK_STATE"/>
    <uses-permission android:name="android.permission.CHANGE_NETWORK_STATE"/>
    <uses-permission android:name="android.permission.RECEIVE_BOOT_COMPLETED" />
    <uses-permission android:name="android.permission.SHUTDOWN" />
    <uses-permission android:name="android.permission.RECORD_AUDIO" />
    <uses-permission android:name="android.permission.PERFORM_CDMA_PROVISIONING" />
    <uses-permission android:name="android.permission.USE_SIP" />
    <uses-permission android:name="android.permission.REBOOT" />
    <uses-permission android:name="android.permission.UPDATE_LOCK" />
    <uses-permission android:name="android.permission.INTERACT_ACROSS_USERS_FULL" />
    <uses-permission android:name="com.android.smspush.WAPPUSH_MANAGER_BIND" />
    <uses-permission android:name="android.permission.MANAGE_USERS" />
    <uses-permission android:name="android.permission.UPDATE_APP_OPS_STATS" />
    <uses-permission android:name="android.permission.CONNECTIVITY_INTERNAL" />
    <uses-permission android:name="android.permission.CAMERA"/>

    <!-- This tells the activity manager to not delay any of our activity
         start requests, even if they happen immediately after the user
         presses home. -->
    <uses-permission android:name="android.permission.STOP_APP_SWITCHES" />

    <application android:name="PhoneApp"
                 android:persistent="true"
                 android:label="@string/phoneAppLabel"
                 android:icon="@mipmap/ic_launcher_phone"
                 android:supportsRtl="true">
            <provider android:name="IccProvider"
                      android:authorities="icc"
                      android:multiprocess="true"
                      android:exported="true"
                      android:readPermission="android.permission.READ_CONTACTS"
                      android:writePermission="android.permission.WRITE_CONTACTS" />
            <provider android:name="MSimIccProvider"
                      android:authorities="iccmsim"
                      android:multiprocess="true"
                      android:exported="true"
                      android:readPermission="android.permission.READ_CONTACTS"
                      android:writePermission="android.permission.WRITE_CONTACTS" />

        <!-- Dialer UI that only allows emergency calls -->
        <activity android:name="EmergencyDialer"
            android:label="@string/emergencyDialerIconLabel"
            android:theme="@style/EmergencyDialerTheme"
            android:screenOrientation="portrait">
            <intent-filter>
                <action android:name="com.android.phone.EmergencyDialer.DIAL" />
                <category android:name="android.intent.category.DEFAULT" />
            </intent-filter>
            <intent-filter>
                <action android:name="com.android.phone.EmergencyDialer.DIAL" />
                <category android:name="android.intent.category.DEFAULT" />
                <data android:scheme="tel" />
            </intent-filter>
        </activity>

        <activity android:name="ADNList" />

        <activity android:name="SimContacts"
            android:label="@string/simContacts_title"
            android:theme="@style/SimImportTheme"
            android:screenOrientation="portrait"
            android:icon="@mipmap/ic_launcher_contacts">

            <intent-filter>
                <action android:name="android.intent.action.VIEW" />
                <category android:name="android.intent.category.DEFAULT" />
                <data android:mimeType="vnd.android.cursor.item/sim-contact" />
            </intent-filter>
        </activity>

        <activity android:name="MSimContacts"
            android:label="@string/simContacts_title"
            android:theme="@style/SimImportTheme"
            android:icon="@mipmap/ic_launcher_contacts">

            <intent-filter>
                <action android:name="android.intent.action.VIEW" />
                <category android:name="android.intent.category.DEFAULT" />
                <data android:mimeType="vnd.android.cursor.item/sim-contact" />
            </intent-filter>
        </activity>

        <activity
            android:name="ContactScreenActivity"
            android:label="@string/ContactScreen">
            <intent-filter >
                <action android:name="android.intent.action.VIEW" />
                <category android:name="android.intent.category.DEFAULT" />
            </intent-filter>
        </activity>

        <activity
            android:name="ExportContactsToSim"
            android:label="@string/ExportContactScreen">
            <intent-filter >
                <action android:name="android.intent.action.VIEW" />
                <category android:name="android.intent.category.DEFAULT" />
            </intent-filter>
        </activity>

        <activity android:name="FdnList" android:label="@string/fdnListLabel">
            <intent-filter>
                <action android:name="android.intent.action.VIEW" />
                <category android:name="android.intent.category.DEFAULT" />
                <data android:mimeType="vnd.android.cursor.item/sim-contact" />
            </intent-filter>
        </activity>

        <activity android:name="MSimFdnList" android:label="@string/fdnListLabel">
            <intent-filter>
                <action android:name="android.intent.action.VIEW" />
                <category android:name="android.intent.category.DEFAULT" />
                <data android:mimeType="vnd.android.cursor.item/sim-contact" />
            </intent-filter>
        </activity>

        <activity android:name="MSimDialerActivity"
                android:permission="android.permission.CALL_PRIVILEGED"
                android:configChanges="orientation|keyboardHidden">
        </activity>

        <activity android:name="OutgoingCallBroadcaster"
                android:theme="@style/OutgoingCallBroadcasterTheme"
                android:permission="android.permission.CALL_PHONE"
                android:screenOrientation="nosensor"
                android:configChanges="orientation|screenSize|keyboardHidden">
            <!-- CALL action intent filters, for the various ways
                 of initiating an outgoing call. -->
            <intent-filter>
                <action android:name="android.intent.action.CALL" />
                <category android:name="android.intent.category.DEFAULT" />
                <data android:scheme="tel" />
            </intent-filter>
            <intent-filter android:icon="@drawable/ic_launcher_sip_call">
                <action android:name="android.intent.action.CALL" />
                <category android:name="android.intent.category.DEFAULT" />
                <data android:scheme="sip" />
            </intent-filter>
            <intent-filter>
                <action android:name="android.intent.action.CALL" />
                <category android:name="android.intent.category.DEFAULT" />
                <data android:scheme="voicemail" />
            </intent-filter>
            <intent-filter>
                <action android:name="android.intent.action.CALL" />
                <category android:name="android.intent.category.DEFAULT" />
                <data android:mimeType="vnd.android.cursor.item/phone" />
                <data android:mimeType="vnd.android.cursor.item/phone_v2" />
                <data android:mimeType="vnd.android.cursor.item/person" />
            </intent-filter>
        </activity>

        <activity-alias android:name="EmergencyOutgoingCallBroadcaster"
                android:targetActivity="OutgoingCallBroadcaster"
                android:permission="android.permission.CALL_PRIVILEGED">
            <intent-filter android:priority="1000">
                <action android:name="android.intent.action.CALL_EMERGENCY" />
                <category android:name="android.intent.category.DEFAULT" />
                <data android:scheme="tel" />
            </intent-filter>
            <intent-filter android:icon="@drawable/ic_launcher_sip_call"
                    android:priority="1000">
                <action android:name="android.intent.action.CALL_EMERGENCY" />
                <category android:name="android.intent.category.DEFAULT" />
                <data android:scheme="sip" />
            </intent-filter>
            <intent-filter android:priority="1000">
                <action android:name="android.intent.action.CALL_EMERGENCY" />
                <category android:name="android.intent.category.DEFAULT" />
                <data android:scheme="voicemail" />
            </intent-filter>
            <intent-filter android:priority="1000">
                <action android:name="android.intent.action.CALL_EMERGENCY" />
                <category android:name="android.intent.category.DEFAULT" />
                <data android:mimeType="vnd.android.cursor.item/phone" />
                <data android:mimeType="vnd.android.cursor.item/person" />
            </intent-filter>
        </activity-alias>

        <activity-alias android:name="PrivilegedOutgoingCallBroadcaster"
                android:targetActivity="OutgoingCallBroadcaster"
                android:screenOrientation="nosensor"
                android:permission="android.permission.CALL_PRIVILEGED">
            <intent-filter android:priority="1000">
                <action android:name="android.intent.action.CALL_PRIVILEGED" />
                <category android:name="android.intent.category.DEFAULT" />
                <data android:scheme="tel" />
            </intent-filter>
            <intent-filter android:icon="@drawable/ic_launcher_sip_call"
                    android:priority="1000">
                <action android:name="android.intent.action.CALL_PRIVILEGED" />
                <category android:name="android.intent.category.DEFAULT" />
                <data android:scheme="sip" />
            </intent-filter>
            <intent-filter android:priority="1000">
                <action android:name="android.intent.action.CALL_PRIVILEGED" />
                <category android:name="android.intent.category.DEFAULT" />
                <data android:scheme="voicemail" />
            </intent-filter>
            <intent-filter android:priority="1000">
                <action android:name="android.intent.action.CALL_PRIVILEGED" />
                <category android:name="android.intent.category.DEFAULT" />
                <data android:mimeType="vnd.android.cursor.item/phone" />
                <data android:mimeType="vnd.android.cursor.item/phone_v2" />
                <data android:mimeType="vnd.android.cursor.item/person" />
            </intent-filter>
        </activity-alias>

        <receiver android:name="ProcessOutgoingCallTest" android:exported="false"
            android:enabled="false">
            <intent-filter android:priority="1">
                <action android:name="android.intent.action.NEW_OUTGOING_CALL" />
                <category android:name="android.intent.category.DEFAULT" />
            </intent-filter>
        </receiver>

        <!-- Main in-call UI activity.  This is never launched directly
             from outside the phone app; instead, it's either launched by
             the OutgoingCallBroadcaster (for outgoing calls), or as the
             fullScreenIntent of a notification (for incoming calls.) -->
        <activity android:name="InCallScreen"
            android:theme="@style/Theme.InCallScreen"
            android:label="@string/phoneIconLabel"
            android:excludeFromRecents="true"
            android:launchMode="singleInstance"
<<<<<<< HEAD
            android:screenOrientation="sensor"
=======
            android:screenOrientation="nosensor"
            android:configChanges="keyboardHidden|orientation|screenSize"
            android:exported="false">
        </activity>

        <activity android:name="MSimInCallScreen"
            android:theme="@style/Theme.InCallScreen"
            android:label="@string/phoneIconLabel"
            android:excludeFromRecents="true"
            android:launchMode="singleInstance"
            android:screenOrientation="nosensor"
>>>>>>> 94bd03af
            android:configChanges="keyboardHidden"
            android:exported="false">
        </activity>

        <!-- Trampoline activity that handles the PERFORM_CDMA_PROVISIONING intent. -->
        <activity android:name="InCallScreenShowActivation"
            android:permission="android.permission.PERFORM_CDMA_PROVISIONING"
            android:label="@string/phoneIconLabel"
            android:theme="@android:style/Theme.NoDisplay"
            android:excludeFromRecents="true">
            <intent-filter>
                <action android:name="com.android.phone.PERFORM_CDMA_PROVISIONING" />
                <category android:name="android.intent.category.DEFAULT" />
            </intent-filter>
        </activity>

        <!-- "Mobile network settings" screen, used on both
             non-voice-capable tablets and regular phone devices. -->
        <activity android:name="MobileNetworkSettings"
            android:label="@string/settings_label"
            android:theme="@style/Theme.Settings">
            <intent-filter>
                <action android:name="android.intent.action.VIEW" />
                <action android:name="android.intent.action.MAIN" />
                <action android:name="android.settings.DATA_ROAMING_SETTINGS" />
                <category android:name="android.intent.category.DEFAULT" />
            </intent-filter>
        </activity>

        <activity-alias android:name="Settings"
            android:targetActivity="MobileNetworkSettings" />

        <!-- networks setting -->
        <!-- service to handle network query requests sent to RIL -->
        <service android:name="NetworkQueryService" />

        <!-- clearing of missed call notifications  -->
        <service android:name="ClearMissedCallsService" />

        <activity android:name="NetworkSetting"
                android:label="@string/networks"
                android:configChanges="orientation|screenSize|keyboardHidden"
                android:theme="@android:style/Theme.Holo.DialogWhenLarge">
            <intent-filter>
                <action android:name="android.intent.action.MAIN" />
                <action android:name="android.settings.NETWORK_OPERATOR_SETTINGS" />
                <category android:name="android.intent.category.DEFAULT" />
            </intent-filter>
        </activity>

        <activity android:name="GsmUmtsOptions"
                android:label="@string/gsm_umts_options"
                android:theme="@android:style/Theme.Holo.DialogWhenLarge">
            <intent-filter>
                <action android:name="android.intent.action.MAIN" />
            </intent-filter>
        </activity>

        <activity android:name="CdmaOptions"
                android:label="@string/cdma_options"
                android:theme="@android:style/Theme.Holo.DialogWhenLarge">
            <intent-filter>
                <action android:name="android.intent.action.MAIN" />
            </intent-filter>
        </activity>

        <activity android:name="GsmUmtsCallOptions"
                android:label="@string/gsm_umts_options"
                android:theme="@android:style/Theme.Holo.DialogWhenLarge">
            <intent-filter>
                <action android:name="android.intent.action.MAIN" />
            </intent-filter>
        </activity>

        <activity android:name="CdmaCallOptions"
                android:label="@string/cdma_options"
                android:theme="@android:style/Theme.Holo.DialogWhenLarge">
            <intent-filter>
                <action android:name="android.intent.action.MAIN" />
            </intent-filter>
        </activity>

        <activity android:name="GsmUmtsCallForwardOptions"
                android:label="@string/labelCF"
                android:configChanges="orientation|screenSize|keyboardHidden"
                android:theme="@android:style/Theme.Holo.DialogWhenLarge">
            <intent-filter>
                <action android:name="android.intent.action.MAIN" />
            </intent-filter>
        </activity>

        <activity android:name="GsmUmtsAdditionalCallOptions"
                android:label="@string/labelGSMMore"
                android:configChanges="orientation|screenSize|keyboardHidden"
                android:theme="@android:style/Theme.Holo.DialogWhenLarge">
            <intent-filter>
                <action android:name="android.intent.action.MAIN" />
            </intent-filter>
        </activity>

        <activity android:name="CellBroadcastSms"
            android:label="@string/cell_broadcast_sms"
            android:theme="@android:style/Theme.Holo.DialogWhenLarge">
            <intent-filter>
                <action android:name="android.intent.action.MAIN" />
            </intent-filter>
        </activity>

        <!-- fdn setting -->
        <activity android:name="FdnSetting"
                android:label="@string/fdn"
                android:theme="@android:style/Theme.Holo.DialogWhenLarge">
            <intent-filter>
                <action android:name="android.intent.action.MAIN" />
            </intent-filter>
        </activity>

        <activity android:name="EnableFdnScreen"
                android:label=""
                android:theme="@android:style/Theme.Holo.DialogWhenLarge">
        </activity>

        <!-- SIM PIN setting -->
        <activity android:name="EnableIccPinScreen"
                android:label="@string/enable_pin"
                android:theme="@android:style/Theme.Holo.DialogWhenLarge">
            <intent-filter>
                <action android:name="android.intent.action.MAIN" />
                <category android:name="android.intent.category.DEVELOPMENT_PREFERENCE" />
            </intent-filter>
        </activity>

        <activity android:name="ChangeIccPinScreen"
                android:label="@string/change_pin"
                android:theme="@android:style/Theme.Holo.DialogWhenLarge">
            <intent-filter>
                <action android:name="android.intent.action.MAIN" />
                <category android:name="android.intent.category.DEVELOPMENT_PREFERENCE" />
            </intent-filter>
        </activity>

        <activity android:name="GetPin2Screen"
                android:label="@string/get_pin2"
                android:theme="@android:style/Theme.Holo.DialogWhenLarge"
                android:windowSoftInputMode="stateVisible">
        </activity>

        <activity android:name="EditFdnContactScreen"
                  android:windowSoftInputMode="stateVisible">
        </activity>

        <activity android:name="MSimEditFdnContactScreen"
                  android:windowSoftInputMode="stateVisible">
        </activity>

        <activity android:name="DeleteFdnContactScreen"
        android:label="@string/delete_fdn_contact">
        </activity>

        <activity android:name="MSimDeleteFdnContactScreen"
        android:label="@string/delete_fdn_contact">
        </activity>

        <activity android:name="XDivertPhoneNumbers"
                android:label="@string/phone_numbers">
        </activity>

        <activity android:name="XDivertSetting"
                android:label="@string/xdivert_setting">
        </activity>

        <activity android:name="DataRoamingReenable" android:label="@string/android:dialog_alert_title"
            android:theme="@android:style/Theme.Holo.Dialog">
            <intent-filter>
                <action android:name="android.intent.action.MAIN" />
            </intent-filter>
        </activity>

        <!-- data roaming setting -->
        <activity android:name="RoamingSetting"
                android:label="@string/roaming"
                android:theme="@android:style/Theme.Holo.DialogWhenLarge">
            <intent-filter>
                <action android:name="android.intent.action.MAIN" />
            </intent-filter>
        </activity>

       <!-- "Mobile network settings" screen, used on both
             non-voice-capable tablets and regular phone devices. -->
        <activity android:name="MSimMobileNetworkSettings"
            android:label="@string/settings_label"
            android:theme="@style/Theme.Settings">
            <intent-filter>
                <action android:name="android.intent.action.VIEW" />
                <action android:name="android.intent.action.MAIN" />
                <action android:name="android.settings.DATA_ROAMING_SETTINGS" />
                <category android:name="android.intent.category.DEFAULT" />
            </intent-filter>
        </activity>

        <activity-alias android:name="Settings"
            android:targetActivity="MSimMobileNetworkSettings" />

       <!-- MSim Mobile Network Settings per subscription -->
       <activity android:name="MSimMobileNetworkSubSettings"
                android:label="@string/settings_label"
                android:theme="@style/Theme.Settings">
            <intent-filter>
                <action android:name="android.intent.action.VIEW" />
                <action android:name="android.intent.action.MAIN" />
                <category android:name="android.intent.category.DEFAULT" />
            </intent-filter>
        </activity>

        <!-- MSim Call Feature Settings -->
        <activity android:name="MSimCallFeaturesSetting"
            android:label="@string/call_settings"
            android:configChanges="orientation|keyboardHidden"
            android:theme="@android:style/Theme.Holo.DialogWhenLarge">
            <intent-filter>
                <action android:name="android.intent.action.VIEW" />
                <action android:name="android.intent.action.MAIN" />
                <action android:name="com.android.phone.CallFeaturesSetting.ADD_VOICEMAIL"/>
                <category android:name="android.intent.category.DEFAULT" />
            </intent-filter>
        </activity>

        <!-- MSim Call Feature Sub Settings -->
        <activity android:name="MSimCallFeaturesSubSetting"
            android:label="@string/call_settings"
            android:configChanges="orientation|keyboardHidden"
            android:theme="@android:style/Theme.Holo.DialogWhenLarge">
            <intent-filter>
                <action android:name="android.intent.action.VIEW" />
                <action android:name="android.intent.action.MAIN" />
                <category android:name="android.intent.category.DEFAULT" />
            </intent-filter>
        </activity>

        <!-- Select Subscription -->
        <activity android:name="SelectSubscription"
            android:label="@string/callind_multi_sim"
            android:configChanges="orientation|keyboardHidden"
            android:theme="@android:style/Theme.Holo.DialogWhenLarge">
            <intent-filter>
                <action android:name="android.intent.action.VIEW" />
                <action android:name="android.intent.action.MAIN" />
                <category android:name="android.intent.category.DEFAULT" />
            </intent-filter>
        </activity>

        <!-- "Call settings" UI, used only on voice-capable phone devices. -->
        <activity android:name="CallFeaturesSetting"
                android:label="@string/call_settings"
                android:configChanges="orientation|screenSize|keyboardHidden"
                android:theme="@android:style/Theme.Holo.DialogWhenLarge">
            <intent-filter>
                <action android:name="android.intent.action.VIEW" />
                <action android:name="android.intent.action.MAIN" />
                <action android:name="com.android.phone.CallFeaturesSetting.ADD_VOICEMAIL" />
                <category android:name="android.intent.category.DEFAULT" />
            </intent-filter>
        </activity>

        <!-- "Blacklist settings" UI, used only on voice-capable phone devices. -->
        <activity android:name="BlacklistSetting"
                android:exported="false"
                android:label="@string/blacklist_title"
                android:configChanges="orientation|screenSize|keyboardHidden"
                android:theme="@android:style/Theme.Holo.DialogWhenLarge">
            <intent-filter>
                <action android:name="android.intent.action.MAIN" />
            </intent-filter>
        </activity>

        <!-- bluetooth phone service -->
        <service android:name="BluetoothPhoneService">
            <intent-filter>
                <action android:name="android.bluetooth.IBluetoothHeadsetPhone" />
            </intent-filter>
        </service>

        <!-- Broadcast Receiver that will process BOOT Complete and launch OTA -->
        <receiver android:name="OtaStartupReceiver" android:exported="false"
                androidprv:primaryUserOnly="true">
            <intent-filter android:priority="100">
                 <action android:name="android.intent.action.BOOT_COMPLETED"/>
            </intent-filter>
        </receiver>

        <!-- CDMA Emergency Callback Mode -->
        <service android:name="EmergencyCallbackModeService">
        </service>

        <!-- service to dump telephony information -->
        <service android:name="TelephonyDebugService" />

        <activity android:name="EmergencyCallbackModeExitDialog"
            android:excludeFromRecents="true"
            android:label="@string/ecm_exit_dialog"
            android:launchMode="singleTop"
            android:theme="@android:style/Theme.Translucent.NoTitleBar">
            <intent-filter>
                <action android:name="com.android.phone.action.ACTION_SHOW_ECM_EXIT_DIALOG" />
                <action android:name="android.intent.action.ACTION_SHOW_NOTICE_ECM_BLOCK_OTHERS" />
                <category android:name="android.intent.category.DEFAULT" />
            </intent-filter>
        </activity>

        <receiver android:name="SipBroadcastReceiver">
            <intent-filter>
                <action android:name="com.android.phone.SIP_INCOMING_CALL" />
                <action android:name="com.android.phone.SIP_ADD_PHONE" />
                <action android:name="com.android.phone.SIP_REMOVE_PHONE" />
                <action android:name="android.net.sip.SIP_SERVICE_UP" />
            </intent-filter>
        </receiver>

        <activity android:label="Sip Settings"
                  android:name=".sip.SipSettings"
                  android:theme="@android:style/Theme.Holo.DialogWhenLarge"
                  android:launchMode="singleTop"
                  android:configChanges="orientation|screenSize|keyboardHidden"
                  android:uiOptions="splitActionBarWhenNarrow">
            <intent-filter>
                <action android:name="android.intent.action.MAIN" />
                <action android:name="android.net.sip.NOTIFY" />
            </intent-filter>
        </activity>
        <activity android:name=".sip.SipEditor"
                android:theme="@android:style/Theme.Holo.DialogWhenLarge"
                android:configChanges="orientation|screenSize|keyboardHidden"
                android:uiOptions="splitActionBarWhenNarrow">
        </activity>
        <activity android:name=".ims.ImsEditor"
                android:theme="@android:style/Theme.Holo.DialogWhenLarge"
                android:configChanges="orientation|screenSize|keyboardHidden"
                android:uiOptions="splitActionBarWhenNarrow">
        </activity>
        <activity android:name=".SipCallOptionHandler"
                android:theme="@style/SipCallOptionHandlerTheme"
                android:screenOrientation="nosensor"
                android:configChanges="orientation|screenSize|keyboardHidden">
        </activity>

        <receiver android:name="com.android.phone.PhoneToggler" android:permission="com.android.phone.CHANGE_NETWORK_MODE">
            <intent-filter>
                <action android:name="com.android.internal.telephony.REQUEST_NETWORK_MODE" />
                <action android:name="com.android.internal.telephony.MODIFY_NETWORK_MODE" />
            </intent-filter>
        </receiver>

        <activity android:name="RespondViaSmsManager$Settings"
                android:label="@string/respond_via_sms_setting_title"
                android:configChanges="orientation|screenSize|keyboardHidden"
                android:theme="@android:style/Theme.Holo.DialogWhenLarge">
            <intent-filter>
                <action android:name="android.intent.action.MAIN" />
            </intent-filter>
        </activity>

        <receiver android:name="CallerInfoCacheUpdateReceiver">
            <intent-filter>
                <action android:name="com.android.phone.UPDATE_CALLER_INFO_CACHE" />
            </intent-filter>
        </receiver>

        <!-- BroadcastReceiver for receiving Intents from Notification mechanism. -->
        <receiver android:name="PhoneGlobals$NotificationBroadcastReceiver" android:exported="false">
            <intent-filter>
                <action android:name="com.android.phone.ACTION_HANG_UP_ONGOING_CALL" />
                <action android:name="com.android.phone.ACTION_CALL_BACK_FROM_NOTIFICATION" />
                <action android:name="com.android.phone.ACTION_SEND_SMS_FROM_NOTIFICATION" />
            </intent-filter>
        </receiver>

        <activity android:name="SetSubscription"
            android:label="@string/set_subscription"
            android:theme="@android:style/Theme.Translucent.NoTitleBar"
            android:configChanges="orientation|keyboardHidden">
            <intent-filter>
                <action android:name="android.intent.action.MAIN" />
            </intent-filter>
        </activity>

    </application>
    <permission android:name="com.android.phone.CHANGE_NETWORK_MODE"
        android:label="@string/perm_change_mobile_network"
        android:description="@string/perm_change_mobile_network_desc"
        android:permissionGroup="android.permission-group.COST_MONEY"
        android:protectionLevel="dangerous" />
</manifest><|MERGE_RESOLUTION|>--- conflicted
+++ resolved
@@ -306,10 +306,7 @@
             android:label="@string/phoneIconLabel"
             android:excludeFromRecents="true"
             android:launchMode="singleInstance"
-<<<<<<< HEAD
             android:screenOrientation="sensor"
-=======
-            android:screenOrientation="nosensor"
             android:configChanges="keyboardHidden|orientation|screenSize"
             android:exported="false">
         </activity>
@@ -320,7 +317,6 @@
             android:excludeFromRecents="true"
             android:launchMode="singleInstance"
             android:screenOrientation="nosensor"
->>>>>>> 94bd03af
             android:configChanges="keyboardHidden"
             android:exported="false">
         </activity>
